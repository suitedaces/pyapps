import { mapVercelToClientMessage } from '@/lib/mappers'
import modelsList from '@/lib/models.json'
import { DatabaseMessage, LLMModelConfig, ToolCall } from '@/lib/types'
import {
    createClientComponentClient,
    Session,
} from '@supabase/auth-helpers-nextjs'
import { Message, useChat as useVercelChat } from 'ai/react'
import { useCallback, useEffect, useState } from 'react'
import { useLocalStorage } from 'usehooks-ts'

// Define type for tool calls to fix the map error

export function useChat(chatId: string | null) {
    const [session, setSession] = useState<Session | null>(null)
    const supabase = createClientComponentClient()
    const [initialMessagesLoaded, setInitialMessagesLoaded] = useState(false)

    // States
    const [csvContent, setCsvContent] = useState<string | null>(null)
    const [csvFileName, setCsvFileName] = useState<string | null>(null)
    const [streamlitUrl, setStreamlitUrl] = useState<string | null>(null)
    const [generatedCode, setGeneratedCode] = useState('')
    const [streamingMessage, setStreamingMessage] = useState('')
    const [isGeneratingCode, setIsGeneratingCode] = useState(false)
    const [sandboxId, setSandboxId] = useState<string | null>(null)
    const [localMessages, setLocalMessages] = useState<Message[]>([])

    // Language model configuration
    const [languageModel] = useLocalStorage<LLMModelConfig>('languageModel', {
        model: 'claude-3-5-sonnet-20240620',
    })

    const currentModel = modelsList.models.find(
        (model) => model.id === languageModel.model
    )

    // Initialize Supabase session
    useEffect(() => {
        supabase.auth.getSession().then(({ data: { session } }) => {
            setSession(session)
        })

        const {
            data: { subscription },
        } = supabase.auth.onAuthStateChange((_event, session) => {
            setSession(session)
        })

        return () => subscription.unsubscribe()
    }, [supabase.auth])

    // Initialize Vercel AI SDK chat
    const {
        messages: vercelMessages,
        input,
        handleInputChange,
        handleSubmit: vercelHandleSubmit,
        isLoading,
        error,
        append,
        reload,
        stop,
        setMessages: setVercelMessages,
    } = useVercelChat({
        api: `/api/conversations/${chatId}/stream`,
        id: chatId || undefined,
        initialMessages: [],
        body: {
            model: currentModel,
            config: languageModel,
        },
        keepLastMessageOnError: true,
        onResponse: (response) => {
            const reader = response.body?.getReader()
            if (!reader) return

            setStreamingMessage('')

            const processStream = async () => {
                const decoder = new TextDecoder()
                try {
                    console.log('🔄 Starting stream processing')
                    while (true) {
                        const { done, value } = await reader.read()
                        if (done) {
                            console.log('✅ Stream complete')
                            break
                        }

                        const chunk = decoder.decode(value)
                        try {
                            const parsed = JSON.parse(chunk)
                            console.log('🔍 Parsed chunk type:', parsed.type)

                            switch (parsed.type) {
                                case 'text-delta':
                                    setStreamingMessage((prev) => prev + (parsed.content || parsed.delta || ''))
                                    break
                                case 'generated_code':
                                    setGeneratedCode(parsed.content)
                                    setIsGeneratingCode(true)
                                    break
                                case 'tool-call':
                                    if (parsed.name === 'create_streamlit_app') {
                                        setIsGeneratingCode(true)
                                    }
                                    break
                                case 'tool-result':
                                    if (parsed.name === 'create_streamlit_app') {
                                        setGeneratedCode(parsed.content)
                                        setIsGeneratingCode(false)
                                    }
                                    break
                            }
                        } catch (e) {
                            console.log('📄 Raw text chunk:', chunk)
                            setStreamingMessage((prev) => prev + chunk)
                        }
                    }
                } catch (error) {
                    console.error('❌ Error processing stream:', error)
                } finally {
                    console.log('🏁 Stream processing complete')
                    setIsGeneratingCode(false)
                }
            }

            processStream()
        },
        onFinish: async (message) => {
            if (!chatId || !session?.user?.id) return

            try {
                const clientMessage = mapVercelToClientMessage(message)
                const response = await fetch(
                    `/api/conversations/${chatId}/messages`,
                    {
                        method: 'POST',
                        headers: { 'Content-Type': 'application/json' },
                        body: JSON.stringify({
                            chat_id: chatId,
                            user_id: session.user.id,
                            role: message.role,
                            user_message:
                                message.role === 'user' ? message.content : '',
                            assistant_message:
                                message.role === 'assistant'
                                    ? message.content
                                    : '',
                            tool_calls: clientMessage.toolInvocations?.filter(
                                (t) => t.state === 'call'
                            ),
                            tool_results: clientMessage.toolInvocations?.filter(
                                (t) => t.state === 'result'
                            ),
                            created_at: new Date().toISOString(),
                        }),
                    }
                )

                if (!response.ok) {
                    throw new Error('Failed to store message')
                }

                setStreamingMessage('')
                await fetchMessages()
            } catch (error) {
                console.error('Error handling message:', error)
            }
        },
    })

    // Function to fetch messages from database
    const fetchMessages = async () => {
        if (!chatId) {
            console.log('❌ No chatId available for fetching messages')
            return
        }

        try {
            console.log('🔍 Fetching messages for chat:', chatId)
            const response = await fetch(
                `/api/conversations/${chatId}/messages`
            )
            if (!response.ok) {
                throw new Error('Failed to fetch messages')
            }

            const { messages: dbMessages } = await response.json()
            console.log('📦 Raw messages from database:', dbMessages)

            // Map each database message to user and assistant messages
            const mappedMessages = dbMessages.flatMap((msg: DatabaseMessage) => {
                const messages = []

                // Always add messages in pairs to maintain sequence
                if (msg.user_message || msg.assistant_message) {
                    if (msg.user_message) {
                        messages.push({
                            id: `${msg.id}-user`,
                            role: 'user',
                            content: msg.user_message,
                            createdAt: new Date(msg.created_at)
                        });
                    }

                    if (msg.assistant_message) {
                        messages.push({
                            id: `${msg.id}-assistant`,
                            role: 'assistant',
                            content: msg.assistant_message,
                            createdAt: new Date(msg.created_at),
                            toolInvocations: msg.tool_calls && Array.isArray(msg.tool_calls) ? (msg.tool_calls as ToolCall[]).map((call: ToolCall) => ({
                                state: 'call',
                                toolCallId: call.id,
                                toolName: call.name,
                                args: call.parameters
                            })) : undefined
                        });
                    }
                }

                return messages;
            });

            console.log('📊 Mapped messages:', mappedMessages)
            setVercelMessages(mappedMessages)
            setInitialMessagesLoaded(true)

        } catch (error) {
            console.error('❌ Error in fetchMessages:', error)
        }
    }

    // Load initial messages with debounce
    useEffect(() => {
        let timeoutId: NodeJS.Timeout

        if (chatId && !initialMessagesLoaded) {
            console.log('🔄 Initializing message fetch for chat:', chatId)
            timeoutId = setTimeout(() => {
                fetchMessages()
            }, 100)
        }

        return () => {
            if (timeoutId) {
                clearTimeout(timeoutId)
            }
        }
    }, [chatId, initialMessagesLoaded])

    // Custom submit handler with better error handling
    const handleSubmit = useCallback(
        async (e: React.FormEvent<HTMLFormElement>) => {
            e.preventDefault()
            if (!chatId) {
                console.warn('No chat ID available')
                return
            }

            try {
                // Remove the local message addition since it will be handled by the API
                await vercelHandleSubmit(e)
            } catch (error) {
                console.error('Error in submit:', error)
            }
        },
        [chatId, vercelHandleSubmit]
    )

    // File upload handler
    const handleFileUpload = useCallback(
        async (content: string, fileName: string) => {
            if (!chatId || !sandboxId || !session?.user?.id) return

            try {
                const fileData = await uploadAndAnalyzeFile(
                    content,
                    fileName,
                    chatId,
                    sandboxId
                )

<<<<<<< HEAD
                await append({
                    role: 'user',
                    content: `I've uploaded a CSV file named "${fileName}". Can you analyze it and create a Streamlit app? CSV Analysis: ${JSON.stringify(fileData.analysis)}`,
                    id: Date.now().toString(),
                    createdAt: new Date(),
                })
=======
                if (!analysisResponse.ok) {
                    throw new Error(
                        `HTTP error! status: ${analysisResponse.status}`
                    )
                }

                const analysisData = await analysisResponse.json()
                console.log('CSV analyzed:', analysisData)

                const rows = sanitizedContent.split('\n')
                const columnNames = rows[0]
                const previewRows = rows.slice(1, 6).join('\n')
                const dataPreview = `⚠️ EXACT column names (copy exactly as shown):\n${columnNames}\n\nFirst 5 rows:\n${previewRows}`

                const newUserMessage: ClientMessage = {
                    role: 'user',
                    content: `I've uploaded "${fileName}". Create a Streamlit app to visualize this data. The file is at '/home/user/${fileName}'.
${dataPreview}
Create a complex, aesthetic visualization using these exact column names.`,
                    created_at: new Date(),
                }
>>>>>>> 1a0bdb9e

                setCsvContent(content)
                setCsvFileName(fileName)
            } catch (error) {
                console.error('Error in file upload:', error)
            }
        },
        [chatId, sandboxId, session?.user?.id, append]
    )

    // Initialize sandbox
    useEffect(() => {
        if (chatId) {
            fetch('/api/sandbox/init', {
                method: 'POST',
                headers: { 'Content-Type': 'application/json' },
            })
                .then((res) => res.json())
                .then((data) => setSandboxId(data.sandboxId))
                .catch(console.error)
        }
    }, [chatId])

    return {
        messages: vercelMessages,
        input,
        handleInputChange,
        handleSubmit,
        isLoading,
        handleFileUpload,
        csvContent,
        csvFileName,
        streamlitUrl,
        generatedCode,
        streamingMessage,
        isGeneratingCode,
        sandboxErrors: [],
        sandboxId,
        error,
        stop,
        reload,
        setMessages: setVercelMessages,
    }
}

// Helper function for file upload and analysis
async function uploadAndAnalyzeFile(
    content: string,
    fileName: string,
    chatId: string,
    sandboxId: string
) {
    const fileResponse = await fetch('/api/files', {
        method: 'POST',
        headers: { 'Content-Type': 'application/json' },
        body: JSON.stringify({
            chat_id: chatId,
            file_name: fileName,
            content: content,
            sandbox_id: sandboxId,
        }),
    })

    if (!fileResponse.ok) throw new Error('Failed to upload file')
    const fileData = await fileResponse.json()

    const analysisResponse = await fetch(`/api/files/${fileData.id}/analyze`, {
        method: 'POST',
        body: JSON.stringify({ fileContent: content }),
    })

    if (!analysisResponse.ok) throw new Error('Failed to analyze file')
    return await analysisResponse.json()
}<|MERGE_RESOLUTION|>--- conflicted
+++ resolved
@@ -1,296 +1,417 @@
-import { mapVercelToClientMessage } from '@/lib/mappers'
-import modelsList from '@/lib/models.json'
-import { DatabaseMessage, LLMModelConfig, ToolCall } from '@/lib/types'
+import {
+    ClientMessage,
+    ToolCall,
+} from '@/lib/types'
 import {
     createClientComponentClient,
     Session,
 } from '@supabase/auth-helpers-nextjs'
-import { Message, useChat as useVercelChat } from 'ai/react'
 import { useCallback, useEffect, useState } from 'react'
-import { useLocalStorage } from 'usehooks-ts'
-
-// Define type for tool calls to fix the map error
 
 export function useChat(chatId: string | null) {
     const [session, setSession] = useState<Session | null>(null)
+    const [isLoading, setIsLoading] = useState(true)
     const supabase = createClientComponentClient()
-    const [initialMessagesLoaded, setInitialMessagesLoaded] = useState(false)
-
-    // States
+    const [input, setInput] = useState('')
     const [csvContent, setCsvContent] = useState<string | null>(null)
     const [csvFileName, setCsvFileName] = useState<string | null>(null)
     const [streamlitUrl, setStreamlitUrl] = useState<string | null>(null)
     const [generatedCode, setGeneratedCode] = useState('')
-    const [streamingMessage, setStreamingMessage] = useState('')
+    const [messages, setMessages] = useState<ClientMessage[]>([])
+    const [streamingMessage, setStreamingMessage] = useState<string>('')
     const [isGeneratingCode, setIsGeneratingCode] = useState(false)
+    const [codeExplanation, setCodeExplanation] = useState('')
+    const [sandboxErrors, setSandboxErrors] = useState<any[]>([])
     const [sandboxId, setSandboxId] = useState<string | null>(null)
-    const [localMessages, setLocalMessages] = useState<Message[]>([])
-
-    // Language model configuration
-    const [languageModel] = useLocalStorage<LLMModelConfig>('languageModel', {
-        model: 'claude-3-5-sonnet-20240620',
-    })
-
-    const currentModel = modelsList.models.find(
-        (model) => model.id === languageModel.model
-    )
-
-    // Initialize Supabase session
+
     useEffect(() => {
         supabase.auth.getSession().then(({ data: { session } }) => {
             setSession(session)
+            setIsLoading(false)
         })
 
         const {
             data: { subscription },
         } = supabase.auth.onAuthStateChange((_event, session) => {
             setSession(session)
+            setIsLoading(false)
         })
 
         return () => subscription.unsubscribe()
     }, [supabase.auth])
 
-    // Initialize Vercel AI SDK chat
-    const {
-        messages: vercelMessages,
-        input,
-        handleInputChange,
-        handleSubmit: vercelHandleSubmit,
-        isLoading,
-        error,
-        append,
-        reload,
-        stop,
-        setMessages: setVercelMessages,
-    } = useVercelChat({
-        api: `/api/conversations/${chatId}/stream`,
-        id: chatId || undefined,
-        initialMessages: [],
-        body: {
-            model: currentModel,
-            config: languageModel,
-        },
-        keepLastMessageOnError: true,
-        onResponse: (response) => {
-            const reader = response.body?.getReader()
-            if (!reader) return
+    useEffect(() => {
+        if (chatId) {
+            initializeSandbox()
+            fetchMessages(chatId)
+        } else {
+            resetState()
+        }
+    }, [chatId, initializeSandbox])
+
+    const resetState = () => {
+        setMessages([])
+        setCsvContent(null)
+        setCsvFileName(null)
+        setStreamlitUrl(null)
+        setGeneratedCode('')
+        setStreamingMessage('')
+        setCodeExplanation('')
+        setSandboxErrors([])
+        setSandboxId(null)
+    }
+
+    const initializeSandbox = useCallback(async () => {
+        try {
+            const response = await fetch('/api/sandbox/init', {
+                method: 'POST',
+                headers: { 'Content-Type': 'application/json' },
+            })
+
+            if (!response.ok) {
+                throw new Error(`HTTP error! status: ${response.status}`)
+            }
+
+            const data = await response.json()
+            setSandboxId(data.sandboxId)
+            console.log('Sandbox initialized with ID:', data.sandboxId)
+        } catch (error) {
+            console.error('Error initializing sandbox:', error)
+            setSandboxErrors((prev) => [
+                ...prev,
+                { message: 'Error initializing sandbox' },
+            ])
+        }
+    }, [])
+
+    const fetchMessages = async (id: string) => {
+        try {
+            const response = await fetch(`/api/conversations/${id}/messages`)
+            if (!response.ok) {
+                throw new Error('Failed to fetch messages')
+            }
+            const data: ServerMessage[] = await response.json()
+            const clientMessages: ClientMessage[] = data.flatMap((msg) => {
+                const messages: ClientMessage[] = [
+                    {
+                        id: `${msg.id}-user`,
+                        role: 'user',
+                        content: msg.user_message,
+                        createdAt: new Date(msg.created_at),
+                    },
+                ]
+
+                if (msg.assistant_message) {
+                    messages.push({
+                        id: `${msg.id}-assistant`,
+                        role: 'assistant',
+                        content: msg.assistant_message,
+                        createdAt: new Date(msg.created_at),
+                        tool_calls: msg.tool_calls ? msg.tool_calls as ToolCall[] : undefined,
+                        tool_results: msg.tool_results ? msg.tool_results as ServerToolResult[] : undefined,
+                    })
+                }
+
+                return messages
+            })
+            setMessages(clientMessages)
+        } catch (error) {
+            console.error('Error fetching messages:', error)
+        }
+    }
+
+    const handleInputChange = useCallback(
+        (e: React.ChangeEvent<HTMLInputElement>) => {
+            setInput(e.target.value)
+        },
+        []
+    )
+
+    const updateStreamlitApp = useCallback(
+        async (code: string) => {
+            if (code && sandboxId) {
+                try {
+                    console.log('Updating Streamlit app with code:', code)
+                    const response = await fetch(
+                        `/api/sandbox/${sandboxId}/execute`,
+                        {
+                            method: 'POST',
+                            headers: { 'Content-Type': 'application/json' },
+                            body: JSON.stringify({ code }),
+                        }
+                    )
+
+                    if (!response.ok) {
+                        throw new Error(
+                            `HTTP error! status: ${response.status}`
+                        )
+                    }
+
+                    const data = await response.json()
+                    if (data.url) {
+                        setStreamlitUrl(data.url)
+                        console.log('Streamlit URL updated:', data.url)
+                    } else {
+                        throw new Error('No URL returned from sandbox API')
+                    }
+                } catch (error) {
+                    console.error('Error updating Streamlit app:', error)
+                    setSandboxErrors((prev) => [
+                        ...prev,
+                        { message: 'Error updating Streamlit app' },
+                    ])
+                } finally {
+                    setIsGeneratingCode(false)
+                }
+            } else {
+                console.error(
+                    'Generated code not available or sandbox not initialized'
+                )
+            }
+        },
+        [sandboxId]
+    )
+
+    const processStreamChunk = useCallback(
+        (
+            chunk: string,
+            accumulatedResponse: string,
+            accumulatedCode: string
+        ) => {
+            try {
+                const parsedChunk: ServerStreamChunk = JSON.parse(chunk)
+                if (
+                    parsedChunk.type === 'content_block_delta' &&
+                    'delta' in parsedChunk &&
+                    parsedChunk.delta?.type === 'text_delta'
+                ) {
+                    setStreamingMessage((prev) => prev + parsedChunk.delta.text)
+                    return {
+                        accumulatedResponse:
+                            accumulatedResponse + parsedChunk.delta.text,
+                        accumulatedCode,
+                    }
+                } else if (
+                    parsedChunk.type === 'generated_code' &&
+                    'content' in parsedChunk
+                ) {
+                    setGeneratedCode((prev) => prev + parsedChunk.content)
+                    return {
+                        accumulatedResponse,
+                        accumulatedCode: accumulatedCode + parsedChunk.content,
+                    }
+                } else if (
+                    parsedChunk.type === 'code_explanation' &&
+                    'content' in parsedChunk
+                ) {
+                    setCodeExplanation((prev) => prev + parsedChunk.content)
+                } else if (parsedChunk.type === 'message_stop') {
+                    setIsGeneratingCode(false)
+                } else if (
+                    parsedChunk.type === 'tool_use' &&
+                    parsedChunk.name === 'create_streamlit_app'
+                ) {
+                    setIsGeneratingCode(true)
+                }
+            } catch (error) {
+                console.error('Error processing stream chunk:', error)
+            }
+            return { accumulatedResponse, accumulatedCode }
+        },
+        []
+    )
+
+    const processStream = useCallback(
+        async (reader: ReadableStreamDefaultReader<Uint8Array>) => {
+            const decoder = new TextDecoder()
+            let accumulatedResponse = ''
+            let accumulatedCode = ''
+
+            while (true) {
+                const { done, value } = await reader.read()
+                if (done) break
+                const chunk = decoder.decode(value)
+                const lines = chunk
+                    .split('\n')
+                    .filter((line) => line.trim() !== '')
+
+                for (const line of lines) {
+                    const result = processStreamChunk(
+                        line,
+                        accumulatedResponse,
+                        accumulatedCode
+                    )
+                    accumulatedResponse = result.accumulatedResponse
+                    accumulatedCode = result.accumulatedCode
+                }
+
+                setStreamingMessage(accumulatedResponse)
+            }
+
+            return { accumulatedResponse, accumulatedCode }
+        },
+        [processStreamChunk]
+    )
+
+    const handleChatOperation = useCallback(
+        async (newMessage: ClientMessage) => {
+            if (isLoading || !session || !chatId) {
+                console.error(
+                    'User not authenticated, session is loading, or no chat selected'
+                )
+                return
+            }
 
             setStreamingMessage('')
-
-            const processStream = async () => {
-                const decoder = new TextDecoder()
-                try {
-                    console.log('🔄 Starting stream processing')
-                    while (true) {
-                        const { done, value } = await reader.read()
-                        if (done) {
-                            console.log('✅ Stream complete')
-                            break
-                        }
-
-                        const chunk = decoder.decode(value)
-                        try {
-                            const parsed = JSON.parse(chunk)
-                            console.log('🔍 Parsed chunk type:', parsed.type)
-
-                            switch (parsed.type) {
-                                case 'text-delta':
-                                    setStreamingMessage((prev) => prev + (parsed.content || parsed.delta || ''))
-                                    break
-                                case 'generated_code':
-                                    setGeneratedCode(parsed.content)
-                                    setIsGeneratingCode(true)
-                                    break
-                                case 'tool-call':
-                                    if (parsed.name === 'create_streamlit_app') {
-                                        setIsGeneratingCode(true)
-                                    }
-                                    break
-                                case 'tool-result':
-                                    if (parsed.name === 'create_streamlit_app') {
-                                        setGeneratedCode(parsed.content)
-                                        setIsGeneratingCode(false)
-                                    }
-                                    break
-                            }
-                        } catch (e) {
-                            console.log('📄 Raw text chunk:', chunk)
-                            setStreamingMessage((prev) => prev + chunk)
-                        }
-                    }
-                } catch (error) {
-                    console.error('❌ Error processing stream:', error)
-                } finally {
-                    console.log('🏁 Stream processing complete')
-                    setIsGeneratingCode(false)
-                }
-            }
-
-            processStream()
-        },
-        onFinish: async (message) => {
-            if (!chatId || !session?.user?.id) return
+            setGeneratedCode('')
+            setCodeExplanation('')
+            setSandboxErrors([])
 
             try {
-                const clientMessage = mapVercelToClientMessage(message)
                 const response = await fetch(
-                    `/api/conversations/${chatId}/messages`,
+                    `/api/conversations/${chatId}/stream`,
                     {
                         method: 'POST',
                         headers: { 'Content-Type': 'application/json' },
-                        body: JSON.stringify({
-                            chat_id: chatId,
-                            user_id: session.user.id,
-                            role: message.role,
-                            user_message:
-                                message.role === 'user' ? message.content : '',
-                            assistant_message:
-                                message.role === 'assistant'
-                                    ? message.content
-                                    : '',
-                            tool_calls: clientMessage.toolInvocations?.filter(
-                                (t) => t.state === 'call'
-                            ),
-                            tool_results: clientMessage.toolInvocations?.filter(
-                                (t) => t.state === 'result'
-                            ),
-                            created_at: new Date().toISOString(),
-                        }),
+                        body: JSON.stringify({ message: newMessage.content }),
                     }
                 )
 
                 if (!response.ok) {
-                    throw new Error('Failed to store message')
-                }
+                    throw new Error(`HTTP error! status: ${response.status}`)
+                }
+
+                const reader = response.body?.getReader()
+                if (!reader) {
+                    throw new Error('Failed to get response reader')
+                }
+
+                const { accumulatedResponse, accumulatedCode } =
+                    await processStream(reader)
+
+                const assistantMessage: ClientMessage = {
+                    id: `${Date.now()}-assistant`,
+                    role: 'assistant',
+                    content: accumulatedResponse,
+                    createdAt: new Date(),
+                }
+
+                setMessages((prev) => [...prev, assistantMessage])
 
                 setStreamingMessage('')
-                await fetchMessages()
+
+                if (accumulatedCode) {
+                    setGeneratedCode(accumulatedCode)
+                    console.log('Generated code:', accumulatedCode)
+                    await updateStreamlitApp(accumulatedCode)
+                }
+
+                if (codeExplanation) {
+                    const explanationMessage: ClientMessage = {
+                        id: `${Date.now()}-explanation`,
+                        role: 'assistant',
+                        content: codeExplanation,
+                        createdAt: new Date(),
+                    }
+                    setMessages((prev) => [...prev, explanationMessage])
+                }
             } catch (error) {
-                console.error('Error handling message:', error)
-            }
-        },
-    })
-
-    // Function to fetch messages from database
-    const fetchMessages = async () => {
-        if (!chatId) {
-            console.log('❌ No chatId available for fetching messages')
-            return
-        }
-
-        try {
-            console.log('🔍 Fetching messages for chat:', chatId)
-            const response = await fetch(
-                `/api/conversations/${chatId}/messages`
-            )
-            if (!response.ok) {
-                throw new Error('Failed to fetch messages')
-            }
-
-            const { messages: dbMessages } = await response.json()
-            console.log('📦 Raw messages from database:', dbMessages)
-
-            // Map each database message to user and assistant messages
-            const mappedMessages = dbMessages.flatMap((msg: DatabaseMessage) => {
-                const messages = []
-
-                // Always add messages in pairs to maintain sequence
-                if (msg.user_message || msg.assistant_message) {
-                    if (msg.user_message) {
-                        messages.push({
-                            id: `${msg.id}-user`,
-                            role: 'user',
-                            content: msg.user_message,
-                            createdAt: new Date(msg.created_at)
-                        });
-                    }
-
-                    if (msg.assistant_message) {
-                        messages.push({
-                            id: `${msg.id}-assistant`,
-                            role: 'assistant',
-                            content: msg.assistant_message,
-                            createdAt: new Date(msg.created_at),
-                            toolInvocations: msg.tool_calls && Array.isArray(msg.tool_calls) ? (msg.tool_calls as ToolCall[]).map((call: ToolCall) => ({
-                                state: 'call',
-                                toolCallId: call.id,
-                                toolName: call.name,
-                                args: call.parameters
-                            })) : undefined
-                        });
-                    }
-                }
-
-                return messages;
-            });
-
-            console.log('📊 Mapped messages:', mappedMessages)
-            setVercelMessages(mappedMessages)
-            setInitialMessagesLoaded(true)
-
-        } catch (error) {
-            console.error('❌ Error in fetchMessages:', error)
-        }
-    }
-
-    // Load initial messages with debounce
-    useEffect(() => {
-        let timeoutId: NodeJS.Timeout
-
-        if (chatId && !initialMessagesLoaded) {
-            console.log('🔄 Initializing message fetch for chat:', chatId)
-            timeoutId = setTimeout(() => {
-                fetchMessages()
-            }, 100)
-        }
-
-        return () => {
-            if (timeoutId) {
-                clearTimeout(timeoutId)
-            }
-        }
-    }, [chatId, initialMessagesLoaded])
-
-    // Custom submit handler with better error handling
+                console.error('Error in chat operation:', error)
+                setMessages((prev) => [
+                    ...prev,
+                    {
+                        id: `${Date.now()}-error`,
+                        role: 'assistant',
+                        content: 'An error occurred. Please try again.',
+                        createdAt: new Date(),
+                    },
+                ])
+                setSandboxErrors((prev) => [
+                    ...prev,
+                    { message: 'Error in chat operation' },
+                ])
+            } finally {
+                setIsLoading(false)
+                setStreamingMessage('')
+                setIsGeneratingCode(false)
+            }
+        },
+        [
+            session,
+            isLoading,
+            chatId,
+            processStream,
+            updateStreamlitApp,
+            codeExplanation,
+        ]
+    )
+
     const handleSubmit = useCallback(
         async (e: React.FormEvent<HTMLFormElement>) => {
             e.preventDefault()
-            if (!chatId) {
-                console.warn('No chat ID available')
-                return
-            }
-
-            try {
-                // Remove the local message addition since it will be handled by the API
-                await vercelHandleSubmit(e)
-            } catch (error) {
-                console.error('Error in submit:', error)
-            }
-        },
-        [chatId, vercelHandleSubmit]
-    )
-
-    // File upload handler
+            if (!input.trim()) return
+
+            const newUserMessage: ClientMessage = {
+                id: `${Date.now()}-user`,
+                role: 'user',
+                content: input,
+                createdAt: new Date(),
+            }
+            setMessages((prev) => [...prev, newUserMessage])
+            setInput('')
+
+            await handleChatOperation(newUserMessage)
+        },
+        [input, handleChatOperation]
+    )
+
     const handleFileUpload = useCallback(
         async (content: string, fileName: string) => {
-            if (!chatId || !sandboxId || !session?.user?.id) return
+            const sanitizeCSVContent = (content: string): string => {
+                return content
+                    .split('\n')
+                    .map((row) => row.replace(/[\r\n]+/g, ''))
+                    .join('\n')
+            }
+
+            const sanitizedContent = sanitizeCSVContent(content)
+            setCsvContent(sanitizedContent)
+            setCsvFileName(fileName)
 
             try {
-                const fileData = await uploadAndAnalyzeFile(
-                    content,
-                    fileName,
-                    chatId,
-                    sandboxId
+                const response = await fetch('/api/files', {
+                    method: 'POST',
+                    headers: { 'Content-Type': 'application/json' },
+                    body: JSON.stringify({
+                        chat_id: chatId,
+                        file_name: fileName,
+                        file_type: 'csv',
+                        file_url: `/home/user/${fileName}`,
+                        backup_url: 'placeholder_url',
+                        file_size: sanitizedContent.length,
+                        content_hash: sanitizedContent,
+                        analysis: null,
+                        sandbox_id: sandboxId,
+                        expires_at: new Date(Date.now() + 1 * 60 * 1000),
+                    }),
+                })
+
+                if (!response.ok) {
+                    throw new Error(`HTTP error! status: ${response.status}`)
+                }
+
+                const data = await response.json()
+                console.log('CSV uploaded and stored:', data)
+
+                const analysisResponse = await fetch(
+                    `/api/files/${data.id}/analyze`,
+                    {
+                        method: 'POST',
+                        headers: { 'Content-Type': 'application/json' },
+                        body: JSON.stringify({ fileContent: sanitizedContent }),
+                    }
                 )
 
-<<<<<<< HEAD
-                await append({
-                    role: 'user',
-                    content: `I've uploaded a CSV file named "${fileName}". Can you analyze it and create a Streamlit app? CSV Analysis: ${JSON.stringify(fileData.analysis)}`,
-                    id: Date.now().toString(),
-                    createdAt: new Date(),
-                })
-=======
                 if (!analysisResponse.ok) {
                     throw new Error(
                         `HTTP error! status: ${analysisResponse.status}`
@@ -306,38 +427,38 @@
                 const dataPreview = `⚠️ EXACT column names (copy exactly as shown):\n${columnNames}\n\nFirst 5 rows:\n${previewRows}`
 
                 const newUserMessage: ClientMessage = {
+                    id: `${Date.now()}-upload`,
                     role: 'user',
                     content: `I've uploaded "${fileName}". Create a Streamlit app to visualize this data. The file is at '/home/user/${fileName}'.
 ${dataPreview}
 Create a complex, aesthetic visualization using these exact column names.`,
-                    created_at: new Date(),
-                }
->>>>>>> 1a0bdb9e
-
-                setCsvContent(content)
-                setCsvFileName(fileName)
+                    createdAt: new Date(),
+                }
+
+                setMessages((prev) => [...prev, newUserMessage])
+                await handleChatOperation(newUserMessage)
             } catch (error) {
                 console.error('Error in file upload:', error)
-            }
-        },
-        [chatId, sandboxId, session?.user?.id, append]
-    )
-
-    // Initialize sandbox
-    useEffect(() => {
-        if (chatId) {
-            fetch('/api/sandbox/init', {
-                method: 'POST',
-                headers: { 'Content-Type': 'application/json' },
-            })
-                .then((res) => res.json())
-                .then((data) => setSandboxId(data.sandboxId))
-                .catch(console.error)
-        }
-    }, [chatId])
+                setMessages((prev) => [
+                    ...prev,
+                    {
+                        id: `${Date.now()}-error`,
+                        role: 'assistant',
+                        content: `There was an error uploading the file: ${error instanceof Error ? error.message : 'Unknown error'}. Please try again.`,
+                        createdAt: new Date(),
+                    },
+                ])
+                setSandboxErrors((prev) => [
+                    ...prev,
+                    { message: 'Error uploading file' },
+                ])
+            }
+        },
+        [chatId, handleChatOperation, sandboxId]
+    )
 
     return {
-        messages: vercelMessages,
+        messages,
         input,
         handleInputChange,
         handleSubmit,
@@ -349,41 +470,8 @@
         generatedCode,
         streamingMessage,
         isGeneratingCode,
-        sandboxErrors: [],
+        streamingCodeExplanation: codeExplanation,
+        sandboxErrors,
         sandboxId,
-        error,
-        stop,
-        reload,
-        setMessages: setVercelMessages,
     }
-}
-
-// Helper function for file upload and analysis
-async function uploadAndAnalyzeFile(
-    content: string,
-    fileName: string,
-    chatId: string,
-    sandboxId: string
-) {
-    const fileResponse = await fetch('/api/files', {
-        method: 'POST',
-        headers: { 'Content-Type': 'application/json' },
-        body: JSON.stringify({
-            chat_id: chatId,
-            file_name: fileName,
-            content: content,
-            sandbox_id: sandboxId,
-        }),
-    })
-
-    if (!fileResponse.ok) throw new Error('Failed to upload file')
-    const fileData = await fileResponse.json()
-
-    const analysisResponse = await fetch(`/api/files/${fileData.id}/analyze`, {
-        method: 'POST',
-        body: JSON.stringify({ fileContent: content }),
-    })
-
-    if (!analysisResponse.ok) throw new Error('Failed to analyze file')
-    return await analysisResponse.json()
 }