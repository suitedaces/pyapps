--- conflicted
+++ resolved
@@ -110,15 +110,10 @@
                         role: 'assistant',
                         content: msg.assistant_message,
                         created_at: new Date(msg.created_at),
-<<<<<<< HEAD
                         tool_calls: msg.tool_calls as ToolCall[] | undefined,
                         tool_results: msg.tool_results as
                             | ToolResult[]
                             | undefined,
-=======
-                        tool_calls: msg.tool_calls ? msg.tool_calls as ToolCall[] : undefined,
-                        tool_results: msg.tool_results ? msg.tool_results as ToolResult[] : undefined,
->>>>>>> 09f9f5ee
                     })
                 }
 
