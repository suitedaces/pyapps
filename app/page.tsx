--- conflicted
+++ resolved
@@ -23,44 +23,6 @@
 import { MetaSheet } from '@/components/MetaSheet'
 import Sidebar from '@/components/Sidebar'
 
-<<<<<<< HEAD
-export default function Home() {
-  const [session, setSession] = useState<Session | null>(null)
-  const supabase = createClientComponentClient()
-  const [isRightContentVisible, setIsRightContentVisible] = useState(true)
-  useEffect(() => {
-    supabase.auth.getSession().then(({ data: { session } }) => {
-      setSession(session)
-    })
-
-    const {
-      data: { subscription },
-    } = supabase.auth.onAuthStateChange((_event, session) => {
-      setSession(session)
-    })
-
-    return () => subscription.unsubscribe()
-  }, [supabase.auth]) 
-
-  const {
-    messages,
-    input,
-    handleInputChange,
-    handleSubmit,
-    isLoading,
-    handleFileUpload,
-    csvFileName,
-    streamlitUrl,
-    generatedCode,
-    streamingMessage,
-    streamingCodeExplanation,
-    isGeneratingCode,
-  } = useChat();
-
-  if (!session) {
-    return <Auth />
-  }
-=======
 export default function Home({ children }) {
     const [isRightContentVisible, setIsRightContentVisible] = useState(true)
     const [isAtBottom, setIsAtBottom] = useState(true);
@@ -80,7 +42,6 @@
         streamingCodeExplanation,
         isGeneratingCode,
     } = useChat();
->>>>>>> bfa97973
 
     const toggleRightContent = () => {
         setIsRightContentVisible(!isRightContentVisible)
