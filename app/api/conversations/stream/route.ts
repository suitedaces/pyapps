--- conflicted
+++ resolved
@@ -1,13 +1,8 @@
 import { GruntyAgent } from '@/lib/agent'
 import { getModelClient } from '@/lib/modelProviders'
 import { CHAT_SYSTEM_PROMPT } from '@/lib/prompts'
-<<<<<<< HEAD
-import { FileContext, LLMModel, LLMModelConfig, Tool } from '@/lib/types'
-import { Message, convertToCoreMessages } from 'ai'
-=======
 import { tools } from '@/lib/tools'
-import { FileContext } from '@/lib/types'
->>>>>>> 1ec15cf2
+import { FileContext, Tool } from '@/lib/types'
 import { generateUUID } from '@/lib/utils'
 import { createRouteHandlerClient } from '@supabase/auth-helpers-nextjs'
 import { convertToCoreMessages } from 'ai'
@@ -17,24 +12,15 @@
 
 // Validation schema for request body
 const RequestSchema = z.object({
-<<<<<<< HEAD
-    messages: z.array(z.object({
-        content: z.string(),
-        role: z.enum(['user', 'assistant', 'system']),
-        createdAt: z.union([
-            z.date(),
-            z.string().transform((str) => new Date(str))
-        ]).optional(),
-    })),
-=======
     messages: z.array(
         z.object({
             content: z.string(),
             role: z.enum(['user', 'assistant', 'system']),
-            createdAt: z.date().optional(),
+            createdAt: z
+                .union([z.date(), z.string().transform((str) => new Date(str))])
+                .optional(),
         })
     ),
->>>>>>> 1ec15cf2
     model: z.object({
         id: z.string(),
         provider: z.string(),
