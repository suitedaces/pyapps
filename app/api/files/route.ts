import { createRouteHandlerClient } from '@supabase/auth-helpers-nextjs'
import { Sandbox } from 'e2b'
import { cookies } from 'next/headers'
import { NextRequest, NextResponse } from 'next/server'

export async function GET(req: NextRequest) {
    const supabase = createRouteHandlerClient({ cookies })
    const {
        data: { session },
    } = await supabase.auth.getSession()

    if (!session) {
        return NextResponse.json(
            { error: 'Not authenticated' },
            { status: 401 }
        )
    }

    console.log(`Fetching files for user ID: ${session.user.id}`)
    const { data, error } = await supabase
        .from('files')
        .select('*')
        .eq('user_id', session.user.id)
        .order('created_at', { ascending: false })

    if (error) {
        console.error('Failed to fetch files:', error)
        return NextResponse.json(
            { error: 'Failed to fetch files' },
            { status: 500 }
        )
    }

    console.log(
        `Successfully fetched ${data.length} files for user ID: ${session.user.id}`
    )
    return NextResponse.json(data)
}

export async function POST(req: NextRequest) {
    const supabase = createRouteHandlerClient({ cookies })
    const {
        data: { session },
    } = await supabase.auth.getSession()

    if (!session) {
        console.warn('Unauthorized access attempt')
        return NextResponse.json(
            { error: 'Not authenticated' },
            { status: 401 }
        )
    }

    const {
        chat_id,
        file_name,
        file_type,
        file_size,
        file_url,
        backup_url,
        content_hash,
        analysis,
        expires_at,
        sandbox_id,
    } = await req.json()

    console.log(
        `Inserting file metadata for user ID: ${session.user.id}, file name: ${file_name}`
    )
    const { data, error } = await supabase
        .from('files')
        .insert({
            user_id: session.user.id,
            chat_id,
            file_name,
            file_type,
            file_size,
            file_url,
            backup_url,
            content_hash,
            analysis,
            expires_at,
        })
        .select()
        .single()

    if (error) {
        console.error('Error inserting file metadata:', error)
        return NextResponse.json(
            { error: 'Failed to upload file' },
            { status: 500 }
        )
    }

    console.log(`File metadata inserted with data: ${data}`)

    // Upload file to E2B sandbox
    try {
        const sandbox = await Sandbox.reconnect(sandbox_id)
        const fileBuffer = Buffer.from(content_hash)
<<<<<<< HEAD
        const remotePath = await sandbox.uploadFile(
            fileBuffer,
            `app/${file_name}`
        )
=======
        const remotePath = await sandbox.uploadFile(fileBuffer, `${file_name}`)
>>>>>>> c00ed520

        console.log(`File uploaded to sandbox at: ${remotePath}`)
        return NextResponse.json({ ...data, remotePath })
    } catch (e2bError) {
        console.error('Error uploading file to E2B sandbox:', e2bError)
        return NextResponse.json(
            { error: 'Failed to upload file to E2B sandbox' },
            { status: 500 }
        )
    }
}<|MERGE_RESOLUTION|>--- conflicted
+++ resolved
@@ -98,14 +98,7 @@
     try {
         const sandbox = await Sandbox.reconnect(sandbox_id)
         const fileBuffer = Buffer.from(content_hash)
-<<<<<<< HEAD
-        const remotePath = await sandbox.uploadFile(
-            fileBuffer,
-            `app/${file_name}`
-        )
-=======
         const remotePath = await sandbox.uploadFile(fileBuffer, `${file_name}`)
->>>>>>> c00ed520
 
         console.log(`File uploaded to sandbox at: ${remotePath}`)
         return NextResponse.json({ ...data, remotePath })
