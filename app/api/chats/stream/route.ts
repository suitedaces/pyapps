--- conflicted
+++ resolved
@@ -260,22 +260,10 @@
 
     try {
         const { messages, chatId, fileId, fileName, fileContent } = await req.json()
-<<<<<<< HEAD
         let newChatId = chatId
         let appId: string | null = null
 
         // Initialize chat if needed
-=======
-        console.log('📥 Received request:', {
-            chatId,
-            hasMessages: !!messages?.length
-        })
-
-        // Use existing chat ID if provided
-        let newChatId = chatId
-
-        // Only create new chat if no chat ID exists
->>>>>>> 88838709
         if (!chatId) {
             const chat = await createNewChat(
                 supabase,
@@ -344,19 +332,6 @@
             },
         })
 
-<<<<<<< HEAD
-=======
-        for await (const step of result.fullStream) {
-            if (step.type === 'tool-call-streaming-start') {  // Changed from 'tool-call-streaming-start'
-                const stream = createDataStream({ execute: (dataStream) => {
-                    dataStream.writeData({ toolCall: step });
-                } });
-                stream.getReader().read(); // Send tool call data to client
-            }
-        }
-
-        // Important: Use toDataStreamResponse for proper streaming
->>>>>>> 88838709
         return result.toDataStreamResponse({
             headers: {
                 'x-chat-id': newChatId,
