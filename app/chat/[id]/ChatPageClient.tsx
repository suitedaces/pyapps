--- conflicted
+++ resolved
@@ -83,14 +83,10 @@
     )
     const [initialMessages, setInitialMessages] = useState<Message[]>([])
     const [loading, setLoading] = useState(false)
-<<<<<<< HEAD
-    const { collapsed: sidebarCollapsed, setCollapsed: setSidebarCollapsed } = useSidebar()
+    const { collapsed: sidebarCollapsed, setCollapsed: setSidebarCollapsed } =
+        useSidebar()
     const [showTypingText, setShowTypingText] = useState(true)
     const [activeTab, setActiveTab] = useState('preview')
-=======
-    const { collapsed: sidebarCollapsed, setCollapsed: setSidebarCollapsed } =
-        useSidebar()
->>>>>>> 1ec15cf2
 
     // Code and preview state
     const [generatedCode, setGeneratedCode] = useState<string>('')
@@ -372,21 +368,14 @@
     }, [router])
 
     // Handle chat creation callback
-<<<<<<< HEAD
-    const handleChatCreated = useCallback((chatId: string) => {
-        setShowTypingText(false)
-        setCurrentChatId(chatId)
-        router.replace(`/chat/${chatId}`)
-    }, [router])
-=======
     const handleChatCreated = useCallback(
         (chatId: string) => {
+            setShowTypingText(false)
             setCurrentChatId(chatId)
             router.replace(`/chat/${chatId}`)
         },
         [router]
     )
->>>>>>> 1ec15cf2
 
     const toggleRightContent = useCallback(() => {
         setIsRightContentVisible((prev) => !prev)
@@ -402,13 +391,9 @@
     // Add debug log for page load
     useEffect(() => {
         if (generatedCode && sandboxId) {
-            updateStreamlitApp(generatedCode, true);
-        }
-<<<<<<< HEAD
-    }, [generatedCode, sandboxId, updateStreamlitApp]);
-=======
-    }, [])
->>>>>>> 1ec15cf2
+            updateStreamlitApp(generatedCode, true)
+        }
+    }, [generatedCode, sandboxId, updateStreamlitApp])
 
     // Modify handleVersionChange
     const handleVersionChange = async (version: AppVersion) => {
@@ -554,7 +539,9 @@
                                     onChatFinish={handleChatFinish}
                                     onUpdateStreamlit={updateStreamlitApp}
                                     setActiveTab={setActiveTab}
-                                    setIsRightContentVisible={setIsRightContentVisible}
+                                    setIsRightContentVisible={
+                                        setIsRightContentVisible
+                                    }
                                     onCodeClick={() => {
                                         setActiveTab('code')
                                         setIsRightContentVisible(true)
