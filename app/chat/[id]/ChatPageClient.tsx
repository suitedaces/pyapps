'use client'

import { createClientComponentClient } from '@supabase/auth-helpers-nextjs'

import { Chat } from '@/components/Chat'
import LoginPage from '@/components/LoginPage'
import { PreviewPanel } from '@/components/PreviewPanel'
import { Button } from '@/components/ui/button'
import { useChat } from 'ai/react'
import { ChevronLeft, ChevronRight } from 'lucide-react'
import { useParams, useRouter } from 'next/navigation'
import { useCallback, useEffect, useRef, useState } from 'react'

import { Message } from 'ai'

import {
    ResizableHandle,
    ResizablePanel,
    ResizablePanelGroup,
} from '@/components/ui/resizable'

import { Sidebar } from '@/components/Sidebar'

import { Logo } from '@/components/core/Logo'
import { VersionSelector } from '@/components/VersionSelector'
import { useAuth } from '@/contexts/AuthContext'
import { useSidebar } from '@/contexts/SidebarContext'
import modelsList from '@/lib/models.json'
import { useSandboxStore } from '@/lib/stores/sandbox-store'
import { createVersion } from '@/lib/supabase'
import { AppVersion, LLMModelConfig } from '@/lib/types'
import { cn } from '@/lib/utils'
import { useLocalStorage } from 'usehooks-ts'

interface ChatPageClientProps {
    initialChat: any
}

async function getOrCreateApp(chatId: string | null, userId: string) {
    if (!chatId) throw new Error('No chat ID provided')

    const supabase = createClientComponentClient()

    // Check if chat already has an app
    const { data: chat } = await supabase
        .from('chats')
        .select('app_id')
        .eq('id', chatId)
        .single()

    if (chat?.app_id) return chat.app_id

    // Create new app if none exists
    const { data: app, error: appError } = await supabase
        .from('apps')
        .insert({
            user_id: userId,
            name: 'New App',
            description: 'App created from chat',
            is_public: false,
            created_at: new Date().toISOString(),
            updated_at: new Date().toISOString(),
            created_by: userId,
        })
        .select()
        .single()

    if (appError) throw appError

    // Link chat to app
    await supabase.from('chats').update({ app_id: app.id }).eq('id', chatId)

    return app.id
}

export default function ChatPageClient({ initialChat }: ChatPageClientProps) {
    const supabase = createClientComponentClient()

    // UI state management
    const [isRightContentVisible, setIsRightContentVisible] = useState(false)
    const [currentChatId, setCurrentChatId] = useState<string | null>(
        initialChat.id
    )
    const [initialMessages, setInitialMessages] = useState<Message[]>([])
    const [loading, setLoading] = useState(false)
    const { collapsed: sidebarCollapsed, setCollapsed: setSidebarCollapsed } =
        useSidebar()
    const [showTypingText, setShowTypingText] = useState(true)
    const [activeTab, setActiveTab] = useState('preview')

    // Code and preview state
    const [generatedCode, setGeneratedCode] = useState<string>('')
    const [isGeneratingCode, setIsGeneratingCode] = useState(false)
    const [streamlitUrl, setStreamlitUrl] = useState<string | null>(null)
    const [showCodeView, setShowCodeView] = useState(false)

    const handleRefresh = async () => {
        if (sandboxId && session?.user?.id) {
            try {
                setIsGeneratingCode(true)
                await updateStreamlitApp(generatedCode, true)
            } catch (error) {
                console.error('Error refreshing app:', error)
            } finally {
                setIsGeneratingCode(false)
            }
        }
    }

    const handleCodeViewToggle = () => {
        setShowCodeView(!showCodeView)
    }

    // Version switching stuff
    const isVersionSwitching = useRef(false)
    const versionSelectorRef = useRef<{
        refreshVersions: () => void
    } | null>(null)

    // Model config
    const [languageModel] = useLocalStorage<LLMModelConfig>('languageModel', {
        model: 'claude-3-5-sonnet-20241022',
    })

    const currentModel = modelsList.models.find(
        (model) => model.id === languageModel.model
    )

    // Auth and version state
    const { session, isLoading } = useAuth()
    const [isCreatingVersion, setIsCreatingVersion] = useState(false)

    // Chat handling with AI SDK
    const {
        messages,
        isLoading: chatLoading,
        setMessages,
    } = useChat({
        api: currentChatId
            ? `/api/conversations/${currentChatId}/stream`
            : '/api/conversations/stream',
        id: currentChatId ?? undefined,
        initialMessages,
        body: {
            model: currentModel,
            config: languageModel,
            experimental_streamData: true,
        },
        maxSteps: 10,
        onResponse: (response) => {
            if (!response.ok) {
                return
            }
        },
        onFinish: async (message) => {
            if (message.toolInvocations?.length) {
                const streamlitCall = message.toolInvocations
                    .filter(
                        (invocation) =>
                            invocation.toolName === 'create_streamlit_app' &&
                            invocation.state === 'result'
                    )
                    .pop()

                if (streamlitCall?.state === 'result') {
                    const code = streamlitCall.result
                    if (code) {
                        setIsCreatingVersion(true)
                        setGeneratedCode(code)
                        await updateStreamlitApp(code)

                        if (session?.user?.id) {
                            try {
                                let appId = await getOrCreateApp(
                                    currentChatId,
                                    session.user.id
                                )
                                const versionData = await createVersion(
                                    appId,
                                    code
                                )
                                setCurrentApp({ id: appId })

                                if (versionSelectorRef.current) {
                                    await versionSelectorRef.current.refreshVersions()
                                }
                            } catch (error) {
                                setIsCreatingVersion(false)
                            }
                        }
                    }
                }
            }

            if (message.content.trim()) {
                const assistantMessage = {
                    id: Date.now().toString(),
                    role: 'assistant' as const,
                    content: message.content,
                    createdAt: new Date(),
                    toolInvocations: message.toolInvocations || [],
                }

                setMessages((prev) => [...prev, assistantMessage])
            }
        },
        onError: (error) => {
            setIsGeneratingCode(false)
        },
    })

    useEffect(() => {
        if (chatLoading) {
            setIsGeneratingCode(true)
            setGeneratedCode('')
        }
    }, [chatLoading])

    //  sandbox state
    const [sandboxId, setSandboxId] = useState<string | null>(null)
    const [sandboxErrors, setSandboxErrors] = useState<
        Array<{ message: string }>
    >([])

    // Sandbox store hooks
    const { killSandbox, updateSandbox } = useSandboxStore()

    // Add a ref to track initialization
    const initializationComplete = useRef(false)
    const initializationPromise = useRef<Promise<void> | null>(null)

    // Simplify updateStreamlitApp
    const updateStreamlitApp = useCallback(
        async (code: string, forceExecute = false) => {
            const url = await updateSandbox(code, forceExecute)
            if (url) {
                setStreamlitUrl(url)
                setIsGeneratingCode(false)
            }
        },
        [updateSandbox]
    )

    useEffect(() => {
        const lastMessage = messages[messages.length - 1]
        if (lastMessage?.toolInvocations?.length) {
            const streamlitCall = lastMessage.toolInvocations.find(
                (invocation) =>
                    invocation.toolName === 'create_streamlit_app' &&
                    invocation.state === 'result'
            )

            if (streamlitCall?.state === 'result') {
                setGeneratedCode(streamlitCall.result)
                setIsGeneratingCode(false)
                updateStreamlitApp(streamlitCall.result)
            }
        }
    }, [messages, updateStreamlitApp])

    const resizableGroupRef = useRef<any>(null)
    const [sidebarChats, setSidebarChats] = useState<any[]>([])

    const router = useRouter()
    const { id } = useParams()

    const fetchMessages = useCallback(async (chatId: string) => {
        try {
            setLoading(true)
            const response = await fetch(
                `/api/conversations/${chatId}/messages`
            )
            if (!response.ok) throw new Error('Failed to fetch messages')
            const data = await response.json()

<<<<<<< HEAD
                // Transform messages to the format expected by the AI SDK
                const messages: Message[] = data.messages.flatMap(
                    (msg: any) => {
                        const messages: Message[] = []
                        if (msg.user_message) {
                            messages.push({
                                id: `${msg.id}-user`,
                                role: 'user',
                                content: msg.user_message,
                            })
                        }
                        if (msg.assistant_message) {
                            // Include tool calls and results in assistant messages
                            messages.push({
                                id: `${msg.id}-assistant`,
                                role: 'assistant',
                                content: msg.assistant_message,
                                toolInvocations: msg.tool_calls?.map((call: any) => ({
                                    toolCallId: call.id,
                                    toolName: call.name,
                                    state: 'result',
                                    result: call.result
                                })) || [],
                            })
                        }
                        return messages
                    }
                )
=======
            // Transform messages to the format expected by the AI SDK
            const messages: Message[] = data.messages.flatMap((msg: any) => {
                const messages: Message[] = []
                if (msg.user_message) {
                    messages.push({
                        id: `${msg.id}-user`,
                        role: 'user',
                        content: msg.user_message,
                    })
                }
                if (msg.assistant_message) {
                    messages.push({
                        id: `${msg.id}-assistant`,
                        role: 'assistant',
                        content: msg.assistant_message,
                        toolInvocations: msg.tool_calls?.map((call: any) => ({
                            toolCallId: call.id,
                            toolName: call.name,
                            state: 'result',
                            result: call.result
                        })) || [],
                    })
                }
                return messages
            })
>>>>>>> a5bef1b1

            setInitialMessages(messages)
        } catch (error) {
            console.error('Error fetching messages:', error)
        } finally {
            setLoading(false)
        }
    }, [])

    useEffect(() => {
        if (id && typeof id === 'string') {
            fetchMessages(id)
        }
    }, [id, fetchMessages])

    const fetchAndSetChats = useCallback(async () => {
        try {
            const response = await fetch('/api/conversations?page=1&limit=10')
            if (response.ok) {
                const data = await response.json()
                setSidebarChats(data.chats)
            }
        } catch (error) {
            console.error('Error fetching chats:', error)
        }
    }, [])

    useEffect(() => {
        if (session) {
            fetchAndSetChats()
        }
    }, [session, fetchAndSetChats])

    useEffect(() => {
        const params = new URLSearchParams(window.location.search)
        const chatId = params.get('chat')
        if (chatId) {
            setCurrentChatId(chatId)
        }
    }, [])

    const handleChatSelect = useCallback(
        (chatId: string) => {
            setCurrentChatId(chatId)
            router.replace(`/chat/${chatId}`, { scroll: false })
        },
        [router]
    )

    const handleNewChat = useCallback(async () => {
        setCurrentChatId(null)
        router.replace('/', { scroll: false })
        return Promise.resolve()
    }, [router])

    // Handle chat creation callback
    const handleChatCreated = useCallback(
        (chatId: string) => {
            setShowTypingText(false)
            setCurrentChatId(chatId)
            router.replace(`/chat/${chatId}`)
        },
        [router]
    )

    const toggleRightContent = useCallback(() => {
        setIsRightContentVisible((prev) => !prev)
        if (resizableGroupRef.current) {
            setTimeout(() => {
                resizableGroupRef.current.resetLayout()
            }, 0)
        }
    }, [])

    const [currentApp, setCurrentApp] = useState<{ id: string } | null>(null)

    // Add debug log for page load
    useEffect(() => {
        if (generatedCode && sandboxId) {
            updateStreamlitApp(generatedCode, true)
        }
    }, [generatedCode, sandboxId, updateStreamlitApp])

    // Update version change handler
    const handleVersionChange = async (version: AppVersion) => {
        if (!version.code) return

        isVersionSwitching.current = true
        setIsGeneratingCode(true)

        try {
            setGeneratedCode(version.code)
            await updateStreamlitApp(version.code, true)
        } catch (error) {
            setSandboxErrors((prev) => [...prev, {
                message: error instanceof Error ? error.message : 'Error updating version'
            }])
        } finally {
            setIsGeneratingCode(false)
            isVersionSwitching.current = false
        }
    }

    // Simplify cleanup
    useEffect(() => {
        return () => {
            killSandbox()
        }
    }, [killSandbox])

    // Modify fetchAppId
    const fetchAppId = useCallback(async () => {
        if (!currentChatId) return

        const { data: chat } = await supabase
            .from('chats')
            .select('app_id')
            .eq('id', currentChatId)
            .single()

        if (chat?.app_id) {
            setCurrentApp({ id: chat.app_id })

            const { data: versions } = await supabase
                .from('versions')
                .select('*')
                .eq('app_id', chat.app_id)
                .order('created_at', { ascending: false })
                .limit(1)
                .single()

            if (versions?.code) {
                setGeneratedCode(versions.code)
                await updateStreamlitApp(versions.code, true)
            }
        }
    }, [currentChatId, supabase, updateStreamlitApp])

    useEffect(() => {
        fetchAppId()
    }, [fetchAppId])

    const handleChatFinish = useCallback(() => {
        if (versionSelectorRef.current) {
            versionSelectorRef.current.refreshVersions()
        }
    }, [])

    const CustomHandle = ({ ...props }) => (
        <ResizableHandle {...props} withHandle className="relative">
            <div className="absolute inset-y-0 left-1/2 flex w-4 -translate-x-1/2 items-center justify-center">
                <div className="h-8 w-1 rounded-full bg-black" />
            </div>
        </ResizableHandle>
    )

    const handleChatSubmit = useCallback(() => {
        setShowTypingText(false)
    }, [])

    // Add this function before the useEffect hooks
    const fetchToolResults = useCallback(async () => {
        if (!currentChatId) return

        try {
            const response = await fetch(
                `/api/conversations/${currentChatId}/messages`
            )
            if (!response.ok) throw new Error('Failed to fetch messages')

            const data = await response.json()

            // Find the last Streamlit code generation result
            const streamlitCode = data.messages
                .filter((msg: any) => msg.tool_results && Array.isArray(msg.tool_results))
                .map((msg: any) => {
                    const toolResult = msg.tool_results[0]
                    if (toolResult && toolResult.name === 'create_streamlit_app') {
                        return toolResult.result
                    }
                    return null
                })
                .filter(Boolean)
                .pop()

            if (streamlitCode) {
                setGeneratedCode(streamlitCode)
                // Force execute the code when loading an existing chat
                await updateStreamlitApp(streamlitCode, true)
            }
        } catch (error) {
            console.error('Error fetching tool results:', error)
        }
    }, [currentChatId, updateStreamlitApp])

    // The existing useEffect will now work with the defined function
    useEffect(() => {
        const initializeChatAndSandbox = async () => {
            if (currentChatId) {
                await fetchToolResults()
            }
        }

        initializeChatAndSandbox()
    }, [currentChatId, fetchToolResults])

    useEffect(() => {
        if (generatedCode) {
            setIsRightContentVisible(true)
        }
    }, [generatedCode])

    useEffect(() => {
        console.log('Current state:', {
            currentChatId,
            generatedCode: !!generatedCode,
            streamlitUrl,
            isRightContentVisible
        })
    }, [currentChatId, generatedCode, streamlitUrl, isRightContentVisible])

    if (isLoading) {
        return <div>Loading...</div>
    }

    if (!session) {
        return <LoginPage />
    }

    return (
        <div className="relative flex h-screen overflow-hidden">
            <Sidebar
                onChatSelect={handleChatSelect}
                currentChatId={currentChatId}
                chats={sidebarChats}
                collapsed={sidebarCollapsed}
                onCollapsedChange={setSidebarCollapsed}
            />
            <div
                className={cn(
                    'flex-1 flex flex-col bg-white min-w-0 transition-all duration-200',
                    'relative'
                )}
            >
                {sidebarCollapsed && (
                    <div
                        className="fixed top-0 h-14 flex items-center z-20 transition-all duration-200"
                        style={{
                            left: '4rem',
                            right: 0,
                        }}
                    >
                        <div className="px-4">
                            <Logo inverted collapsed={false} />
                        </div>
                    </div>
                )}
                <main
                    className={cn(
                        'flex-grow flex px-2 pr-9 flex-col lg:flex-row overflow-hidden justify-center relative',
                        'h-screen pt-14'
                    )}
                >
                    <ResizablePanelGroup
                        direction="horizontal"
                        ref={resizableGroupRef}
                    >
                        <ResizablePanel defaultSize={40} minSize={30}>
                            <div className="w-full flex flex-col h-[calc(100vh-4rem)]">
                                <div className="max-w-[800px] mx-auto w-full h-full">
                                    <Chat
                                        chatId={currentChatId}
                                        initialMessages={initialMessages}
                                        onChatCreated={handleChatCreated}
                                        onChatSubmit={handleChatSubmit}
                                        onChatFinish={handleChatFinish}
                                        onUpdateStreamlit={updateStreamlitApp}
                                        setActiveTab={setActiveTab}
                                        setIsRightContentVisible={
                                            setIsRightContentVisible
                                        }
                                        onCodeClick={() => {
                                            setActiveTab('code')
                                            setIsRightContentVisible(true)
                                        }}
                                    />
                                </div>
                            </div>
                        </ResizablePanel>

                        {isRightContentVisible && (
                            <>
                                <CustomHandle className="bg-gradient-to-r from-black/10 to-black/5 hover:from-black/20 hover:to-black/10 transition-colors" />
                                <ResizablePanel
                                    defaultSize={60}
                                    minSize={40}
                                    className="w-full lg:w-1/2 p-4 flex flex-col overflow-hidden rounded-xl bg-white h-[calc(100vh-4rem)] border border-gray-200"
                                >
                                    <PreviewPanel
                                        streamlitUrl={streamlitUrl}
                                        generatedCode={generatedCode}
                                        isGeneratingCode={isGeneratingCode}
                                        showCodeView={showCodeView}
                                        onRefresh={handleRefresh}
                                        onCodeViewToggle={handleCodeViewToggle}
                                    />
                                </ResizablePanel>
                            </>
                        )}
                    </ResizablePanelGroup>
                    <div className="absolute top-2 right-4 z-30 flex justify-between items-center gap-4">
                        {currentApp && (
                            <VersionSelector
                                appId={currentApp.id}
                                onVersionChange={handleVersionChange}
                                ref={versionSelectorRef}
                            />
                        )}

                        <Button
                            onClick={toggleRightContent}
                            className={cn(
                                'bg-black hover:bg-black/90',
                                'text-white',
                                'border border-transparent',
                                'transition-all duration-200 ease-in-out',
                                'shadow-lg hover:shadow-xl',
                                'rounded-lg'
                            )}
                            size="icon"
                        >
                            {isRightContentVisible ? (
                                <ChevronRight className="h-4 w-4" />
                            ) : (
                                <ChevronLeft className="h-4 w-4" />
                            )}
                        </Button>
                    </div>
                </main>
            </div>
        </div>
    )
}<|MERGE_RESOLUTION|>--- conflicted
+++ resolved
@@ -273,36 +273,6 @@
             if (!response.ok) throw new Error('Failed to fetch messages')
             const data = await response.json()
 
-<<<<<<< HEAD
-                // Transform messages to the format expected by the AI SDK
-                const messages: Message[] = data.messages.flatMap(
-                    (msg: any) => {
-                        const messages: Message[] = []
-                        if (msg.user_message) {
-                            messages.push({
-                                id: `${msg.id}-user`,
-                                role: 'user',
-                                content: msg.user_message,
-                            })
-                        }
-                        if (msg.assistant_message) {
-                            // Include tool calls and results in assistant messages
-                            messages.push({
-                                id: `${msg.id}-assistant`,
-                                role: 'assistant',
-                                content: msg.assistant_message,
-                                toolInvocations: msg.tool_calls?.map((call: any) => ({
-                                    toolCallId: call.id,
-                                    toolName: call.name,
-                                    state: 'result',
-                                    result: call.result
-                                })) || [],
-                            })
-                        }
-                        return messages
-                    }
-                )
-=======
             // Transform messages to the format expected by the AI SDK
             const messages: Message[] = data.messages.flatMap((msg: any) => {
                 const messages: Message[] = []
@@ -328,7 +298,6 @@
                 }
                 return messages
             })
->>>>>>> a5bef1b1
 
             setInitialMessages(messages)
         } catch (error) {
