<<<<<<< HEAD
import { toolRegistry } from './tools/registry'
import { StreamlitTool } from './tools/streamlit'
import { StreamingTool, ToolStreamResponse } from './tools/types'
import { createRouteHandlerClient } from '@supabase/auth-helpers-nextjs'
import { cookies } from 'next/headers'

// Initialize and register all tools
const streamlitTool = new StreamlitTool();
toolRegistry.register(streamlitTool);

// Export tools for use in the application
export const tools = toolRegistry.getAllTools();

// Helper to get tool by name
export function getToolByName(name: string): StreamingTool | undefined {
  return toolRegistry.get(name);
}
=======
import { Anthropic } from '@anthropic-ai/sdk'
import { z } from 'zod'
import { Tool, ToolInvocation } from './types'

const codeGenerationAnthropicAgent = new Anthropic({
    apiKey: process.env.ANTHROPIC_API_KEY,
})

// Define tool schema using Zod
const streamlitAppSchema = z.object({
    query: z
        .string()
        .min(1, 'Query cannot be empty')
        .describe(
            'Explain the requirements for the Streamlit code you want to generate. Include details about the data if there\'s any context and the column names VERBATIM as a list, with any spaces or special chars like this: ["col 1 ", " 2col 1"].'
        ),
    fileContext: z
        .object({
            fileName: z.string(),
            fileType: z.enum(['csv', 'json']),
            analysis: z.any().optional(),
        })
        .optional(),
})

export const tools: Tool[] = [
    {
        toolName: 'create_streamlit_app',
        description:
            'Generates Python (Streamlit) code based on a given query and file context',
        parameters: streamlitAppSchema,
        execute: async (input) => {
            const { query, fileContext } = streamlitAppSchema.parse(input)
            return generateCode(query, fileContext)
        },
    },
]

// Code generation with file context handling
export async function generateCode(
    query: string,
    fileContext?: {
        fileName: string
        fileType: string
        analysis?: any
    }
): Promise<{ generatedCode: string; codeTokenCount: number }> {
    console.log('💻 Starting code generation with:', {
        queryLength: query.length,
        hasFileContext: !!fileContext,
        fileContextDetails: fileContext
            ? {
                  fileName: fileContext.fileName,
                  fileType: fileContext.fileType,
                  hasAnalysis: !!fileContext.analysis,
                  analysisKeys: fileContext.analysis
                      ? Object.keys(fileContext.analysis)
                      : null,
              }
            : null,
    })
>>>>>>> 1ec15cf2

// Enhanced tool execution with streaming and database integration
export async function executeToolCall(
  toolInvocation: any,
  fileContext?: any,
  signal?: AbortSignal
): Promise<any> {
  const tool = getToolByName(toolInvocation.toolName);
  if (!tool) {
    throw new Error(`Tool not found: ${toolInvocation.toolName}`);
  }

  const args = { ...toolInvocation.args, fileContext };
  const toolCallId = toolInvocation.toolCallId || crypto.randomUUID();

  try {
    // Validate the tool call first
    const validation = await toolRegistry.validateToolCall(
      toolInvocation.toolName,
      args
    );

    if (!validation.valid) {
      throw new Error(validation.error);
    }

<<<<<<< HEAD
    let collectedContent = '';
    let isInterrupted = false;

    // Use registry's streamToolExecution for better stream management
    for await (const part of toolRegistry.streamToolExecution(
      toolCallId,
      toolInvocation.toolName,
      args
    )) {
      switch (part.type) {
        case 'tool-call-streaming-start':
          console.log(`🚀 Starting tool execution: ${toolCallId}`);
          break;

        case 'tool-call-delta':
          collectedContent += part.argsTextDelta;
          break;

        case 'tool-result':
          console.log(`✅ Tool execution completed: ${toolCallId}`);
          break;
      }

      // Check for manual interruption
      if (signal?.aborted) {
        toolRegistry.abortToolExecution(toolCallId);
        break;
      }
    }

    // If execution was successful and we have content
    if (!isInterrupted && collectedContent) {
      // Handle tool-specific results
      if (tool.toolName === 'create_streamlit_app') {
        await handleStreamlitResult(
          collectedContent,
          toolInvocation,
          fileContext
        );
      }

      return { generatedCode: collectedContent };
    } else {
      throw new Error(
        isInterrupted ? 'Tool execution was interrupted' : 'No content generated'
      );
    }

  } catch (error) {
    console.error('Tool execution failed:', {
      toolName: tool.toolName,
      toolCallId,
      error: error instanceof Error ? error.message : 'Unknown error'
    });
    throw error;
  }
}

// Helper function to handle Streamlit-specific results
async function handleStreamlitResult(
  code: string,
  toolInvocation: any,
  fileContext?: any
) {
  const supabase = createRouteHandlerClient({ cookies });

  try {
    // Get chat and app information
    const { data: chat } = await supabase
      .from('chats')
      .select('app_id')
      .eq('id', toolInvocation.chatId)
      .single();

    const appId = chat?.app_id;
    const baseAppName = fileContext?.fileName?.replace('.csv', '') || 'streamlit-app';

    if (!appId) {
      // Create new app if doesn't exist
      const { data: newApp, error: appError } = await supabase
        .from('apps')
        .insert({
          name: baseAppName,
          description: toolInvocation.args.query,
          is_public: false,
          created_at: new Date().toISOString(),
          updated_at: new Date().toISOString(),
=======
    try {
        const systemPrompt = `You are a Python code generation assistant specializing in Streamlit apps.
These are the packages installed where your code will run: [streamlit, pandas, numpy, matplotlib, requests, seaborn, plotly].
${fileContext ? `You are working with a ${fileContext.fileType.toUpperCase()} file named "${fileContext.fileName}".` : ''}
Generate a complete, runnable Streamlit app based on the given query.
DO NOT use "st.experimental_rerun()" at any cost.
Only respond with the code, no potential errors, no explanations!`

        console.log('🤖 Sending request to Anthropic:', {
            model: 'claude-3-5-sonnet-20241022',
            systemPromptLength: systemPrompt.length,
            hasAnalysis: !!fileContext?.analysis,
            fullQuery: query,
        })

        const response = await codeGenerationAnthropicAgent.messages.create({
            model: 'claude-3-5-sonnet-20241022',
            max_tokens: 2000,
            temperature: 0.7,
            system: systemPrompt,
            messages: [
                {
                    role: 'user',
                    content: `${query}${fileContext?.analysis ? `\n\nFile Analysis:\n${JSON.stringify(fileContext.analysis, null, 2)}` : ''}`,
                },
            ],
        })

        console.log('✅ Code generation response:', {
            responseType: typeof response.content,
            contentLength: response.content.length,
            tokenUsage: response.usage,
            content: response.content,
        })

        if (Array.isArray(response.content) && response.content.length > 0) {
            const generatedCode =
                response.content[0].type === 'text'
                    ? response.content[0].text
                          .replace(/^```python/, '')
                          .replace(/```$/, '')
                          .trim()
                    : ''

            console.log('✨ Generated code:', {
                length: generatedCode.length,
                preview: generatedCode.substring(0, 200) + '...',
            })

            return {
                generatedCode,
                codeTokenCount:
                    response.usage.input_tokens + response.usage.output_tokens,
            }
        }

        throw new Error('Unexpected response format from code generation')
    } catch (error) {
        console.error('❌ Code generation failed:', {
            error: error instanceof Error ? error.message : 'Unknown error',
            query: query.substring(0, 100) + '...',
>>>>>>> 1ec15cf2
        })
        .select()
        .single();

      if (appError) throw appError;

      // Link chat to app
      await supabase
        .from('chats')
        .update({ app_id: newApp.id })
        .eq('id', toolInvocation.chatId);

      // Create initial version
      await createVersion(newApp.id, code);
    } else {
      // Create new version for existing app
      await createVersion(appId, code);
    }
  } catch (error) {
    console.error('Failed to handle Streamlit result:', error);
    throw error;
  }
}

// Helper function to create version (imported from supabase.ts)
async function createVersion(appId: string, code: string) {
  const supabase = createRouteHandlerClient({ cookies });

<<<<<<< HEAD
  const { data, error } = await supabase
    .from('versions')
    .insert({
      app_id: appId,
      code,
      created_at: new Date().toISOString(),
=======
export async function executeToolCall(
    toolInvocation: ToolInvocation,
    fileContext?: any
): Promise<any> {
    console.log('🔧 Tool execution started:', {
        toolName: toolInvocation.toolName,
        hasFileContext: !!fileContext,
>>>>>>> 1ec15cf2
    })
    .select();

<<<<<<< HEAD
  if (error) throw error;
  return data;
=======
    const tool = getToolByName(toolInvocation.toolName)
    if (!tool) {
        console.error('❌ Tool not found:', toolInvocation.toolName)
        throw new Error(`Tool not found: ${toolInvocation.toolName}`)
    }

    try {
        const args =
            toolInvocation.toolName === 'create_streamlit_app'
                ? { ...toolInvocation.args, fileContext }
                : toolInvocation.args

        console.log('🔨 Executing tool with args:', {
            toolName: toolInvocation.toolName,
            args,
        })

        const result = await tool.execute(args)

        console.log('✅ Tool execution completed:', {
            toolName: toolInvocation.toolName,
            resultType: typeof result,
            resultLength: typeof result === 'string' ? result.length : null,
        })

        return result
    } catch (error) {
        console.error('❌ Tool execution failed:', {
            toolName: toolInvocation.toolName,
            error: error instanceof Error ? error.message : 'Unknown error',
        })
        throw error
    }
>>>>>>> 1ec15cf2
}<|MERGE_RESOLUTION|>--- conflicted
+++ resolved
@@ -1,344 +1,172 @@
-<<<<<<< HEAD
+import { createRouteHandlerClient } from '@supabase/auth-helpers-nextjs'
+import { cookies } from 'next/headers'
 import { toolRegistry } from './tools/registry'
 import { StreamlitTool } from './tools/streamlit'
-import { StreamingTool, ToolStreamResponse } from './tools/types'
-import { createRouteHandlerClient } from '@supabase/auth-helpers-nextjs'
-import { cookies } from 'next/headers'
+import { StreamingTool } from './tools/types'
 
 // Initialize and register all tools
-const streamlitTool = new StreamlitTool();
-toolRegistry.register(streamlitTool);
+const streamlitTool = new StreamlitTool()
+toolRegistry.register(streamlitTool)
 
 // Export tools for use in the application
-export const tools = toolRegistry.getAllTools();
+export const tools = toolRegistry.getAllTools()
 
 // Helper to get tool by name
 export function getToolByName(name: string): StreamingTool | undefined {
-  return toolRegistry.get(name);
+    return toolRegistry.get(name)
 }
-=======
-import { Anthropic } from '@anthropic-ai/sdk'
-import { z } from 'zod'
-import { Tool, ToolInvocation } from './types'
-
-const codeGenerationAnthropicAgent = new Anthropic({
-    apiKey: process.env.ANTHROPIC_API_KEY,
-})
-
-// Define tool schema using Zod
-const streamlitAppSchema = z.object({
-    query: z
-        .string()
-        .min(1, 'Query cannot be empty')
-        .describe(
-            'Explain the requirements for the Streamlit code you want to generate. Include details about the data if there\'s any context and the column names VERBATIM as a list, with any spaces or special chars like this: ["col 1 ", " 2col 1"].'
-        ),
-    fileContext: z
-        .object({
-            fileName: z.string(),
-            fileType: z.enum(['csv', 'json']),
-            analysis: z.any().optional(),
-        })
-        .optional(),
-})
-
-export const tools: Tool[] = [
-    {
-        toolName: 'create_streamlit_app',
-        description:
-            'Generates Python (Streamlit) code based on a given query and file context',
-        parameters: streamlitAppSchema,
-        execute: async (input) => {
-            const { query, fileContext } = streamlitAppSchema.parse(input)
-            return generateCode(query, fileContext)
-        },
-    },
-]
-
-// Code generation with file context handling
-export async function generateCode(
-    query: string,
-    fileContext?: {
-        fileName: string
-        fileType: string
-        analysis?: any
-    }
-): Promise<{ generatedCode: string; codeTokenCount: number }> {
-    console.log('💻 Starting code generation with:', {
-        queryLength: query.length,
-        hasFileContext: !!fileContext,
-        fileContextDetails: fileContext
-            ? {
-                  fileName: fileContext.fileName,
-                  fileType: fileContext.fileType,
-                  hasAnalysis: !!fileContext.analysis,
-                  analysisKeys: fileContext.analysis
-                      ? Object.keys(fileContext.analysis)
-                      : null,
-              }
-            : null,
-    })
->>>>>>> 1ec15cf2
 
 // Enhanced tool execution with streaming and database integration
 export async function executeToolCall(
-  toolInvocation: any,
-  fileContext?: any,
-  signal?: AbortSignal
+    toolInvocation: any,
+    fileContext?: any,
+    signal?: AbortSignal
 ): Promise<any> {
-  const tool = getToolByName(toolInvocation.toolName);
-  if (!tool) {
-    throw new Error(`Tool not found: ${toolInvocation.toolName}`);
-  }
-
-  const args = { ...toolInvocation.args, fileContext };
-  const toolCallId = toolInvocation.toolCallId || crypto.randomUUID();
-
-  try {
-    // Validate the tool call first
-    const validation = await toolRegistry.validateToolCall(
-      toolInvocation.toolName,
-      args
-    );
-
-    if (!validation.valid) {
-      throw new Error(validation.error);
+    const tool = getToolByName(toolInvocation.toolName)
+    if (!tool) {
+        throw new Error(`Tool not found: ${toolInvocation.toolName}`)
     }
 
-<<<<<<< HEAD
-    let collectedContent = '';
-    let isInterrupted = false;
+    const args = { ...toolInvocation.args, fileContext }
+    const toolCallId = toolInvocation.toolCallId || crypto.randomUUID()
 
-    // Use registry's streamToolExecution for better stream management
-    for await (const part of toolRegistry.streamToolExecution(
-      toolCallId,
-      toolInvocation.toolName,
-      args
-    )) {
-      switch (part.type) {
-        case 'tool-call-streaming-start':
-          console.log(`🚀 Starting tool execution: ${toolCallId}`);
-          break;
+    try {
+        // Validate the tool call first
+        const validation = await toolRegistry.validateToolCall(
+            toolInvocation.toolName,
+            args
+        )
 
-        case 'tool-call-delta':
-          collectedContent += part.argsTextDelta;
-          break;
+        if (!validation.valid) {
+            throw new Error(validation.error)
+        }
 
-        case 'tool-result':
-          console.log(`✅ Tool execution completed: ${toolCallId}`);
-          break;
-      }
+        let collectedContent = ''
+        let isInterrupted = false
 
-      // Check for manual interruption
-      if (signal?.aborted) {
-        toolRegistry.abortToolExecution(toolCallId);
-        break;
-      }
+        // Use registry's streamToolExecution for better stream management
+        for await (const part of toolRegistry.streamToolExecution(
+            toolCallId,
+            toolInvocation.toolName,
+            args
+        )) {
+            switch (part.type) {
+                case 'tool-call-streaming-start':
+                    console.log(`🚀 Starting tool execution: ${toolCallId}`)
+                    break
+
+                case 'tool-call-delta':
+                    collectedContent += part.argsTextDelta
+                    break
+
+                case 'tool-result':
+                    console.log(`✅ Tool execution completed: ${toolCallId}`)
+                    break
+            }
+
+            // Check for manual interruption
+            if (signal?.aborted) {
+                toolRegistry.abortToolExecution(toolCallId)
+                break
+            }
+        }
+
+        // If execution was successful and we have content
+        if (!isInterrupted && collectedContent) {
+            // Handle tool-specific results
+            if (tool.toolName === 'create_streamlit_app') {
+                await handleStreamlitResult(
+                    collectedContent,
+                    toolInvocation,
+                    fileContext
+                )
+            }
+
+            return { generatedCode: collectedContent }
+        } else {
+            throw new Error(
+                isInterrupted
+                    ? 'Tool execution was interrupted'
+                    : 'No content generated'
+            )
+        }
+    } catch (error) {
+        console.error('Tool execution failed:', {
+            toolName: tool.toolName,
+            toolCallId,
+            error: error instanceof Error ? error.message : 'Unknown error',
+        })
+        throw error
     }
-
-    // If execution was successful and we have content
-    if (!isInterrupted && collectedContent) {
-      // Handle tool-specific results
-      if (tool.toolName === 'create_streamlit_app') {
-        await handleStreamlitResult(
-          collectedContent,
-          toolInvocation,
-          fileContext
-        );
-      }
-
-      return { generatedCode: collectedContent };
-    } else {
-      throw new Error(
-        isInterrupted ? 'Tool execution was interrupted' : 'No content generated'
-      );
-    }
-
-  } catch (error) {
-    console.error('Tool execution failed:', {
-      toolName: tool.toolName,
-      toolCallId,
-      error: error instanceof Error ? error.message : 'Unknown error'
-    });
-    throw error;
-  }
 }
 
 // Helper function to handle Streamlit-specific results
 async function handleStreamlitResult(
-  code: string,
-  toolInvocation: any,
-  fileContext?: any
+    code: string,
+    toolInvocation: any,
+    fileContext?: any
 ) {
-  const supabase = createRouteHandlerClient({ cookies });
+    const supabase = createRouteHandlerClient({ cookies })
 
-  try {
-    // Get chat and app information
-    const { data: chat } = await supabase
-      .from('chats')
-      .select('app_id')
-      .eq('id', toolInvocation.chatId)
-      .single();
+    try {
+        // Get chat and app information
+        const { data: chat } = await supabase
+            .from('chats')
+            .select('app_id')
+            .eq('id', toolInvocation.chatId)
+            .single()
 
-    const appId = chat?.app_id;
-    const baseAppName = fileContext?.fileName?.replace('.csv', '') || 'streamlit-app';
+        const appId = chat?.app_id
+        const baseAppName =
+            fileContext?.fileName?.replace('.csv', '') || 'streamlit-app'
 
-    if (!appId) {
-      // Create new app if doesn't exist
-      const { data: newApp, error: appError } = await supabase
-        .from('apps')
-        .insert({
-          name: baseAppName,
-          description: toolInvocation.args.query,
-          is_public: false,
-          created_at: new Date().toISOString(),
-          updated_at: new Date().toISOString(),
-=======
-    try {
-        const systemPrompt = `You are a Python code generation assistant specializing in Streamlit apps.
-These are the packages installed where your code will run: [streamlit, pandas, numpy, matplotlib, requests, seaborn, plotly].
-${fileContext ? `You are working with a ${fileContext.fileType.toUpperCase()} file named "${fileContext.fileName}".` : ''}
-Generate a complete, runnable Streamlit app based on the given query.
-DO NOT use "st.experimental_rerun()" at any cost.
-Only respond with the code, no potential errors, no explanations!`
+        if (!appId) {
+            // Create new app if doesn't exist
+            const { data: newApp, error: appError } = await supabase
+                .from('apps')
+                .insert({
+                    name: baseAppName,
+                    description: toolInvocation.args.query,
+                    is_public: false,
+                    created_at: new Date().toISOString(),
+                    updated_at: new Date().toISOString(),
+                })
+                .select()
+                .single()
 
-        console.log('🤖 Sending request to Anthropic:', {
-            model: 'claude-3-5-sonnet-20241022',
-            systemPromptLength: systemPrompt.length,
-            hasAnalysis: !!fileContext?.analysis,
-            fullQuery: query,
-        })
+            if (appError) throw appError
 
-        const response = await codeGenerationAnthropicAgent.messages.create({
-            model: 'claude-3-5-sonnet-20241022',
-            max_tokens: 2000,
-            temperature: 0.7,
-            system: systemPrompt,
-            messages: [
-                {
-                    role: 'user',
-                    content: `${query}${fileContext?.analysis ? `\n\nFile Analysis:\n${JSON.stringify(fileContext.analysis, null, 2)}` : ''}`,
-                },
-            ],
-        })
+            // Link chat to app
+            await supabase
+                .from('chats')
+                .update({ app_id: newApp.id })
+                .eq('id', toolInvocation.chatId)
 
-        console.log('✅ Code generation response:', {
-            responseType: typeof response.content,
-            contentLength: response.content.length,
-            tokenUsage: response.usage,
-            content: response.content,
-        })
-
-        if (Array.isArray(response.content) && response.content.length > 0) {
-            const generatedCode =
-                response.content[0].type === 'text'
-                    ? response.content[0].text
-                          .replace(/^```python/, '')
-                          .replace(/```$/, '')
-                          .trim()
-                    : ''
-
-            console.log('✨ Generated code:', {
-                length: generatedCode.length,
-                preview: generatedCode.substring(0, 200) + '...',
-            })
-
-            return {
-                generatedCode,
-                codeTokenCount:
-                    response.usage.input_tokens + response.usage.output_tokens,
-            }
+            // Create initial version
+            await createVersion(newApp.id, code)
+        } else {
+            // Create new version for existing app
+            await createVersion(appId, code)
         }
-
-        throw new Error('Unexpected response format from code generation')
     } catch (error) {
-        console.error('❌ Code generation failed:', {
-            error: error instanceof Error ? error.message : 'Unknown error',
-            query: query.substring(0, 100) + '...',
->>>>>>> 1ec15cf2
-        })
-        .select()
-        .single();
-
-      if (appError) throw appError;
-
-      // Link chat to app
-      await supabase
-        .from('chats')
-        .update({ app_id: newApp.id })
-        .eq('id', toolInvocation.chatId);
-
-      // Create initial version
-      await createVersion(newApp.id, code);
-    } else {
-      // Create new version for existing app
-      await createVersion(appId, code);
+        console.error('Failed to handle Streamlit result:', error)
+        throw error
     }
-  } catch (error) {
-    console.error('Failed to handle Streamlit result:', error);
-    throw error;
-  }
 }
 
 // Helper function to create version (imported from supabase.ts)
 async function createVersion(appId: string, code: string) {
-  const supabase = createRouteHandlerClient({ cookies });
+    const supabase = createRouteHandlerClient({ cookies })
 
-<<<<<<< HEAD
-  const { data, error } = await supabase
-    .from('versions')
-    .insert({
-      app_id: appId,
-      code,
-      created_at: new Date().toISOString(),
-=======
-export async function executeToolCall(
-    toolInvocation: ToolInvocation,
-    fileContext?: any
-): Promise<any> {
-    console.log('🔧 Tool execution started:', {
-        toolName: toolInvocation.toolName,
-        hasFileContext: !!fileContext,
->>>>>>> 1ec15cf2
-    })
-    .select();
+    const { data, error } = await supabase
+        .from('versions')
+        .insert({
+            app_id: appId,
+            code,
+            created_at: new Date().toISOString(),
+        })
+        .select()
 
-<<<<<<< HEAD
-  if (error) throw error;
-  return data;
-=======
-    const tool = getToolByName(toolInvocation.toolName)
-    if (!tool) {
-        console.error('❌ Tool not found:', toolInvocation.toolName)
-        throw new Error(`Tool not found: ${toolInvocation.toolName}`)
-    }
-
-    try {
-        const args =
-            toolInvocation.toolName === 'create_streamlit_app'
-                ? { ...toolInvocation.args, fileContext }
-                : toolInvocation.args
-
-        console.log('🔨 Executing tool with args:', {
-            toolName: toolInvocation.toolName,
-            args,
-        })
-
-        const result = await tool.execute(args)
-
-        console.log('✅ Tool execution completed:', {
-            toolName: toolInvocation.toolName,
-            resultType: typeof result,
-            resultLength: typeof result === 'string' ? result.length : null,
-        })
-
-        return result
-    } catch (error) {
-        console.error('❌ Tool execution failed:', {
-            toolName: toolInvocation.toolName,
-            error: error instanceof Error ? error.message : 'Unknown error',
-        })
-        throw error
-    }
->>>>>>> 1ec15cf2
+    if (error) throw error
+    return data
 }