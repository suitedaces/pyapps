--- conflicted
+++ resolved
@@ -1,7 +1,7 @@
 import { Json } from '@/lib/database.types'
+import { App, ExecutionResult } from '@/lib/schema'
 import { Message } from 'ai'
 import { z } from 'zod'
-import { App, ExecutionResult } from '@/lib/schema'
 
 // Model types
 export interface ModelProvider {
@@ -65,32 +65,41 @@
 
 // Tool definition aligned with Vercel AI SDK
 export interface Tool {
-    toolName: string;
-    description: string;
-    parameters: z.ZodObject<any>;
-    execute?: (args: Record<string, any>) => Promise<any>;
-    streamExecution?: (args: Record<string, any>, signal?: AbortSignal) => AsyncGenerator<ToolStreamResponse>;
+    toolName: string
+    description: string
+    parameters: z.ZodObject<any>
+    execute?: (args: Record<string, any>) => Promise<any>
+    streamExecution?: (
+        args: Record<string, any>,
+        signal?: AbortSignal
+    ) => AsyncGenerator<ToolStreamResponse>
 }
 
 // Add StreamingTool interface
 export interface StreamingTool extends Tool {
-    streamExecution: (args: Record<string, any>, signal?: AbortSignal) => AsyncGenerator<ToolStreamResponse>;
+    streamExecution: (
+        args: Record<string, any>,
+        signal?: AbortSignal
+    ) => AsyncGenerator<ToolStreamResponse>
 }
 
 // Add ToolStreamResponse type
-export type ToolStreamResponse = {
-    type: 'tool-call-streaming-start';
-    toolCallId: string;
-    toolName: string;
-} | {
-    type: 'tool-call-delta';
-    toolCallId: string;
-    argsTextDelta: string;
-} | {
-    type: 'tool-result';
-    toolCallId: string;
-    result: any;
-};
+export type ToolStreamResponse =
+    | {
+          type: 'tool-call-streaming-start'
+          toolCallId: string
+          toolName: string
+      }
+    | {
+          type: 'tool-call-delta'
+          toolCallId: string
+          argsTextDelta: string
+      }
+    | {
+          type: 'tool-result'
+          toolCallId: string
+          result: any
+      }
 
 // Model configuration
 export interface LLMModelConfig {
@@ -160,21 +169,14 @@
 export type RequestSchemaType = z.infer<typeof RequestSchema>
 
 export interface VersionMetadata {
-<<<<<<< HEAD
-    version_id: string;
-    version_number: number;
-    app_id: string;
-    created_at: string;
+    version_id: string
+    version_number: number
+    app_id: string
+    created_at: string
 }
 
 export interface CustomMessage extends Message {
     object?: App
     result?: ExecutionResult
     isCodeVisible?: boolean
-=======
-    version_id: string
-    version_number: number
-    app_id: string
-    created_at: string
->>>>>>> 1ec15cf2
 }