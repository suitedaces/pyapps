import { Anthropic } from '@anthropic-ai/sdk'
import { createRouteHandlerClient } from '@supabase/auth-helpers-nextjs'
import { cookies } from 'next/headers'
import { generateCode } from './tools'
import {
    CSVAnalysis,
    Message,
    StreamChunk,
    Tool,
    ToolCall,
    ToolResult,
} from './types'

export class GruntyAgent {
    private client: Anthropic
    private model: string
    private role: string
    private roleDescription: string
    private inputTokens: number
    private outputTokens: number
    private codeTokens: number

    constructor(
        client: Anthropic,
        model: string,
        role: string,
        roleDescription: string
    ) {
        this.client = client
        this.model = model
        this.role = role
        this.roleDescription = roleDescription
        this.inputTokens = 0
        this.outputTokens = 0
        this.codeTokens = 0
    }

    private async fetchChatHistory(chatId: string): Promise<Message[]> {
        const supabase = createRouteHandlerClient({ cookies })
        const { data, error } = await supabase.rpc('get_chat_messages', {
            p_chat_id: chatId,
            p_limit: 50,
            p_offset: 0,
        })

        if (error) {
            console.error('Failed to fetch chat history:', error)
            return []
        }

        return data
    }

    async *chat(
        chatId: string,
        userId: string,
        latestMessage: string,
        tools: Tool[],
        temperature: number,
        maxTokens: number,
        csvAnalysis?: CSVAnalysis
    ): AsyncGenerator<StreamChunk> {
        const chatHistory = await this.fetchChatHistory(chatId)
        console.log('Chat History for chatId:', chatId, chatHistory)
        const userMessage: any = {
            role: 'user',
            content: latestMessage,
        }

        const sanitizedMessages =
            this.prepareMessagesForAnthropicAPI(chatHistory)
        sanitizedMessages.push(userMessage)

        console.log('Sanitized Messages:', sanitizedMessages)

        const stream = await this.client.messages.stream({
            model: this.model,
            system: this.roleDescription,
            messages: sanitizedMessages,
            max_tokens: maxTokens,
            tools,
        })

        let currentMessage: any = null
        let currentContentBlock: any = null
        let accumulatedJson = ''
        let accumulatedResponse = ''
        let generatedCode = ''
        let toolCalls: ToolCall[] | null = null
        let toolResults: ToolResult[] | null = null

        for await (const event of stream) {
            yield event as StreamChunk
            if (event.type === 'message_start') {
                currentMessage = event.message
                if (event.message.usage) {
                    this.inputTokens = event.message.usage.input_tokens
                }
            } else if (event.type === 'content_block_start') {
                currentContentBlock = event.content_block
                accumulatedJson = ''
            } else if (event.type === 'content_block_delta') {
                if (
                    currentContentBlock.type === 'text' &&
                    event.delta.type === 'text_delta'
                ) {
                    currentContentBlock.text =
                        (currentContentBlock.text || '') + event.delta.text
                    accumulatedResponse += event.delta.text
                } else if (
                    currentContentBlock.type === 'tool_use' &&
                    event.delta.type === 'input_json_delta'
                ) {
                    accumulatedJson += event.delta.partial_json
                }
            } else if (event.type === 'content_block_stop') {
                if (currentContentBlock.type === 'tool_use') {
                    currentContentBlock.input = accumulatedJson
                    currentMessage.content.push(currentContentBlock)
                    toolCalls = toolCalls || []
                    toolCalls.push(currentContentBlock)
                    if (currentContentBlock.name === 'create_streamlit_app') {
                        try {
                            const toolInput = JSON.parse(accumulatedJson)
                            const codeQuery = `
                                ${toolInput.query}
                                Use the following CSV analysis to inform your code:
                                ${JSON.stringify(csvAnalysis, null, 2)}
                            `
                            const { generatedCode, codeTokenCount } =
                                await generateCode(codeQuery)
                            this.codeTokens += codeTokenCount

                            yield {
                                type: 'generated_code',
                                content: generatedCode,
                            } as unknown as StreamChunk

                            toolResults = toolResults || []
                            toolResults.push({
                                name: 'create_streamlit_app',
                                result: generatedCode,
                            })
                        } catch (error) {
                            console.error(
                                'Error parsing JSON or generating Streamlit code:',
                                error
                            )
                            yield {
                                type: 'error',
                                content: 'Error in code generation process',
                            } as unknown as StreamChunk
                        }
                    }
                }
                currentContentBlock = null
            } else if (event.type === 'message_delta') {
                Object.assign(currentMessage, event.delta)
                if (event.usage) {
                    this.outputTokens = event.usage.output_tokens
                }
            } else if (event.type === 'message_stop') {
                console.log('Storing Message for chatId:', chatId)
                const totalTokenCount =
                    this.outputTokens + this.codeTokens + this.inputTokens
                console.log(
                    'Total Token Count (output, code, input):',
                    this.outputTokens,
                    this.codeTokens,
                    this.inputTokens
                )
                await this.storeMessage(
                    chatId,
                    userId,
                    latestMessage,
                    accumulatedResponse.trim(),
                    totalTokenCount,
                    toolCalls,
                    toolResults
                )

                currentMessage = null
                accumulatedResponse = ''
                generatedCode = ''
                toolCalls = null
                toolResults = null
            }
        }
    }

    private async storeMessage(
        chatId: string,
        userId: string,
        userMessage: string,
        assistantMessage: string,
        tokenCount: number,
        toolCalls: any,
        toolResults: any
    ) {
        const supabase = createRouteHandlerClient({ cookies })
        const { data, error } = await supabase
            .from('messages')
            .insert({
                chat_id: chatId,
                user_id: userId,
                user_message: userMessage,
                assistant_message: assistantMessage,
                tool_calls: toolCalls,
                tool_results: toolResults,
                token_count: tokenCount,
            })
            .select()

        if (error) {
            console.error(
                'Failed to store message:',
                error.message,
                error.details,
                error.hint
            )
            throw error
        } else {
            console.log('Message stored successfully with ID:', data)
        }
    }

    private prepareMessagesForAnthropicAPI(
        messages: Message[]
    ): Anthropic.Messages.MessageParam[] {
        const sanitizedMessages: Anthropic.Messages.MessageParam[] = []

        for (const message of messages) {
            // Add user message
            sanitizedMessages.push({
                role: 'user',
                content: message.user_message,
            })

            // Add assistant message
            const assistantMessage: Anthropic.Messages.MessageParam = {
                role: 'assistant',
                content: [],
            }

            // Add text content
            if (message.assistant_message) {
                ;(
                    assistantMessage.content as Anthropic.Messages.ContentBlock[]
                ).push({
                    type: 'text',
                    text: message.assistant_message,
                })
            }

            // Add tool calls if they exist
            if (
                message.tool_calls &&
                typeof message.tool_calls === 'object' &&
                !Array.isArray(message.tool_calls)
            ) {
<<<<<<< HEAD
                const toolCalls = message.tool_calls as Record<string, Json>
=======
                const toolCalls = message.tool_calls as Record<
                    string,
                    Record<string, any>
                >
>>>>>>> c00ed520
                for (const [id, callData] of Object.entries(toolCalls)) {
                    if (
                        typeof callData === 'object' &&
                        callData !== null &&
                        'name' in callData &&
                        'parameters' in callData
                    ) {
                        ;(
                            assistantMessage.content as Anthropic.Messages.ContentBlock[]
                        ).push({
                            type: 'tool_use',
                            id: id,
                            name: callData.name as string,
<<<<<<< HEAD
                            input: callData.parameters as Record<string, Json>,
=======
                            input: callData.parameters as Record<
                                string,
                                Record<string, any>
                            >,
>>>>>>> c00ed520
                        })
                    }
                }
            }

            sanitizedMessages.push(assistantMessage)

            // Add tool results if they exist
            if (
                message.tool_results &&
                typeof message.tool_results === 'object' &&
                !Array.isArray(message.tool_results)
            ) {
<<<<<<< HEAD
                const toolResults = message.tool_results as Record<string, Json>
=======
                const toolResults = message.tool_results as Record<
                    string,
                    Record<string, any>
                >
>>>>>>> c00ed520
                for (const [id, resultData] of Object.entries(toolResults)) {
                    if (
                        typeof resultData === 'object' &&
                        resultData !== null &&
                        'result' in resultData
                    ) {
                        sanitizedMessages.push({
                            role: 'user',
                            content: [
                                {
                                    type: 'tool_result',
                                    tool_use_id: id,
                                    content: resultData.result as string,
                                },
                            ],
                        })
                    }
                }
            }
        }

        return sanitizedMessages
    }
}<|MERGE_RESOLUTION|>--- conflicted
+++ resolved
@@ -258,14 +258,10 @@
                 typeof message.tool_calls === 'object' &&
                 !Array.isArray(message.tool_calls)
             ) {
-<<<<<<< HEAD
-                const toolCalls = message.tool_calls as Record<string, Json>
-=======
                 const toolCalls = message.tool_calls as Record<
                     string,
                     Record<string, any>
                 >
->>>>>>> c00ed520
                 for (const [id, callData] of Object.entries(toolCalls)) {
                     if (
                         typeof callData === 'object' &&
@@ -279,14 +275,10 @@
                             type: 'tool_use',
                             id: id,
                             name: callData.name as string,
-<<<<<<< HEAD
-                            input: callData.parameters as Record<string, Json>,
-=======
                             input: callData.parameters as Record<
                                 string,
                                 Record<string, any>
                             >,
->>>>>>> c00ed520
                         })
                     }
                 }
@@ -300,14 +292,10 @@
                 typeof message.tool_results === 'object' &&
                 !Array.isArray(message.tool_results)
             ) {
-<<<<<<< HEAD
-                const toolResults = message.tool_results as Record<string, Json>
-=======
                 const toolResults = message.tool_results as Record<
                     string,
                     Record<string, any>
                 >
->>>>>>> c00ed520
                 for (const [id, resultData] of Object.entries(toolResults)) {
                     if (
                         typeof resultData === 'object' &&
