--- conflicted
+++ resolved
@@ -241,42 +241,6 @@
                 content: message.user_message,
             })
 
-<<<<<<< HEAD
-            // Process assistant messages
-            const assistantMessage: Anthropic.Messages.MessageParam = {
-                role: 'assistant',
-                content: message.assistant_message,
-            }
-
-            if (message.tool_calls) {
-                const toolCalls = message.tool_calls as ToolCall[]
-                assistantMessage.content = [
-                    { type: 'text', text: message.assistant_message },
-                    ...toolCalls.map((call) => ({
-                        type: 'tool_use' as const,
-                        id: call.id ?? '',
-                        name: call.name,
-                        input: call.parameters,
-                    })),
-                ]
-            }
-
-            sanitizedMessages.push(assistantMessage)
-
-            if (message.tool_results) {
-                const toolResults = message.tool_results as ToolResult[]
-                for (const result of toolResults) {
-                    sanitizedMessages.push({
-                        role: 'user', // Set role to 'user' for tool results
-                        content: [
-                            {
-                                type: 'tool_result',
-                                tool_use_id: result.id || '',
-                                content: JSON.stringify(result.result),
-                            },
-                        ],
-                    })
-=======
             // Add assistant message
             const assistantMessage: Anthropic.Messages.MessageParam = {
                 role: 'assistant',
@@ -354,7 +318,6 @@
                             ],
                         })
                     }
->>>>>>> c90912ce
                 }
             }
         }
