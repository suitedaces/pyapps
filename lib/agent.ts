--- conflicted
+++ resolved
@@ -276,10 +276,6 @@
                                         )
                                     )
 
-<<<<<<< HEAD
-                                    // Update tool delta with proper error handling
-=======
->>>>>>> a5bef1b1
                                     try {
                                         const success = await updateToolDelta(part.argsTextDelta)
                                         if (!success) {
