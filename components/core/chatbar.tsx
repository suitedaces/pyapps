--- conflicted
+++ resolved
@@ -69,11 +69,11 @@
 
     const handleSubmit = async (e: React.FormEvent) => {
         e.preventDefault()
-        
+
         if (!isLoading && (value.trim() || file)) {
             setIsSubmitted(true)
             setIsAnimating(true)
-            
+
             try {
                 await onSubmit(e, value, file || undefined)
                 // Clear the file after successful submission
@@ -104,27 +104,12 @@
 
     return (
         <motion.div
-<<<<<<< HEAD
-            className={cn(
-                "p-4 w-full bg-background",
-                isInChatPage || isSubmitted ? "absolute bottom-0 left-0" : "absolute",
-                "z-10"
-            )}
-            initial={{ bottom: isInChatPage ? 0 : "40vh" }}
-            animate={{ 
-                bottom: isInChatPage || isSubmitted ? 0 : "40vh",
-=======
             className="p-4 w-full absolute bg-background dark:bg-dark-app"
             style={{
                 bottom: isInChatPage ? 0 : "40vh"
             }}
             animate={{
                 bottom: isInChatPage ? 0 : (isSubmitted ? 0 : "40vh")
-            }}
-            transition={{
-                duration: 0.3,
-                ease: "easeInOut"
->>>>>>> cb2b9ab0
             }}
             transition={{ duration: 0.3, ease: "easeInOut" }}
         >
