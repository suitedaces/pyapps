'use client'

import { useToolState } from '@/lib/stores/tool-state-store'
import { cn } from '@/lib/utils'
import { Loader2, Terminal } from 'lucide-react'
import { useCallback, useMemo, useEffect } from 'react'

interface MessageButtonProps {
    toolInvocations?: any[]
    isGeneratingCode?: boolean
    isLoading?: boolean
    object?: any
    result?: any
    onObjectClick?: (preview: any) => void
    onToolResultClick?: (result: string) => void
    onCodeClick?: (messageId: string) => void
    messageId: string
    isLastMessage?: boolean
}

export function MessageButton({
    toolInvocations,
    object,
    result,
    onObjectClick,
    onToolResultClick,
    onCodeClick,
    messageId,
    isLoading,
    isLastMessage,
}: MessageButtonProps) {
    const { loadingStates, currentToolCall } = useToolState()

    // Find current tool invocation state
    const currentToolState = useMemo(() => {
        if (!toolInvocations?.length) return null

<<<<<<< HEAD
        // Check for any tool call
        const toolCall = toolInvocations[0]
=======
        const toolCall = toolInvocations.find(
            (inv) => inv.toolName === 'create_streamlit_app' || inv.state === 'result'
        )
>>>>>>> a5bef1b1

        if (isLastMessage) {
            const loadingState = loadingStates[toolCall.toolCallId]
            return {
                toolCallId: toolCall.toolCallId,
                state: loadingState?.isLoading ? 'loading' : 'complete',
                progress: loadingState?.progress || 0,
                totalChunks: loadingState?.totalChunks || 0
            }
        }

        // For previous messages, always show as complete
        return {
            toolCallId: toolCall.toolCallId,
            state: 'complete',
            progress: 100,
            totalChunks: 100
        }
    }, [toolInvocations, loadingStates, isLastMessage])

    // Handle button click
    const handleClick = useCallback(() => {
        if (currentToolState?.state === 'loading') return

        if (object) {
            onObjectClick?.({ object, result })
            onCodeClick?.(messageId)
        } else if (toolInvocations?.length) {
<<<<<<< HEAD
            // Find completed tool calls
            const completedTools = toolInvocations.filter(inv =>
                inv.state === 'result' || inv.result
            )

            if (completedTools.length > 0) {
                // Use the first completed tool's result
                const toolCall = completedTools[0]
=======
            const toolCall = toolInvocations.find(
                (inv) => (inv.toolName === 'create_streamlit_app' || inv.state === 'result') && inv.result
            )
            if (toolCall?.result) {
>>>>>>> a5bef1b1
                onToolResultClick?.(toolCall.result)
                onCodeClick?.(messageId)
            }
        }
    }, [currentToolState, object, result, toolInvocations, messageId, onObjectClick, onToolResultClick, onCodeClick])

    // Show button if there are tool invocations or object
    const shouldShowButton = object || (toolInvocations?.length && toolInvocations.some(inv => inv.state === 'result' || inv.result))

    if (!shouldShowButton) return null

    // Button classes based on state
    const buttonClasses = cn(
        'py-2 my-4 pl-2 w-full md:w-max flex items-center border rounded-xl',
        'select-none hover:bg-white/5 hover:cursor-pointer transition-all duration-200',
        isLastMessage && currentToolCall.state === 'streaming-start' && 'border-gray-400',
        isLastMessage && currentToolCall.state === 'delta' && 'border-gray-600',
        !isLoading && 'hover:border-gray-400'
    )

    const iconContainerClasses = cn(
        'rounded-[0.5rem] w-10 h-10 bg-gray-100 dark:bg-gray-900',
        'self-stretch flex items-center justify-center',
        'transition-colors duration-200'
    )

    // Render button content based on state
    const renderButtonContent = () => {
        const icon = (() => {
            if (isLoading && isLastMessage) {
                return (
                    <Loader2
                        strokeWidth={2.5}
                        className="h-5 w-5 text-gray-900 dark:text-gray-100 animate-spin"
                    />
                )
            }
            return <Terminal strokeWidth={2} className="text-gray-900 dark:text-gray-100" />
        })()

        const title = (() => {
            if (isLoading && isLastMessage) {
                if (currentToolCall.state === 'streaming-start') {
                    return 'Starting Tool Execution...'
                }
                if (currentToolCall.state === 'delta') {
<<<<<<< HEAD
                    return 'Executing Tool...'
                }
            }

            if (object) return object.title

            if (toolInvocations?.length) {
                const completedTool = toolInvocations.find(inv => inv.state === 'result' || inv.result)
                if (completedTool) {
                    return `${completedTool.toolName} Result`
                }
            }
            return 'Tool Result'
=======
                    return 'Generating Code...'
                }
            }
            return object ? object.title : 'View Tool Results'
>>>>>>> a5bef1b1
        })()

        const subtitle = (() => {
            if (isLoading && isLastMessage) {
                if (currentToolCall.state === 'streaming-start') {
                    return 'Initializing...'
                }
                if (currentToolCall.state === 'delta') {
                    return 'Processing...'
                }
            }
<<<<<<< HEAD
            return 'Click to see result'
=======
            return 'Click to see results'
>>>>>>> a5bef1b1
        })()

        return (
            <>
                <div className={iconContainerClasses}>{icon}</div>
                <div className="pl-2 pr-4 flex flex-col">
                    <span className="font-bold font-sans text-sm text-gray-900 dark:text-gray-100">
                        {title}
                    </span>
                    <span className="font-sans text-sm text-gray-500 dark:text-gray-400">
                        {subtitle}
                    </span>
                </div>
            </>
        )
    }

    return (
        <div
            onClick={handleClick}
            className={buttonClasses}
            role="button"
            tabIndex={0}
            aria-label={isLastMessage && currentToolCall.state ? 'Executing tool...' : 'View result'}
        >
            {renderButtonContent()}
        </div>
    )
}<|MERGE_RESOLUTION|>--- conflicted
+++ resolved
@@ -35,14 +35,9 @@
     const currentToolState = useMemo(() => {
         if (!toolInvocations?.length) return null
 
-<<<<<<< HEAD
-        // Check for any tool call
-        const toolCall = toolInvocations[0]
-=======
         const toolCall = toolInvocations.find(
             (inv) => inv.toolName === 'create_streamlit_app' || inv.state === 'result'
         )
->>>>>>> a5bef1b1
 
         if (isLastMessage) {
             const loadingState = loadingStates[toolCall.toolCallId]
@@ -71,21 +66,10 @@
             onObjectClick?.({ object, result })
             onCodeClick?.(messageId)
         } else if (toolInvocations?.length) {
-<<<<<<< HEAD
-            // Find completed tool calls
-            const completedTools = toolInvocations.filter(inv =>
-                inv.state === 'result' || inv.result
-            )
-
-            if (completedTools.length > 0) {
-                // Use the first completed tool's result
-                const toolCall = completedTools[0]
-=======
             const toolCall = toolInvocations.find(
                 (inv) => (inv.toolName === 'create_streamlit_app' || inv.state === 'result') && inv.result
             )
             if (toolCall?.result) {
->>>>>>> a5bef1b1
                 onToolResultClick?.(toolCall.result)
                 onCodeClick?.(messageId)
             }
@@ -132,26 +116,10 @@
                     return 'Starting Tool Execution...'
                 }
                 if (currentToolCall.state === 'delta') {
-<<<<<<< HEAD
-                    return 'Executing Tool...'
-                }
-            }
-
-            if (object) return object.title
-
-            if (toolInvocations?.length) {
-                const completedTool = toolInvocations.find(inv => inv.state === 'result' || inv.result)
-                if (completedTool) {
-                    return `${completedTool.toolName} Result`
-                }
-            }
-            return 'Tool Result'
-=======
                     return 'Generating Code...'
                 }
             }
             return object ? object.title : 'View Tool Results'
->>>>>>> a5bef1b1
         })()
 
         const subtitle = (() => {
@@ -163,11 +131,7 @@
                     return 'Processing...'
                 }
             }
-<<<<<<< HEAD
-            return 'Click to see result'
-=======
             return 'Click to see results'
->>>>>>> a5bef1b1
         })()
 
         return (
