'use client'

<<<<<<< HEAD
import { App, ExecutionResult } from "@/lib/schema";
import { Message as AIMessage, ToolInvocation } from "ai";
import { motion } from "framer-motion";
import { Avatar, AvatarFallback, AvatarImage } from "@/components/ui/avatar";
import { Markdown } from "./markdown";
import { cn } from "@/lib/utils";
import { useAuth } from "@/contexts/AuthContext";
import ReactMarkdown from "react-markdown";
import remarkGfm from "remark-gfm";
import { Terminal } from 'lucide-react';

interface MessageProps extends AIMessage {
    isLastMessage?: boolean;
    object?: App
    result?: ExecutionResult
    onObjectClick?: (preview: {
        object: App | undefined,
        result: ExecutionResult | undefined
    }) => void
    onToolResultClick?: (result: string) => void
    onCodeClick?: (messageId: string) => void
}
export function Message({ role, content, id, isLastMessage = false, object, result, toolInvocations, onObjectClick, onToolResultClick, onCodeClick }: MessageProps) {
    const isUser = role === "user";
    const { session } = useAuth();
    const user = session?.user;
=======
import { Avatar, AvatarFallback, AvatarImage } from '@/components/ui/avatar'
import { useAuth } from '@/contexts/AuthContext'
import { cn } from '@/lib/utils'
import { Message as AIMessage } from 'ai'
import { motion } from 'framer-motion'
import ReactMarkdown from 'react-markdown'
import remarkGfm from 'remark-gfm'
import { Markdown } from './markdown'

interface MessageProps extends AIMessage {
    isLastMessage?: boolean
}

export function Message({
    role,
    content,
    id,
    isLastMessage = false,
}: MessageProps) {
    const isUser = role === 'user'
    const { session } = useAuth()
    const user = session?.user
>>>>>>> 1ec15cf2

    const streamlitResult = toolInvocations?.find(
        invocation =>
            invocation.toolName === 'create_streamlit_app' &&
            invocation.state === 'result' &&
            'result' in invocation
    ) as (ToolInvocation & { result: string }) | undefined;

    const renderPreviewButton = () => {
        if (object) {
            return (
                <div
                    onClick={() => {
                        onObjectClick?.({ object, result });
                        onCodeClick?.(id);
                    }}
                    className="py-2 my-4 pl-2 w-full md:w-max flex items-center border rounded-xl select-none hover:bg-white dark:hover:bg-white/5 hover:cursor-pointer"
                >
                    <div className="rounded-[0.5rem] w-10 h-10 bg-black/5 dark:bg-white/5 self-stretch flex items-center justify-center">
                        <Terminal strokeWidth={2} className="text-[#FF8800]" />
                    </div>
                    <div className="pl-2 pr-4 flex flex-col">
                        <span className="font-bold font-sans text-sm text-primary">
                            {object.title}
                        </span>
                        <span className="font-sans text-sm text-muted-foreground">
                            Click to see code
                        </span>
                    </div>
                </div>
            );
        } else if (streamlitResult) {
            return (
                <div
                    onClick={() => {
                        onToolResultClick?.(streamlitResult.result);
                        onCodeClick?.(id);
                    }}
                    className="py-2 my-4 pl-2 w-full md:w-max flex items-center border rounded-xl select-none hover:bg-white dark:hover:bg-white/5 hover:cursor-pointer"
                >
                    <div className="rounded-[0.5rem] w-10 h-10 bg-black/5 dark:bg-white/5 self-stretch flex items-center justify-center">
                        <Terminal strokeWidth={2} className="text-[#FF8800]" />
                    </div>
                    <div className="pl-2 pr-4 flex flex-col">
                        <span className="font-bold font-sans text-sm text-primary">
                            Streamlit App Code
                        </span>
                        <span className="font-sans text-sm text-muted-foreground">
                            Click to see code
                        </span>
                    </div>
                </div>
            );
        }
        return null;
    };

    return (
        <motion.div
            key={id}
            initial={{ opacity: 0, y: 5 }}
            animate={{ opacity: 1, y: 0 }}
            transition={{ duration: 0.2 }}
            className={cn(
                'flex w-full',
                isUser ? 'justify-end' : 'justify-start',
                'mb-4'
            )}
        >
            {!isUser && (
                <div className="flex flex-row items-start w-full">
                    <Avatar className="w-8 h-8 bg-[#FFD700] border-2 mt-5 border-border flex-shrink-0">
                        <AvatarFallback>A</AvatarFallback>
                    </Avatar>
                    <div className="mx-2 p-4 break-words w-full">
                        <Markdown>{content}</Markdown>
                        {renderPreviewButton()}
                    </div>
                </div>
            )}

            {isUser && (
                <div className="flex flex-row items-start gap-2 max-w-[85%]">
                    <div className="grow shrink mx-2 p-4 rounded-lg bg-background border border-border text-foreground overflow-auto">
                        <div className="whitespace-pre-wrap break-words max-w-full">
                            <ReactMarkdown
                                remarkPlugins={[remarkGfm]}
                                components={{
                                    p: ({ children }) => (
                                        <div className="mb-4 last:mb-0">
                                            {children}
                                        </div>
                                    ),
                                }}
                            >
                                {content}
                            </ReactMarkdown>
                        </div>
                    </div>
                    <Avatar className="w-8 h-8 bg-blue-500 border-2 border-border flex-shrink-0 mt-1">
                        {user?.user_metadata?.avatar_url ? (
                            <AvatarImage
                                src={user.user_metadata.avatar_url}
                                alt={user.user_metadata.full_name || 'User'}
                            />
                        ) : (
                            <AvatarFallback>
                                {user?.user_metadata?.full_name?.[0]?.toUpperCase() ||
                                    user?.email?.[0]?.toUpperCase() ||
                                    'U'}
                            </AvatarFallback>
                        )}
                    </Avatar>
                </div>
            )}
        </motion.div>
    )
}<|MERGE_RESOLUTION|>--- conflicted
+++ resolved
@@ -1,71 +1,57 @@
 'use client'
 
-<<<<<<< HEAD
-import { App, ExecutionResult } from "@/lib/schema";
-import { Message as AIMessage, ToolInvocation } from "ai";
-import { motion } from "framer-motion";
-import { Avatar, AvatarFallback, AvatarImage } from "@/components/ui/avatar";
-import { Markdown } from "./markdown";
-import { cn } from "@/lib/utils";
-import { useAuth } from "@/contexts/AuthContext";
-import ReactMarkdown from "react-markdown";
-import remarkGfm from "remark-gfm";
-import { Terminal } from 'lucide-react';
-
-interface MessageProps extends AIMessage {
-    isLastMessage?: boolean;
-    object?: App
-    result?: ExecutionResult
-    onObjectClick?: (preview: {
-        object: App | undefined,
-        result: ExecutionResult | undefined
-    }) => void
-    onToolResultClick?: (result: string) => void
-    onCodeClick?: (messageId: string) => void
-}
-export function Message({ role, content, id, isLastMessage = false, object, result, toolInvocations, onObjectClick, onToolResultClick, onCodeClick }: MessageProps) {
-    const isUser = role === "user";
-    const { session } = useAuth();
-    const user = session?.user;
-=======
 import { Avatar, AvatarFallback, AvatarImage } from '@/components/ui/avatar'
 import { useAuth } from '@/contexts/AuthContext'
+import { App, ExecutionResult } from '@/lib/schema'
 import { cn } from '@/lib/utils'
-import { Message as AIMessage } from 'ai'
+import { Message as AIMessage, ToolInvocation } from 'ai'
 import { motion } from 'framer-motion'
+import { Terminal } from 'lucide-react'
 import ReactMarkdown from 'react-markdown'
 import remarkGfm from 'remark-gfm'
 import { Markdown } from './markdown'
 
 interface MessageProps extends AIMessage {
     isLastMessage?: boolean
+    object?: App
+    result?: ExecutionResult
+    onObjectClick?: (preview: {
+        object: App | undefined
+        result: ExecutionResult | undefined
+    }) => void
+    onToolResultClick?: (result: string) => void
+    onCodeClick?: (messageId: string) => void
 }
-
 export function Message({
     role,
     content,
     id,
     isLastMessage = false,
+    object,
+    result,
+    toolInvocations,
+    onObjectClick,
+    onToolResultClick,
+    onCodeClick,
 }: MessageProps) {
     const isUser = role === 'user'
     const { session } = useAuth()
     const user = session?.user
->>>>>>> 1ec15cf2
 
     const streamlitResult = toolInvocations?.find(
-        invocation =>
+        (invocation) =>
             invocation.toolName === 'create_streamlit_app' &&
             invocation.state === 'result' &&
             'result' in invocation
-    ) as (ToolInvocation & { result: string }) | undefined;
+    ) as (ToolInvocation & { result: string }) | undefined
 
     const renderPreviewButton = () => {
         if (object) {
             return (
                 <div
                     onClick={() => {
-                        onObjectClick?.({ object, result });
-                        onCodeClick?.(id);
+                        onObjectClick?.({ object, result })
+                        onCodeClick?.(id)
                     }}
                     className="py-2 my-4 pl-2 w-full md:w-max flex items-center border rounded-xl select-none hover:bg-white dark:hover:bg-white/5 hover:cursor-pointer"
                 >
@@ -81,13 +67,13 @@
                         </span>
                     </div>
                 </div>
-            );
+            )
         } else if (streamlitResult) {
             return (
                 <div
                     onClick={() => {
-                        onToolResultClick?.(streamlitResult.result);
-                        onCodeClick?.(id);
+                        onToolResultClick?.(streamlitResult.result)
+                        onCodeClick?.(id)
                     }}
                     className="py-2 my-4 pl-2 w-full md:w-max flex items-center border rounded-xl select-none hover:bg-white dark:hover:bg-white/5 hover:cursor-pointer"
                 >
@@ -103,10 +89,10 @@
                         </span>
                     </div>
                 </div>
-            );
+            )
         }
-        return null;
-    };
+        return null
+    }
 
     return (
         <motion.div
