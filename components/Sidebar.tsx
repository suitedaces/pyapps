--- conflicted
+++ resolved
@@ -5,10 +5,7 @@
 import { motion, AnimatePresence } from 'framer-motion'
 import { PlusCircle, Settings, SidebarIcon, MoreHorizontal, Trash2, Edit2 } from 'lucide-react'
 import { useRouter } from 'next/navigation'
-<<<<<<< HEAD
 import { useCallback, useEffect, useState } from 'react'
-=======
-import { useEffect, useState } from 'react'
 import {
     DropdownMenu,
     DropdownMenuContent,
@@ -36,8 +33,6 @@
 } from "@/components/ui/dialog"
 import { Input } from "@/components/ui/input"
 
->>>>>>> 09f9f5ee
-
 interface SidebarProps {
     isRightContentVisible: boolean
     setIsRightContentVisible: (isVisible: boolean) => void
@@ -60,16 +55,12 @@
 }: SidebarProps, id: string) {
     const [isOpen, setIsOpen] = useState(false)
     const [chats, setChats] = useState<Chat[]>([])
-<<<<<<< HEAD
     const [isNewChat, setIsNewChat] = useState(false);
-
-=======
     const [chatToDelete, setChatToDelete] = useState<string | null>(null)
 
     const [isRenameDialogOpen, setIsRenameDialogOpen] = useState(false)
     const [chatToRename, setChatToRename] = useState<Chat | null>(null)
     const [newChatName, setNewChatName] = useState('')
->>>>>>> 09f9f5ee
 
     const router = useRouter()
 
@@ -106,11 +97,6 @@
         fetchChats() // refresh the chat list
     }
 
-<<<<<<< HEAD
-    const handleChatSelect = (chatId: string) => {
-        setIsNewChat(false)
-        onChatSelect(chatId)
-=======
     const handleDeleteChat = async (chatId: string) => {
         // API Call to delete the chat
 
@@ -157,7 +143,6 @@
             setChatToRename(null)
             setNewChatName('')
         }
->>>>>>> 09f9f5ee
     }
 
     const sidebarVariants = {
@@ -189,11 +174,7 @@
                 transition={{ duration: 0.3, ease: 'easeInOut' }}
                 className="fixed left-0 top-0 bottom-0 w-64 bg-matte text-white p-4 z-20"
             >
-<<<<<<< HEAD
-                <div className="flex relative flex-col h-full">
-=======
                 <div className="relative flex flex-col h-full">
->>>>>>> 09f9f5ee
                     <Button
                         onClick={handleNewChat}
                         className="absolute right-0 top-0"
@@ -202,23 +183,6 @@
                     </Button>
 
                     <div className="flex-grow mt-20 overflow-auto">
-<<<<<<< HEAD
-                        {chats.map((chat) => (
-                            <Link href={`/chat/${chat.id}`} key={chat.id}>
-                                <Button
-                                    key={chat.id}
-                                    onClick={() => onChatSelect(chat.id)}
-                                    className={`w-full text-left py-2 px-3 mb-1 rounded-lg hover:bg-gray-700 transition-colors ${currentChatId === chat.id
-                                        ? 'bg-gray-700'
-                                        : ''
-                                        }`}
-                                >
-                                    NEW CHAT
-
-                                </Button>
-                            </Link>
-                        ))}
-=======
                         <AnimatePresence>
                             {chats.map((chat) => (
                                 <motion.div
@@ -282,7 +246,6 @@
                                 </motion.div>
                             ))}
                         </AnimatePresence>
->>>>>>> 09f9f5ee
                     </div>
 
                     <div className="mt-auto pt-4 border-t border-white/20">
