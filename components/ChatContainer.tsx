// components/ChatContainer.tsx
'use client'

import { Chat } from '@/components/Chat'
import { Logo } from '@/components/core/Logo'
import LoginPage from '@/components/LoginPage'
import { PreviewPanel } from '@/components/PreviewPanel'
<<<<<<< HEAD
import { Sidebar } from '@/components/Sidebar'
=======
import AppSidebar from './Sidebar'
import { StreamlitPreviewRef } from '@/components/StreamlitPreview'
>>>>>>> cb2b9ab0
import { Button } from '@/components/ui/button'
import { ResizableHandle, ResizablePanel, ResizablePanelGroup } from '@/components/ui/resizable'
import { useAuth } from '@/contexts/AuthContext'
import { useSidebar } from '@/contexts/SidebarContext'
import modelsList from '@/lib/models.json'
import { useSandboxStore } from '@/lib/stores/sandbox-store'
import { AppVersion, LLMModelConfig } from '@/lib/types'
import { cn } from '@/lib/utils'
import { Message } from 'ai'
import { useChat } from 'ai/react'
import { ChevronLeft, ChevronRight } from 'lucide-react'
import { useRouter } from 'next/navigation'
import { useCallback, useEffect, useRef, useState } from 'react'
import { useLocalStorage } from 'usehooks-ts'
import { VersionSelector } from '../components/VersionSelector'
import { TypingText } from './core/typing-text'
import { formatDatabaseMessages } from '@/lib/utils'

interface ChatContainerProps {
    initialChat?: any
    initialMessages?: any[]
    initialVersion?: AppVersion | null
    isNewChat?: boolean
    isInChatPage?: boolean
}

interface FileUploadState {
    isUploading: boolean
    progress: number
    error: string | null
}

interface StreamlitToolCall {
    toolName: string
    toolCallId: string
    state: 'call' | 'partial-call' | 'result'
    args?: {
        dataDescription?: string
        query: string
        fileDirectory?: string
    }
    result?: {
        code: string
        appName: string
        appDescription: string
    }
}

export default function ChatContainer({ 
    initialChat, 
    initialMessages = [], 
    initialVersion = null, 
    isNewChat = false, 
    isInChatPage = false 
}: ChatContainerProps) {
    const router = useRouter()
    const { session, isLoading } = useAuth()
    const { collapsed: sidebarCollapsed, setCollapsed: setSidebarCollapsed } = useSidebar()
    const { 
        streamlitUrl,
        isGeneratingCode,
        isLoadingSandbox,
        generatedCode,
        updateSandbox,
        killSandbox,
        setGeneratingCode,
        setStreamlitUrl,
        setIsLoadingSandbox,
        setGeneratedCode
    } = useSandboxStore()

    // State management
    const [sidebarChats, setSidebarChats] = useState<any[]>([])
    const [isRightContentVisible, setIsRightContentVisible] = useState(false)
    const [currentChatId, setCurrentChatId] = useState<string | null>(initialChat?.id || null)
    const [showTypingText, setShowTypingText] = useState(true)
    const [activeTab, setActiveTab] = useState('preview')
    const [currentApp, setCurrentApp] = useState<{ id: string | null }>({ id: null })
    const [showCodeView, setShowCodeView] = useState(false)
    const [sandboxId, setSandboxId] = useState<string | null>(null)
    const [sandboxErrors, setSandboxErrors] = useState<Array<{ message: string }>>([])
    const [isCreatingVersion, setIsCreatingVersion] = useState(false)
<<<<<<< HEAD
    const [errorState, setErrorState] = useState<Error | null>(null)
    const [fileUploadState, setFileUploadState] = useState<FileUploadState>({
        isUploading: false,
        progress: 0,
        error: null,
    })
    const [hasFirstMessage, setHasFirstMessage] = useState(false)
=======
    const [isCreatingChat, setIsCreatingChat] = useState(false)
>>>>>>> cb2b9ab0

    // Refs
    const hasNavigated = useRef(false)
    const isVersionSwitching = useRef(false)
    const versionSelectorRef = useRef<{ refreshVersions: () => void } | null>(null)
    const resizableGroupRef = useRef<any>(null)
    const isExecutingRef = useRef(false)

    // Model configuration
    const [languageModel] = useLocalStorage<LLMModelConfig>('languageModel', {
        model: 'claude-3-5-sonnet-20241022',
    })
    const currentModel = modelsList.models.find(model => model.id === languageModel.model)

    // Simplified chat creation handler
    const handleChatCreated = useCallback((chatId: string) => {
        if (!hasNavigated.current && isNewChat) {
            hasNavigated.current = true
            router.replace(`/chat/${chatId}`)
            return
        }

        setShowTypingText(false)
        setCurrentChatId(chatId)
        
        // Refresh chat list
        const loadChats = async () => {
            try {
                const response = await fetch('/api/chats')
                if (!response.ok) throw new Error('Failed to fetch chats')
                const data = await response.json()
                setSidebarChats(data.chats)
            } catch (error) {
                console.error('Error fetching chats:', error)
            }
        }
        loadChats()
    }, [router, isNewChat])

    const {
        messages,
        isLoading: chatLoading,
        input,
        handleInputChange: originalHandleInputChange,
        handleSubmit: originalHandleSubmit,
        append,
        setMessages,
    } = useChat({
        api: '/api/chats/stream',
        id: currentChatId ?? undefined,
        initialMessages: formatDatabaseMessages(initialMessages || []),
        body: {
            model: currentModel,
            config: languageModel,
            experimental_streamData: true,
        },
        onToolCall: async ({ toolCall }) => {
            const streamlitToolCall = toolCall as unknown as StreamlitToolCall
            if (streamlitToolCall.toolName === 'streamlitTool') {
                setIsRightContentVisible(true)
                setShowCodeView(true)
                setGeneratingCode(true)

                try {
                    if (streamlitToolCall.state === 'result' && streamlitToolCall.result?.code) {
                        setGeneratedCode(streamlitToolCall.result.code)
                        await updateSandbox(streamlitToolCall.result.code)
                    }
                } finally {
                    setGeneratingCode(false)
                }
            }
        },
        onFinish: async (message, { usage }) => {
            if (message.content) {
                try {
                    const response = await fetch('/api/chats/messages?chatId=' + currentChatId, {
                        method: 'POST',
                        headers: { 'Content-Type': 'application/json' },
                        body: JSON.stringify({
                            userMessage: input,
                            assistantMessage: message.content,
                            toolCalls: message.toolInvocations,
                            toolResults: message.toolInvocations?.map(t => ({
                                name: t.toolName,
                                id: t.toolCallId,
                                result: t.state === 'result' ? t.result?.code : undefined,
                                app_name: t.state === 'result' ? t.result?.appName : undefined,
                                app_description: t.state === 'result' ? t.result?.appDescription : undefined
                            })),
                            tokenCount: usage.totalTokens
                        })
                    })

                    if (!response.ok) throw new Error('Failed to store message')

                    if (!currentChatId) {
                        const { chatId } = await response.json()
                        handleChatCreated(chatId)
                    }
                } catch (error) {
                    console.error('Error storing message:', error)
                }
            }

            // Handle tool results
            if (message.toolInvocations?.length) {
                const streamlitCall = message.toolInvocations
                    .find(invocation => 
                        invocation.toolName === 'streamlitTool' && 
                        invocation.state === 'result'
                    )

                if (streamlitCall?.state === 'result' && streamlitCall.result?.code) {
                    try {
                        setIsCreatingVersion(true)
                        setGeneratedCode(streamlitCall.result.code)
                        await updateStreamlitApp(streamlitCall.result.code)
                        if (versionSelectorRef.current) {
                            await versionSelectorRef.current.refreshVersions()
                        }
                    } finally {
                        setIsCreatingVersion(false)
                    }
                }
            }
            
            handleChatFinish()
        }
    })

    // Streamlit app management
    const updateStreamlitApp = useCallback(
        async (code: string, forceExecute = false) => {
            if (!code) {
                setStreamlitUrl(null)
                setGeneratingCode(false)
                return null
            }

            if (isExecutingRef.current) {
                console.log('⚠️ Already executing, skipping...')
                return null
            }

            isExecutingRef.current = true
            setIsLoadingSandbox(true)

            try {
                for (let attempt = 1; attempt <= 3; attempt++) {
                    try {
                        const url = await updateSandbox(code, forceExecute)
                        if (url) {
                            setStreamlitUrl(url)
                            return url
                        }
                    } catch (error) {
                        if (attempt === 3) throw error
                        await new Promise(resolve => setTimeout(resolve, attempt * 1000))
                    }
                }
                return null
            } catch (error) {
                console.error('❌ All attempts to update sandbox failed:', error)
                return null
            } finally {
                isExecutingRef.current = false
                setIsLoadingSandbox(false)
                setGeneratingCode(false)
            }
        },
        [updateSandbox, setGeneratingCode, setStreamlitUrl, setIsLoadingSandbox]
    )

    // File handling
    const handleFileUpload = useCallback(async (file: File) => {
        setFileUploadState({ isUploading: true, progress: 0, error: null })
        try {
            // 1. Upload file first
            const formData = new FormData()
            formData.append('file', file)
            if (currentChatId) {
                formData.append('chatId', currentChatId)
            }

            const uploadResponse = await fetch('/api/files', {
                method: 'POST',
                body: formData,
            })
            
            if (!uploadResponse.ok) throw new Error('Upload failed')
            const fileData = await uploadResponse.json()

            // 2. Create file preview message
            const fileContent = await file.text()
            const sanitizedContent = fileContent
                .split('\n')
                .map((row) => row.replace(/[\r\n]+/g, ''))
                .join('\n')

            const rows = sanitizedContent.split('\n')
            const columnNames = rows[0]
            const previewRows = rows.slice(1, 6).join('\n')
            const dataPreview = `⚠️ EXACT column names:\n${columnNames}\n\nFirst 5 rows:\n${previewRows}`

            const message = `Create a Streamlit app to visualize this data. The file is stored in the directory '/app/' and is named "${file.name}". Ensure all references to the file use the full path '/app/${file.name}'.\n${dataPreview}\nCreate a complex, aesthetic visualization using these exact column names.`

            // 3. Send message with file context
            await append(
                {
                    content: message,
                    role: 'user',
                    createdAt: new Date(),
                },
                {
                    body: {
                        fileId: fileData.id,
                        fileName: file.name,
                        fileContent: sanitizedContent,
                    },
                }
            )

            setFileUploadState({ isUploading: false, progress: 100, error: null })
            
        } catch (error) {
            console.error('Error uploading file:', error)
            setFileUploadState({
                isUploading: false,
                progress: 0,
                error: 'Failed to upload file. Please try again.'
            })
        }
    }, [append, currentChatId])

    // Event handlers
    const handleSubmit = useCallback(async (e: React.FormEvent, message: string, file?: File) => {
        e.preventDefault()
        setShowTypingText(false)
        setHasFirstMessage(true)
        await originalHandleSubmit(e)
    }, [originalHandleSubmit])

    const handleInputChange = useCallback((value: string) => {
        originalHandleInputChange({ target: { value } } as React.ChangeEvent<HTMLTextAreaElement>)
    }, [originalHandleInputChange])

    const handleRefresh = useCallback(async () => {
        if (sandboxId && session?.user?.id) {
            try {
                setGeneratingCode(true)
                await updateStreamlitApp(generatedCode, true)
            } catch (error) {
                console.error('Error refreshing app:', error)
            } finally {
                setGeneratingCode(false)
            }
        }
    }, [sandboxId, session?.user?.id, generatedCode, updateStreamlitApp, setGeneratingCode])

    const handleCodeViewToggle = useCallback(() => {
        setShowCodeView(prev => !prev)
    }, [])

    const handleChatSelect = useCallback((chatId: string) => {
        router.push(`/chat/${chatId}`)
    }, [router])

<<<<<<< HEAD
=======
    const handleChatSubmit = useCallback(() => {
        setShowTypingText(false)
    }, [])

    const handleNewChat = useCallback(() => {
        setStreamlitUrl(null)
        setGeneratedCode('')
        setCurrentChatId(null)
        router.push('/')
    }, [router])

    const handleChatFinish = useCallback(() => {
        if (versionSelectorRef.current) {
            versionSelectorRef.current.refreshVersions()
        }
    }, [])

    const handleChatCreated = useCallback((chatId: string) => {
        if (isNewChat) {
            // First navigate
            router.replace(`/chat/${chatId}`);
            return; // Let the chat/[id] page handle initialization
        }

        // Only handle state updates if not navigating
        setShowTypingText(false);
        setCurrentChatId(chatId);

        // Refresh the chat list
        const loadChats = async () => {
            try {
                const response = await fetch('/api/conversations')
                if (!response.ok) throw new Error('Failed to fetch chats')
                const data = await response.json()
                setSidebarChats(data.chats)
            } catch (error) {
                console.error('Error fetching chats:', error)
            }
        }
        loadChats()
    }, [router, isNewChat])

    const toggleRightContent = useCallback(() => {
        setIsRightContentVisible(prev => !prev)
        if (resizableGroupRef.current) {
            setTimeout(() => {
                resizableGroupRef.current.resetLayout()
            }, 0)
        }
    }, [])

>>>>>>> cb2b9ab0
    const handleVersionChange = useCallback(async (version: AppVersion) => {
        if (!version.code) return

        isVersionSwitching.current = true
        setGeneratingCode(true)

        try {
            setGeneratedCode(version.code)
            await updateStreamlitApp(version.code, true)
        } catch (error) {
            setSandboxErrors(prev => [...prev, {
                message: error instanceof Error ? error.message : 'Error updating version'
            }])
        } finally {
            setGeneratingCode(false)
            isVersionSwitching.current = false
        }
    }, [updateStreamlitApp, setGeneratingCode, setGeneratedCode])

    const handleChatFinish = useCallback(() => {
        if (versionSelectorRef.current) {
            versionSelectorRef.current.refreshVersions()
        }
    }, [])

    const toggleRightContent = useCallback(() => {
        setIsRightContentVisible(prev => !prev)
        if (resizableGroupRef.current) {
            setTimeout(() => {
                window.dispatchEvent(new Event('resize'))
            }, 0)
        }
    }, [])

    // Effects
    useEffect(() => {
        if (chatLoading) {
            setGeneratingCode(true)
            setGeneratedCode('')
        }
    }, [chatLoading, setGeneratingCode, setGeneratedCode])

    useEffect(() => {
        const loadChats = async () => {
            if (!session?.user?.id) return
            try {
                const response = await fetch('/api/chats')
                if (!response.ok) throw new Error('Failed to fetch chats')
                const data = await response.json()
                setSidebarChats(data.chats)
            } catch (error) {
                console.error('Error fetching chats:', error)
            }
        }

        loadChats()
    }, [session?.user?.id])

    useEffect(() => {
        const initializeChat = async () => {
            if (!currentChatId) return

            try {
                const messagesResponse = await fetch(`/api/chats/messages?chatId=${currentChatId}`)
                if (!messagesResponse.ok) throw new Error('Failed to fetch messages')
                const data = await messagesResponse.json()

                if (data.messages?.length) {
                    setMessages(formatDatabaseMessages(data.messages))

                    // Find and set latest Streamlit code
                    const lastStreamlitCode = data.messages
                        .filter((msg: any) => msg.tool_results?.length)
                        .map((msg: any) => {
                            const toolResult = msg.tool_results.find((t: any) => t.name === 'streamlitTool')
                            return toolResult?.result
                        })
                        .filter(Boolean)
                        .pop()

                    if (lastStreamlitCode) {
                        setIsRightContentVisible(true)
                        setIsLoadingSandbox(true)
                        setGeneratedCode(lastStreamlitCode)
                        await updateStreamlitApp(lastStreamlitCode, true)
                    }
                }

            } catch (error) {
                console.error('Error initializing chat:', error)
                setErrorState(error as Error)
            } finally {
                setGeneratingCode(false)
            }
        }

        initializeChat()
    }, [currentChatId, initialVersion, setMessages, updateStreamlitApp, setGeneratingCode, setGeneratedCode, setIsLoadingSandbox, setIsRightContentVisible])

    // Cleanup effect
    useEffect(() => {
        return () => {
            killSandbox()
            isExecutingRef.current = false
        }
    }, [killSandbox])

    // Loading states
    if (isLoading) {
        return <div>Loading...</div>
    }

    if (!session) {
        return <LoginPage />
    }

    const CustomHandle = ({ ...props }) => (
        <ResizableHandle {...props} withHandle className="relative bg-transparent">
            <div className="absolute inset-y-0 left-1/2 flex w-4 -translate-x-1/2 items-center justify-center">
                <div className="h-8 w-1 rounded-full bg-black dark:bg-white" />
            </div>
        </ResizableHandle>
    )

    return (
        <div className="bg-white dark:bg-dark-app relative flex h-screen overflow-hidden">
            <div className='absolute top-0 left-0 w-full h-full'>
                <div className="godrays top-0 left-0 w-full min-h-[30vh] relative z-5">
                    <div className="godrays-overlay dark:mix-blend-darken z-10" />
                </div>
            </div>
            <AppSidebar
                onChatSelect={handleChatSelect}
                currentChatId={currentChatId}
                chats={sidebarChats}
                onNewChat={handleNewChat}
                isCreatingChat={isCreatingChat}
            />
            <div className="flex-1 flex flex-col bg-white dark:bg-dark-app min-w-0">
                {sidebarCollapsed && (
                    <div
                        className="fixed top-0 h-14 flex items-center z-20 transition-all duration-200"
                        style={{
                            left: '4rem',
                            right: 0,
                        }}
                    >
                    </div>
                )}
                <main
                    className={cn(
                        'flex-grow flex px-2 pr-9 flex-col lg:flex-row overflow-hidden justify-center relative',
                        'h-screen pt-14'
                    )}
                >
                    <ResizablePanelGroup
                        direction="horizontal"
                        ref={resizableGroupRef}
                    >
                        <ResizablePanel defaultSize={40} minSize={30}>
<<<<<<< HEAD
                            <div className={cn(
                                "w-full relative flex flex-col",
                                hasFirstMessage || isInChatPage ? "h-[calc(100vh-4rem)]" : "h-screen"
                            )}>
                                {!isInChatPage && showTypingText && (
                                    <TypingText 
                                        className='text-black font-bold text-3xl' 
                                        text='From Data to Apps, in seconds' 
                                        speed={30} 
                                        show={true} 
=======
                            <div className="w-full relative flex flex-col h-[calc(100vh-4rem)]">
                                {!isInChatPage && showTypingText && (
                                    <TypingText
                                        className='text-black dark:text-dark-text font-bold text-3xl'
                                        text='From Data to Apps, in seconds'
                                        speed={30}
                                        show={true}
>>>>>>> cb2b9ab0
                                    />
                                )}
                                <div className="max-w-[800px] mx-auto w-full h-full">
                                    <Chat
                                        messages={messages}
                                        isLoading={chatLoading}
                                        input={input}
                                        onInputChange={handleInputChange}
                                        onSubmit={handleSubmit}
                                        fileUploadState={fileUploadState}
                                        onFileUpload={handleFileUpload}
                                        errorState={errorState}
                                        onErrorDismiss={() => setErrorState(null)}
                                        onChatFinish={handleChatFinish}
                                        onUpdateStreamlit={updateStreamlitApp}
<<<<<<< HEAD
=======
                                        setActiveTab={setActiveTab}
                                        setIsRightContentVisible={setIsRightContentVisible}
>>>>>>> cb2b9ab0
                                        onCodeClick={() => {
                                            setActiveTab('code')
                                            setIsRightContentVisible(true)
                                        }}
                                        isInChatPage={isInChatPage || hasFirstMessage}
                                    />
                                </div>
                            </div>
                        </ResizablePanel>

                        {isRightContentVisible && (
                            <>
                                <CustomHandle className="bg-gradient-to-r from-black/10 to-black/5 hover:from-black/20 hover:to-black/10 dark:from-white/10 dark:to-white/5 dark:hover:from-white/20 dark:hover:to-white/10 transition-colors" />
                                <ResizablePanel
                                    defaultSize={60}
                                    minSize={40}
                                    className="w-full lg:w-1/2 p-4 flex flex-col overflow-hidden rounded-xl bg-white dark:bg-dark-app h-[calc(100vh-4rem)] border border-gray-200 dark:border-dark-border"
                                >
                                    <PreviewPanel
                                        streamlitUrl={streamlitUrl}
                                        generatedCode={generatedCode}
                                        isGeneratingCode={isGeneratingCode}
                                        isLoadingSandbox={isLoadingSandbox}
                                        showCodeView={showCodeView}
                                        onRefresh={handleRefresh}
                                        onCodeViewToggle={handleCodeViewToggle}
                                    />
                                </ResizablePanel>
                            </>
                        )}
                    </ResizablePanelGroup>
                    <div className="absolute top-2 right-4 z-30 flex justify-between items-center gap-4">
                        {currentApp?.id && (
                            <VersionSelector
                                appId={currentApp.id}
                                onVersionChange={handleVersionChange}
                                ref={versionSelectorRef}
                            />
                        )}

                        <Button
                            onClick={toggleRightContent}
                            className={cn(
                                'bg-black dark:bg-dark-background dark:border-neutral-400 hover:bg-black/90',
                                'text-white',
                                'border border-transparent dark:border-dark-border',
                                'transition-all duration-200 ease-in-out',
                                'shadow-lg hover:shadow-xl',
                                'rounded-lg'
                            )}
                            size="icon"
                        >
                            {isRightContentVisible ? (
                                <ChevronRight className="h-4 w-4" />
                            ) : (
                                <ChevronLeft className="h-4 w-4" />
                            )}
                        </Button>
                    </div>
                </main>
            </div>
        </div>
    )
}<|MERGE_RESOLUTION|>--- conflicted
+++ resolved
@@ -5,12 +5,8 @@
 import { Logo } from '@/components/core/Logo'
 import LoginPage from '@/components/LoginPage'
 import { PreviewPanel } from '@/components/PreviewPanel'
-<<<<<<< HEAD
-import { Sidebar } from '@/components/Sidebar'
-=======
 import AppSidebar from './Sidebar'
 import { StreamlitPreviewRef } from '@/components/StreamlitPreview'
->>>>>>> cb2b9ab0
 import { Button } from '@/components/ui/button'
 import { ResizableHandle, ResizablePanel, ResizablePanelGroup } from '@/components/ui/resizable'
 import { useAuth } from '@/contexts/AuthContext'
@@ -59,17 +55,17 @@
     }
 }
 
-export default function ChatContainer({ 
-    initialChat, 
-    initialMessages = [], 
-    initialVersion = null, 
-    isNewChat = false, 
-    isInChatPage = false 
+export default function ChatContainer({
+    initialChat,
+    initialMessages = [],
+    initialVersion = null,
+    isNewChat = false,
+    isInChatPage = false
 }: ChatContainerProps) {
     const router = useRouter()
     const { session, isLoading } = useAuth()
     const { collapsed: sidebarCollapsed, setCollapsed: setSidebarCollapsed } = useSidebar()
-    const { 
+    const {
         streamlitUrl,
         isGeneratingCode,
         isLoadingSandbox,
@@ -93,7 +89,6 @@
     const [sandboxId, setSandboxId] = useState<string | null>(null)
     const [sandboxErrors, setSandboxErrors] = useState<Array<{ message: string }>>([])
     const [isCreatingVersion, setIsCreatingVersion] = useState(false)
-<<<<<<< HEAD
     const [errorState, setErrorState] = useState<Error | null>(null)
     const [fileUploadState, setFileUploadState] = useState<FileUploadState>({
         isUploading: false,
@@ -101,9 +96,7 @@
         error: null,
     })
     const [hasFirstMessage, setHasFirstMessage] = useState(false)
-=======
     const [isCreatingChat, setIsCreatingChat] = useState(false)
->>>>>>> cb2b9ab0
 
     // Refs
     const hasNavigated = useRef(false)
@@ -128,7 +121,7 @@
 
         setShowTypingText(false)
         setCurrentChatId(chatId)
-        
+
         // Refresh chat list
         const loadChats = async () => {
             try {
@@ -212,8 +205,8 @@
             // Handle tool results
             if (message.toolInvocations?.length) {
                 const streamlitCall = message.toolInvocations
-                    .find(invocation => 
-                        invocation.toolName === 'streamlitTool' && 
+                    .find(invocation =>
+                        invocation.toolName === 'streamlitTool' &&
                         invocation.state === 'result'
                     )
 
@@ -230,7 +223,7 @@
                     }
                 }
             }
-            
+
             handleChatFinish()
         }
     })
@@ -293,7 +286,7 @@
                 method: 'POST',
                 body: formData,
             })
-            
+
             if (!uploadResponse.ok) throw new Error('Upload failed')
             const fileData = await uploadResponse.json()
 
@@ -328,7 +321,7 @@
             )
 
             setFileUploadState({ isUploading: false, progress: 100, error: null })
-            
+
         } catch (error) {
             console.error('Error uploading file:', error)
             setFileUploadState({
@@ -372,60 +365,6 @@
         router.push(`/chat/${chatId}`)
     }, [router])
 
-<<<<<<< HEAD
-=======
-    const handleChatSubmit = useCallback(() => {
-        setShowTypingText(false)
-    }, [])
-
-    const handleNewChat = useCallback(() => {
-        setStreamlitUrl(null)
-        setGeneratedCode('')
-        setCurrentChatId(null)
-        router.push('/')
-    }, [router])
-
-    const handleChatFinish = useCallback(() => {
-        if (versionSelectorRef.current) {
-            versionSelectorRef.current.refreshVersions()
-        }
-    }, [])
-
-    const handleChatCreated = useCallback((chatId: string) => {
-        if (isNewChat) {
-            // First navigate
-            router.replace(`/chat/${chatId}`);
-            return; // Let the chat/[id] page handle initialization
-        }
-
-        // Only handle state updates if not navigating
-        setShowTypingText(false);
-        setCurrentChatId(chatId);
-
-        // Refresh the chat list
-        const loadChats = async () => {
-            try {
-                const response = await fetch('/api/conversations')
-                if (!response.ok) throw new Error('Failed to fetch chats')
-                const data = await response.json()
-                setSidebarChats(data.chats)
-            } catch (error) {
-                console.error('Error fetching chats:', error)
-            }
-        }
-        loadChats()
-    }, [router, isNewChat])
-
-    const toggleRightContent = useCallback(() => {
-        setIsRightContentVisible(prev => !prev)
-        if (resizableGroupRef.current) {
-            setTimeout(() => {
-                resizableGroupRef.current.resetLayout()
-            }, 0)
-        }
-    }, [])
-
->>>>>>> cb2b9ab0
     const handleVersionChange = useCallback(async (version: AppVersion) => {
         if (!version.code) return
 
@@ -586,26 +525,16 @@
                         ref={resizableGroupRef}
                     >
                         <ResizablePanel defaultSize={40} minSize={30}>
-<<<<<<< HEAD
                             <div className={cn(
                                 "w-full relative flex flex-col",
                                 hasFirstMessage || isInChatPage ? "h-[calc(100vh-4rem)]" : "h-screen"
                             )}>
-                                {!isInChatPage && showTypingText && (
-                                    <TypingText 
-                                        className='text-black font-bold text-3xl' 
-                                        text='From Data to Apps, in seconds' 
-                                        speed={30} 
-                                        show={true} 
-=======
-                            <div className="w-full relative flex flex-col h-[calc(100vh-4rem)]">
                                 {!isInChatPage && showTypingText && (
                                     <TypingText
                                         className='text-black dark:text-dark-text font-bold text-3xl'
                                         text='From Data to Apps, in seconds'
                                         speed={30}
                                         show={true}
->>>>>>> cb2b9ab0
                                     />
                                 )}
                                 <div className="max-w-[800px] mx-auto w-full h-full">
@@ -621,11 +550,6 @@
                                         onErrorDismiss={() => setErrorState(null)}
                                         onChatFinish={handleChatFinish}
                                         onUpdateStreamlit={updateStreamlitApp}
-<<<<<<< HEAD
-=======
-                                        setActiveTab={setActiveTab}
-                                        setIsRightContentVisible={setIsRightContentVisible}
->>>>>>> cb2b9ab0
                                         onCodeClick={() => {
                                             setActiveTab('code')
                                             setIsRightContentVisible(true)
