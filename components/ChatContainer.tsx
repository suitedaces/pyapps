--- conflicted
+++ resolved
@@ -101,11 +101,8 @@
     })
     const [hasFirstMessage, setHasFirstMessage] = useState(false)
     const [isCreatingChat, setIsCreatingChat] = useState(false)
-<<<<<<< HEAD
     const [chatTitles, setChatTitles] = useState<Record<string, string>>({})
-=======
     const pendingFileLinkId = useRef<string | null>(null);
->>>>>>> 7d9f2349
 
     const newChatIdRef = useRef<string | null>(null)
 
