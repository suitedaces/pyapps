'use client'

import React, { useEffect, useCallback, useRef, useState, ChangeEvent, FormEvent } from 'react'
import { Avatar, AvatarFallback } from '@/components/ui/avatar'
import { Button } from '@/components/ui/button'
import { Input } from '@/components/ui/input'
import { ScrollArea } from '@/components/ui/scroll-area'
import { ClientMessage } from '@/lib/types'
import { Code, FileIcon, Loader2, Paperclip, Send, X } from 'lucide-react'
import ReactMarkdown from 'react-markdown'
import { Prism as SyntaxHighlighter } from 'react-syntax-highlighter'
import { tomorrow } from 'react-syntax-highlighter/dist/esm/styles/prism'
import { CircularProgress } from '@/components/CircularProgress'

interface CodeProps {
    node?: any;
    inline?: boolean;
    className?: string;
    children?: React.ReactNode;
}

interface ChatProps {
    messages: ClientMessage[];
    input: string;
    handleInputChange: (e: ChangeEvent<HTMLInputElement>) => void;
    handleSubmit: (e: FormEvent<HTMLFormElement>) => void;
    isLoading: boolean;
    streamingMessage: string;
    streamingCodeExplanation: string;
    handleFileUpload: (content: string, fileName: string) => void;
    onChatSelect: (chatId: string) => void;
}

interface Chat {
    id: string;
    name: string;
}

const formatFileSize = (bytes: number): string => {
    if (bytes < 1024) return bytes + ' bytes'
    else if (bytes < 1048576) return (bytes / 1024).toFixed(1) + ' KB'
    else return (bytes / 1048576).toFixed(1) + ' MB'
}


export function Chat({
    messages,
    input,
    handleInputChange,
    handleSubmit,
    isLoading: isLoadingProp,
    streamingMessage,
    streamingCodeExplanation,
    handleFileUpload,
<<<<<<< HEAD
    onChatSelect,
    generatedCode,
    executionResults,
    isExecutingCode,
}: {
    messages: ClientMessage[]
    input: string
    handleInputChange: (e: React.ChangeEvent<HTMLInputElement>) => void
    handleSubmit: (e: React.FormEvent<HTMLFormElement>) => void
    isLoading: boolean
    streamingMessage: string
    streamingCodeExplanation: string
    handleFileUpload: (content: string, fileName: string) => void
    onChatSelect: (chatId: string) => void
    generatedCode: string
    executionResults: any | null
    isExecutingCode: boolean
}) {
=======
}: ChatProps) {
>>>>>>> 09f9f5ee
    const messagesEndRef = useRef<HTMLDivElement>(null)
    const fileInputRef = useRef<HTMLInputElement>(null)
    const [isAtBottom, setIsAtBottom] = useState<boolean>(true)
    const [file, setFile] = useState<File | null>(null)
    const [isLoadingInternal, setIsLoadingInternal] = useState<boolean>(false)
    const [isInputDisabled, setIsInputDisabled] = useState<boolean>(false)
    const [uploadProgress, setUploadProgress] = useState<number>(0)
    const [isUploading, setIsUploading] = useState<boolean>(false)

    const isLoading = isLoadingProp || isLoadingInternal

    useEffect(() => {
        if (isAtBottom) {
            messagesEndRef.current?.scrollIntoView({ behavior: 'smooth' })
        }
    }, [messages, streamingMessage, streamingCodeExplanation, isAtBottom])

    const handleScroll = (e: React.UIEvent<HTMLDivElement>) => {
        const { scrollTop, scrollHeight, clientHeight } = e.currentTarget
        setIsAtBottom(scrollHeight - scrollTop === clientHeight)
    }

    const handleFileChange = (event: ChangeEvent<HTMLInputElement>) => {
        const selectedFile = event.target.files?.[0]
        if (selectedFile && selectedFile.name.endsWith('.csv')) {
            setFile(selectedFile)
            setIsInputDisabled(true)
            setUploadProgress(0)
            uploadFile(selectedFile)
        } else {
            alert('Please select a CSV file.')
        }
    }

    const uploadFile = (file: File) => {
        setIsUploading(true)
        const reader = new FileReader()
        reader.onload = async (e: ProgressEvent<FileReader>) => {
            const content = e.target?.result as string
            await handleFileUpload(content, file.name)
            setIsUploading(false)
            setIsInputDisabled(false)
            removeFile()
        }
        reader.onprogress = (event) => {
            if (event.lengthComputable) {
                const progress = Math.round((event.loaded / event.total) * 100)
                setUploadProgress(progress)
            }
        }
        reader.readAsText(file)
    }

    const removeFile = useCallback(() => {
        setFile(null)
        setIsInputDisabled(false)
        setUploadProgress(0)
        setIsUploading(false)
        if (fileInputRef.current) {
            fileInputRef.current.value = ''
        }
    }, [])



    const handleFormSubmit = async (e: FormEvent<HTMLFormElement>) => {
        e.preventDefault()
        setIsLoadingInternal(true)

        try {
            await handleSubmit(e)
        } catch (error) {
            console.error('Error submitting form:', error)
        } finally {
            setIsLoadingInternal(false)
            removeFile()
        }
    }


    const renderMessage = (content: string) => (
        <ReactMarkdown
            components={{
                code({ node, inline, className, children, ...props }: CodeProps) {
                    const match = /language-(\w+)/.exec(className || '')
                    const lang = match && match[1] ? match[1] : ''
                    const codeString = String(children).replace(/\n$/, '')

                    if (inline) {
                        return (
                            <code
                                className="px-1 py-0.5 rounded-base bg-bg dark:bg-darkBg text-text dark:text-darkText text-sm font-mono"
                                {...props}
                            >
                                {codeString}
                            </code>
                        )
                    }

                    return (
                        <div className="rounded-base overflow-hidden bg-dark dark:bg-darkBg my-4 border-border border-2 dark:shadow-dark w-full">
                            <div className="flex items-center justify-between px-4 py-2 bg-bg">
                                <div className="flex items-center">
                                    <Code className="w-5 h-5 mr-2 text-text dark:text-darkText" />
                                    <span className="text-sm font-medium text-text dark:text-darkText">
                                        {lang.toUpperCase() || 'Code'}
                                    </span>
                                </div>
                            </div>
                            <div className="overflow-x-auto">
                                <SyntaxHighlighter
                                    style={tomorrow}
                                    language={lang || 'javascript'}
                                    PreTag="div"
                                    customStyle={{
                                        margin: 0,
                                        padding: '1rem',
                                    }}
                                    {...props}
                                >
                                    {codeString}
                                </SyntaxHighlighter>
                            </div>
                        </div>
                    )
                },
                p: ({ children }) => (
                    <p className="mb-2 break-words">{children}</p>
                ),
                h1: ({ children }) => (
                    <h1 className="text-2xl font-bold mb-3">{children}</h1>
                ),
                h2: ({ children }) => (
                    <h2 className="text-xl font-bold mb-2">{children}</h2>
                ),
                h3: ({ children }) => (
                    <h3 className="text-lg font-bold mb-2">{children}</h3>
                ),
                ul: ({ children }) => (
                    <ul className="list-disc list-outside pl-6 mb-2">
                        {children}
                    </ul>
                ),
                ol: ({ children }) => (
                    <ol className="list-decimal list-outside pl-6 mb-2">
                        {children}
                    </ol>
                ),
                li: ({ children }) => (
                    <li className="mb-1">
                        {React.Children.map(children, (child) =>
                            typeof child === 'string' ? (
                                <span>{child}</span>
                            ) : (
                                child
                            )
                        )}
                    </li>
                ),
                blockquote: ({ children }) => (
                    <blockquote className="border-l-4 border-main pl-4 italic mb-2">
                        {children}
                    </blockquote>
                ),
            }}
            className="prose prose-invert max-w-none"
        >
            {content}
        </ReactMarkdown>
    )

    const renderCode = (code: string, language: string = 'python') => (
        <div className="rounded-base overflow-hidden bg-dark dark:bg-darkBg my-4 border-border border-2 dark:shadow-dark w-full">
            <div className="flex items-center justify-between px-4 py-2 bg-bg">
                <div className="flex items-center">
                    <Code className="w-5 h-5 mr-2 text-text dark:text-darkText" />
                    <span className="text-sm font-medium text-text dark:text-darkText">
                        {language.toUpperCase()}
                    </span>
                </div>
            </div>
            <div className="overflow-x-auto">
                <SyntaxHighlighter
                    style={tomorrow}
                    language={language}
                    PreTag="div"
                    customStyle={{
                        margin: 0,
                        padding: '1rem',
                    }}
                >
                    {code}
                </SyntaxHighlighter>
            </div>
        </div>
    )

    const renderExecutionResults = (results: any) => (
        <div className="rounded-base overflow-hidden bg-dark dark:bg-darkBg my-4 border-border border-2 dark:shadow-dark w-full p-4">
            <h3 className="text-lg font-bold mb-2">Execution Results</h3>
            {results.error ? (
                <div className="text-red-500">
                    <p>Error: {results.error.name}</p>
                    <p>{results.error.value}</p>
                    <pre className="mt-2 whitespace-pre-wrap">
                        {results.error.traceback}
                    </pre>
                </div>
            ) : (
                <>
                    {results.results.map((result: any, index: number) => (
                        <div key={index} className="mb-4">
                            {result.text && <p>{result.text}</p>}
                            {result.png && (
                                <img
                                    src={`data:image/png;base64,${result.png}`}
                                    alt={`Result ${index}`}
                                    className="mt-2"
                                />
                            )}
                            {result.html && (
                                <div
                                    dangerouslySetInnerHTML={{
                                        __html: result.html,
                                    }}
                                />
                            )}
                        </div>
                    ))}
                    {results.logs.stdout && (
                        <div className="mt-4">
                            <h4 className="font-bold">Standard Output:</h4>
                            <pre className="whitespace-pre-wrap">
                                {results.logs.stdout}
                            </pre>
                        </div>
                    )}
                    {results.logs.stderr && (
                        <div className="mt-4">
                            <h4 className="font-bold">Standard Error:</h4>
                            <pre className="whitespace-pre-wrap">
                                {results.logs.stderr}
                            </pre>
                        </div>
                    )}
                </>
            )}
        </div>
    )

    return (
        <div className="flex flex-col h-full dark:border-darkBorder rounded-3xl border-2 border-border bg-darkText dark:bg-darkBg text-text dark:text-darkText">
            <ScrollArea
                className="flex-grow p-4 space-y-4"
                onScroll={handleScroll}
            >
                {messages.map((message, index) => (
                    <React.Fragment key={index}>
                        {message.role === 'user' && (
                            <div className="flex justify-end mb-4">
                                <div className="flex flex-row-reverse items-start max-w-[80%]">
                                    <Avatar className="w-8 h-8 bg-blue border-2 border-border flex-shrink-0">
                                        <AvatarFallback>U</AvatarFallback>
                                    </Avatar>
                                    <div className="mx-2 p-4 rounded-base bg-bg text-text dark:text-darkText border-2 border-border break-words overflow-hidden dark:shadow-dark transition-all duration-300 ease-in-out">
                                        {renderMessage(message.content)}
                                    </div>
                                </div>
                            </div>
                        )}
                        {message.role === 'assistant' && (
                            <div className="flex justify-start mb-4">
                                <div className="flex flex-row items-start max-w-[80%]">
                                    <Avatar className="w-8 h-8 bg-main border-2 border-border flex-shrink-0">
                                        <AvatarFallback>G</AvatarFallback>
                                    </Avatar>
                                    <div className="mx-2 p-4 rounded-base bg-main text-text dark:text-darkText border-2 border-border break-words overflow-hidden dark:shadow-dark transition-all duration-300 ease-in-out">
                                        {renderMessage(message.content)}
                                    </div>
                                </div>
                            </div>
                        )}
                    </React.Fragment>
                ))}
                {streamingMessage && (
                    <div className="flex justify-start mb-4">
                        <div className="flex flex-row items-start max-w-[80%]">
                            <Avatar className="w-8 h-8 bg-main border-2 border-border flex-shrink-0">
                                <AvatarFallback>G</AvatarFallback>
                            </Avatar>
                            <div className="mx-2 p-4 rounded-base bg-main text-text dark:text-darkText border-2 border-border break-words overflow-hidden dark:shadow-dark transition-all duration-300 ease-in-out">
                                {renderMessage(streamingMessage)}
                            </div>
                        </div>
                    </div>
                )}
                {generatedCode && (
                    <div className="flex justify-start mb-4">
                        <div className="flex flex-row items-start max-w-[80%]">
                            <Avatar className="w-8 h-8 bg-main border-2 border-border flex-shrink-0">
                                <AvatarFallback>G</AvatarFallback>
                            </Avatar>
                            <div className="mx-2 p-4 rounded-base bg-main text-text dark:text-darkText border-2 border-border break-words overflow-hidden dark:shadow-dark transition-all duration-300 ease-in-out">
                                <h3 className="text-lg font-bold mb-2">
                                    Generated Code
                                </h3>
                                {renderCode(generatedCode)}
                            </div>
                        </div>
                    </div>
                )}
                {isExecutingCode && (
                    <div className="flex justify-start mb-4">
                        <div className="flex flex-row items-start max-w-[80%]">
                            <Avatar className="w-8 h-8 bg-main border-2 border-border flex-shrink-0">
                                <AvatarFallback>G</AvatarFallback>
                            </Avatar>
                            <div className="mx-2 p-4 rounded-base bg-main text-text dark:text-darkText border-2 border-border break-words overflow-hidden dark:shadow-dark transition-all duration-300 ease-in-out">
                                <Loader2 className="h-6 w-6 animate-spin" />
                                <span className="ml-2">Executing code...</span>
                            </div>
                        </div>
                    </div>
                )}
                {executionResults && (
                    <div className="flex justify-start mb-4">
                        <div className="flex flex-row items-start max-w-[80%]">
                            <Avatar className="w-8 h-8 bg-main border-2 border-border flex-shrink-0">
                                <AvatarFallback>G</AvatarFallback>
                            </Avatar>
                            <div className="mx-2 p-4 rounded-base bg-main text-text dark:text-darkText border-2 border-border break-words overflow-hidden dark:shadow-dark transition-all duration-300 ease-in-out">
                                {renderExecutionResults(executionResults)}
                            </div>
                        </div>
                    </div>
                )}
                {streamingCodeExplanation && (
                    <div className="flex justify-start mb-4">
                        <div className="flex flex-row items-start max-w-[80%]">
                            <Avatar className="w-8 bg-main h-8 flex-shrink-0">
                                <AvatarFallback>G</AvatarFallback>
                            </Avatar>
                            <div className="mx-2 p-4 rounded-base bg-main text-text dark:text-darkText break-words overflow-hidden shadow-light dark:shadow-dark transition-all duration-500 ease-in-out hover:translate-x-boxShadowX hover:translate-y-boxShadowY hover:shadow-none">
                                {renderMessage(streamingCodeExplanation)}
                            </div>
                        </div>
                    </div>
                )}
                <div ref={messagesEndRef} />
            </ScrollArea>
            {!isAtBottom && (
                <Button
                    onClick={() =>
                        messagesEndRef.current?.scrollIntoView({
                            behavior: 'smooth',
                        })
                    }
                    className="absolute bottom-20 right-8 bg-main hover:bg-mainAccent text-text dark:text-darkText rounded-full p-2 shadow-light dark:shadow-dark transition-all duration-300 ease-in-out hover:translate-x-boxShadowX hover:translate-y-boxShadowY hover:shadow-none"
                >
                    ↓
                </Button>
            )}
            <form
                onSubmit={handleFormSubmit}
                className="p-4 dark:border-darkBorder"
            >
                <div className="flex space-x-2">
                    <div className="relative flex-grow">
                        <div
                            className={`transition-all duration-300 ease-in-out overflow-hidden ${file ? 'max-h-20' : 'max-h-0'
                                }`}
                        >
                            {file && (
                                <div className="px-3 flex justify-start mb-2">
                                    <div className="inline-flex items-center bg-white border-black border-2 rounded-xl py-1 px-3 max-w-full">
                                        <FileIcon
                                            size={16}
                                            className="text-blue-400 mr-2 flex-shrink-0"
                                        />
                                        <div className="flex flex-col min-w-0 mr-2">
                                            <span className="text-black text-sm truncate max-w-[200px]">
                                                {file.name}
                                            </span>
                                            <span className="text-gray-700 text-xs">
                                                {formatFileSize(file.size)}
                                            </span>
                                        </div>
                                        {isUploading ? (
                                            <CircularProgress
                                                size={24}
                                                percentage={uploadProgress}
                                                color="text-blue-400"
                                            />
                                        ) : (
                                            <button
                                                type="button"
                                                onClick={removeFile}
                                                className="text-gray-400 hover:text-black p-1 ml-1"
                                                aria-label="Remove file"
                                            >
                                                <X size={14} />
                                            </button>
                                        )}
                                    </div>
                                </div>
                            )}
                        </div>
                        <Input
                            value={input}
                            onChange={handleInputChange}
                            placeholder={isInputDisabled ? "File attached. Remove file to type a message." : "Type your message..."}
                            className="relative flex w-full h-20 rounded-full text-text dark:text-darkText font-base selection:bg-main selection:text-text dark:selection:text-darkText dark:border-darkBorder bg-bg dark:bg-darkBg px-3 pl-14 py-2 text-sm ring-offset-bg dark:ring-offset-darkBg placeholder:text-text/50 dark:placeholder:text-darkText/50 focus-visible:outline-none focus-visible:ring-1 focus-visible:ring-text dark:focus-visible:ring-darkText focus-visible:ring-offset-2 disabled:cursor-not-allowed disabled:opacity-50 border-2 border-border shadow-light"
                        />
                         <button
                            type="button"
                            onClick={() => fileInputRef.current?.click()}
                            className="absolute left-5 bottom-5 transform -translate-y-1/2 text-text dark:text-darkText hover:text-main transition-colors duration-300 ease-in-out"
                            disabled={isUploading}
                        >
                            <Paperclip className="h-5 w-5" />
                        </button>
                        <input
                            ref={fileInputRef}
                            type="file"
                            accept=".csv"
                            onChange={handleFileChange}
                            className="hidden"
                            disabled={isUploading}
                        />
                        <Button
                            type="submit"
                            variant={'noShadow'}
                            disabled={isLoading || isUploading || (!input.trim() && !file)}
                            className="absolute rounded-full right-5 bottom-5 bg-blue hover:bg-main text-text dark:text-darkText transition-all duration-300 ease-in-out hover:translate-x-boxShadowX hover:translate-y-boxShadowY"
                        >
                            {isLoading || isUploading ? (
                                <Loader2 className="h-4 w-4 animate-spin" />
                            ) : (
                                <Send className="h-4 w-4" />
                            )}
                        </Button>
                    </div>
                </div>
            </form>
        </div>
    )
}<|MERGE_RESOLUTION|>--- conflicted
+++ resolved
@@ -52,7 +52,6 @@
     streamingMessage,
     streamingCodeExplanation,
     handleFileUpload,
-<<<<<<< HEAD
     onChatSelect,
     generatedCode,
     executionResults,
@@ -71,9 +70,6 @@
     executionResults: any | null
     isExecutingCode: boolean
 }) {
-=======
-}: ChatProps) {
->>>>>>> 09f9f5ee
     const messagesEndRef = useRef<HTMLDivElement>(null)
     const fileInputRef = useRef<HTMLInputElement>(null)
     const [isAtBottom, setIsAtBottom] = useState<boolean>(true)
