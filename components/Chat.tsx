--- conflicted
+++ resolved
@@ -453,9 +453,6 @@
             "h-[calc(100vh-7rem)]",
             "overflow-hidden"
         )}>
-<<<<<<< HEAD
-            <motion.div
-=======
             <TypingText
                 text="from data to app, in seconds."
                 speed={50}
@@ -470,8 +467,7 @@
                 )}
                 show={showTypingText && isChatCentered}
             />
-            <motion.div 
->>>>>>> badc256f
+            <motion.div
                 className={cn(
                     "flex-1 overflow-hidden",
                     isChatCentered ? "opacity-0" : "opacity-100"
