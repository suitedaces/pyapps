--- conflicted
+++ resolved
@@ -11,11 +11,8 @@
 
 import 'prismjs/components/prism-python'
 import 'prismjs/themes/prism-tomorrow.css'
-<<<<<<< HEAD
 import { streamlitResultSchema } from '@/lib/tools/streamlit/types'
-=======
 import { LoadingSandbox } from '@/components/LoadingSandbox'
->>>>>>> badc256f
 
 interface CodeViewProps {
     code: string | { code: string }
@@ -132,24 +129,9 @@
         }
     }, [code, isGeneratingCode])
 
-<<<<<<< HEAD
-    // if (isGeneratingCode) {
-    //     return (
-    //         <Card className="bg-white border-border h-full">
-    //             <CardContent className="p-0 h-full flex items-center justify-center">
-    //                 <div className="flex flex-col items-center gap-2">
-    //                     <Loader2 className="h-8 w-8 animate-spin text-text" />
-    //                     <p className="text-sm text-text">Generating code...</p>
-    //                 </div>
-    //             </CardContent>
-    //         </Card>
-    //     )
-    // }
-=======
     if (isGeneratingCode) {
         return <LoadingSandbox message="Generating code..." />
     }
->>>>>>> badc256f
 
     useEffect(() => {
         if (isGeneratingCode) {
