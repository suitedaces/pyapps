import {
    StreamlitPreview,
    StreamlitPreviewRef,
} from '@/components/StreamlitPreview'
import { Button } from '@/components/ui/button'
import { Input } from '@/components/ui/input'
import {
    Tooltip,
    TooltipContent,
    TooltipProvider,
    TooltipTrigger,
} from '@/components/ui/tooltip'
import { cn } from '@/lib/utils'
import { Code, Globe, Layout, RefreshCcw, Loader2 } from 'lucide-react'
import { useRef } from 'react'
import { CodeView } from './CodeView'
import { LoadingSandbox } from '@/components/LoadingSandbox'
import { AnimatePresence } from 'framer-motion'

interface PreviewPanelProps {
    streamlitUrl: string | null
    generatedCode: string
    isGeneratingCode: boolean
    isLoadingSandbox?: boolean
    showCodeView: boolean
    onRefresh?: () => void
    onCodeViewToggle?: () => void
}

export function PreviewPanel({
    streamlitUrl,
    generatedCode,
    isGeneratingCode,
    isLoadingSandbox = false,
    showCodeView,
    onRefresh,
    onCodeViewToggle,
}: PreviewPanelProps) {
    const streamlitPreviewRef = useRef<StreamlitPreviewRef>(null)

    const showOverlay = isGeneratingCode || isLoadingSandbox

    const handleRefresh = () => {
        if (streamlitPreviewRef.current) {
            streamlitPreviewRef.current.refreshIframe()
        }
        onRefresh?.()
    }

    return (
        <div className="relative h-full">
<<<<<<< HEAD
            {/* {showOverlay && (
                <div className="absolute inset-0 bg-background/80 backdrop-blur-sm flex items-center justify-center z-10">
                    <div className="flex flex-col items-center gap-3">
                        <Loader2 className="h-8 w-8 animate-spin" />
                        <p className="text-sm text-muted-foreground">
                            {isInitializing ? 'Initializing sandbox...' : 'Generating code...'}
                        </p>
                    </div>
                </div>
            )} */}
=======
            <AnimatePresence>
                {showOverlay && (
                    <LoadingSandbox 
                        message={isLoadingSandbox ? 'Preparing your sandbox...' : 'Generating your code...'}
                    />
                )}
            </AnimatePresence>
>>>>>>> badc256f
            <div className="h-full flex flex-col">
                <div className="flex items-center gap-2 p-2 border-b bg-muted/40">
                    <div className="flex items-center flex-grow gap-2 px-2 py-1.5 bg-background rounded-md border shadow-sm">
                        <Globe className="h-4 w-4 text-foreground/90" />
                        <Input
                            value={streamlitUrl || ''}
                            readOnly
                            className="flex-grow font-mono text-sm border-0 focus-visible:ring-0 px-0 py-0 h-auto bg-transparent text-foreground selection:bg-blue-200"
                        />
                    </div>
                    <TooltipProvider>
                        <Tooltip>
                            <TooltipTrigger asChild>
                                <Button
                                    variant="ghost"
                                    size="icon"
                                    onClick={handleRefresh}
                                    className="hover:bg-background"
                                    disabled={isGeneratingCode}
                                >
                                    <RefreshCcw
                                        className={cn(
                                            'h-4 w-4 text-foreground/90',
                                            isGeneratingCode && 'animate-spin'
                                        )}
                                    />
                                </Button>
                            </TooltipTrigger>
                            <TooltipContent side="bottom">
                                <p>Refresh App</p>
                            </TooltipContent>
                        </Tooltip>

                        <Tooltip>
                            <TooltipTrigger asChild>
                                <Button
                                    variant="ghost"
                                    size="icon"
                                    onClick={onCodeViewToggle}
                                    className={cn(
                                        'hover:bg-background',
                                        showCodeView && 'bg-background text-primary'
                                    )}
                                >
                                    {showCodeView ? (
                                        <Layout className="h-4 w-4 text-foreground/90" />
                                    ) : (
                                        <Code className="h-4 w-4 text-foreground/90" />
                                    )}
                                </Button>
                            </TooltipTrigger>
                            <TooltipContent side="bottom">
                                <p>{showCodeView ? 'Show App' : 'Show Code'}</p>
                            </TooltipContent>
                        </Tooltip>
                    </TooltipProvider>
                </div>
                <div className="flex-grow relative">
                    {showCodeView ? (
                        <div className="h-full overflow-auto">
                            {isGeneratingCode ? (
                                <LoadingSandbox message="Generating code..." />
                            ) : (
                                <CodeView
                                    code={generatedCode}
                                    isGeneratingCode={isGeneratingCode}
                                />
                            )}
                        </div>
                    ) : (
                        <StreamlitPreview
                            ref={streamlitPreviewRef}
                            url={streamlitUrl}
                            isGeneratingCode={isGeneratingCode}
                        />
                    )}
                </div>
            </div>
        </div>
    )
}<|MERGE_RESOLUTION|>--- conflicted
+++ resolved
@@ -49,26 +49,13 @@
 
     return (
         <div className="relative h-full">
-<<<<<<< HEAD
-            {/* {showOverlay && (
-                <div className="absolute inset-0 bg-background/80 backdrop-blur-sm flex items-center justify-center z-10">
-                    <div className="flex flex-col items-center gap-3">
-                        <Loader2 className="h-8 w-8 animate-spin" />
-                        <p className="text-sm text-muted-foreground">
-                            {isInitializing ? 'Initializing sandbox...' : 'Generating code...'}
-                        </p>
-                    </div>
-                </div>
-            )} */}
-=======
             <AnimatePresence>
                 {showOverlay && (
-                    <LoadingSandbox 
+                    <LoadingSandbox
                         message={isLoadingSandbox ? 'Preparing your sandbox...' : 'Generating your code...'}
                     />
                 )}
             </AnimatePresence>
->>>>>>> badc256f
             <div className="h-full flex flex-col">
                 <div className="flex items-center gap-2 p-2 border-b bg-muted/40">
                     <div className="flex items-center flex-grow gap-2 px-2 py-1.5 bg-background rounded-md border shadow-sm">
