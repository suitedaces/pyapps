import Link from 'next/link'
import { motion } from 'framer-motion'
import { Button } from "@/components/ui/button"
import { Github } from 'lucide-react'
import { createClientComponentClient } from '@supabase/auth-helpers-nextjs'
import { useEffect, useState } from 'react'
import { Session } from 'inspector'

interface NavbarProps {
  isRightContentVisible: boolean;
}

export function Navbar({ isRightContentVisible }: NavbarProps) {
<<<<<<< HEAD
  const [session, setSession] = useState<Session | null>(null)
  const supabase = createClientComponentClient()

  useEffect(() => {
    supabase.auth.getSession().then(({ data: { session } }) => {
      setSession(session)
    })

    const {
      data: { subscription },
    } = supabase.auth.onAuthStateChange((_event, session) => {
      setSession(session)
    })

    return () => subscription.unsubscribe()
  }, [])

  const handleSignOut = async () => {
    await supabase.auth.signOut()
  }

  const [windowWidth, setWindowWidth] = useState(0)

  useEffect(() => {
    const handleResize = () => setWindowWidth(window.innerWidth)
    handleResize()
    window.addEventListener('resize', handleResize)
    return () => window.removeEventListener('resize', handleResize)
  }, [])

  const slideDistance = isRightContentVisible ? 0 : windowWidth / 8

  return (
    <motion.nav
      className="bg-bg"
      animate={{ x: slideDistance }}
      transition={{ type: "ease", stiffness: 300, damping: 30 }}
    >
      <div className="container mx-auto px-4 sm:px-6 lg:px-8">
        <div className="flex justify-between h-16 items-center">
          <div className="flex-shrink-0 flex items-center">
            <Link href="/" className="font-bold text-xl text-black">Grunty 🧐</Link>
          </div>
          {session ? (
            <div className="flex items-center">
              <span className="text-white mr-4">{session.user.email}</span>
              <button onClick={handleSignOut} className="text-white hover:text-gray-300">
                Logout
              </button>
=======
    const [windowWidth, setWindowWidth] = useState(0)

    useEffect(() => {
        const handleResize = () => setWindowWidth(window.innerWidth)
        handleResize()
        window.addEventListener('resize', handleResize)
        return () => window.removeEventListener('resize', handleResize)
    }, [])

    const slideDistance = isRightContentVisible ? 0 : windowWidth / 8

    return (
        <motion.nav
            className="bg-bg"
            animate={{ x: slideDistance }}
            transition={{ type: "ease", stiffness: 300, damping: 30 }}
        >
            <div className="container mx-10 px-4 sm:px-6 lg:px-8">
                <div className="flex justify-between h-16">
                    <div className="flex-shrink-0 flex items-center">
                        <Link href="/" className="font-bold text-xl text-black">Grunty 🧐</Link>
                    </div>

                    {/* {sheetTrigger} */}
                </div>
>>>>>>> bfa97973
            </div>
          ) : (
            <button onClick={() => supabase.auth.signInWithOAuth({ provider: 'google' })} className="text-white hover:text-gray-300">
              Login
            </button>
          )}
        </div>
      </div>
    </motion.nav>
  )
}<|MERGE_RESOLUTION|>--- conflicted
+++ resolved
@@ -1,7 +1,5 @@
 import Link from 'next/link'
 import { motion } from 'framer-motion'
-import { Button } from "@/components/ui/button"
-import { Github } from 'lucide-react'
 import { createClientComponentClient } from '@supabase/auth-helpers-nextjs'
 import { useEffect, useState } from 'react'
 import { Session } from 'inspector'
@@ -11,7 +9,6 @@
 }
 
 export function Navbar({ isRightContentVisible }: NavbarProps) {
-<<<<<<< HEAD
   const [session, setSession] = useState<Session | null>(null)
   const supabase = createClientComponentClient()
 
@@ -46,48 +43,21 @@
 
   return (
     <motion.nav
-      className="bg-bg"
-      animate={{ x: slideDistance }}
-      transition={{ type: "ease", stiffness: 300, damping: 30 }}
-    >
-      <div className="container mx-auto px-4 sm:px-6 lg:px-8">
-        <div className="flex justify-between h-16 items-center">
-          <div className="flex-shrink-0 flex items-center">
-            <Link href="/" className="font-bold text-xl text-black">Grunty 🧐</Link>
-          </div>
+            className="bg-bg"
+            animate={{ x: slideDistance }}
+            transition={{ type: "ease", stiffness: 300, damping: 30 }}
+        >
+        <div className="container mx-10 px-4 sm:px-6 lg:px-8">
+            <div className="flex justify-between h-16">
+                <div className="flex-shrink-0 flex items-center">
+                    <Link href="/" className="font-bold text-xl text-black">Grunty 🧐</Link>
+                </div>
           {session ? (
             <div className="flex items-center">
               <span className="text-white mr-4">{session.user.email}</span>
               <button onClick={handleSignOut} className="text-white hover:text-gray-300">
                 Logout
               </button>
-=======
-    const [windowWidth, setWindowWidth] = useState(0)
-
-    useEffect(() => {
-        const handleResize = () => setWindowWidth(window.innerWidth)
-        handleResize()
-        window.addEventListener('resize', handleResize)
-        return () => window.removeEventListener('resize', handleResize)
-    }, [])
-
-    const slideDistance = isRightContentVisible ? 0 : windowWidth / 8
-
-    return (
-        <motion.nav
-            className="bg-bg"
-            animate={{ x: slideDistance }}
-            transition={{ type: "ease", stiffness: 300, damping: 30 }}
-        >
-            <div className="container mx-10 px-4 sm:px-6 lg:px-8">
-                <div className="flex justify-between h-16">
-                    <div className="flex-shrink-0 flex items-center">
-                        <Link href="/" className="font-bold text-xl text-black">Grunty 🧐</Link>
-                    </div>
-
-                    {/* {sheetTrigger} */}
-                </div>
->>>>>>> bfa97973
             </div>
           ) : (
             <button onClick={() => supabase.auth.signInWithOAuth({ provider: 'google' })} className="text-white hover:text-gray-300">
