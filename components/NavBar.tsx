--- conflicted
+++ resolved
@@ -1,14 +1,16 @@
 import Link from 'next/link'
-import { useState, useEffect } from 'react'
 import { motion } from 'framer-motion'
 import { Button } from "@/components/ui/button"
 import { Github } from 'lucide-react'
 import { createClientComponentClient } from '@supabase/auth-helpers-nextjs'
 import { useEffect, useState } from 'react'
-import { Session } from '@supabase/supabase-js'
+import { Session } from 'inspector'
 
-<<<<<<< HEAD
-export function Navbar() {
+interface NavbarProps {
+  isRightContentVisible: boolean;
+}
+
+export function Navbar({ isRightContentVisible }: NavbarProps) {
   const [session, setSession] = useState<Session | null>(null)
   const supabase = createClientComponentClient()
 
@@ -30,70 +32,42 @@
     await supabase.auth.signOut()
   }
 
+  const [windowWidth, setWindowWidth] = useState(0)
+
+  useEffect(() => {
+    const handleResize = () => setWindowWidth(window.innerWidth)
+    handleResize()
+    window.addEventListener('resize', handleResize)
+    return () => window.removeEventListener('resize', handleResize)
+  }, [])
+
+  const slideDistance = isRightContentVisible ? 0 : windowWidth / 8
+
   return (
-    <nav className="border-b border-gray-700 bg-gray-900">
+    <motion.nav
+      className="bg-bg"
+      animate={{ x: slideDistance }}
+      transition={{ type: "ease", stiffness: 300, damping: 30 }}
+    >
       <div className="container mx-auto px-4 sm:px-6 lg:px-8">
         <div className="flex justify-between h-16 items-center">
           <div className="flex-shrink-0 flex items-center">
-            <Link href="/" className="font-bold text-xl text-white">Grunty 🧐</Link>
+            <Link href="/" className="font-bold text-xl text-black">Grunty 🧐</Link>
           </div>
-          <div className="flex items-center">
-            <Button variant="outline" onClick={() => window.open('https://github.com/yourusername/your-repo', '_blank')} className="text-white border-gray-600 hover:bg-gray-800 mr-4">
-              <Github className="mr-2 h-4 w-4" />
-              Star on GitHub
-            </Button>
-            {session ? (
-              <div className="flex items-center">
-                <span className="text-white mr-4">{session.user.email}</span>
-                <button onClick={handleSignOut} className="text-white hover:text-gray-300">
-                  Logout
-                </button>
-              </div>
-            ) : (
-              <button onClick={() => supabase.auth.signInWithOAuth({ provider: 'google' })} className="text-white hover:text-gray-300">
-                Login
+          {session ? (
+            <div className="flex items-center">
+              <span className="text-white mr-4">{session.user.email}</span>
+              <button onClick={handleSignOut} className="text-white hover:text-gray-300">
+                Logout
               </button>
-            )}
-          </div>
+            </div>
+          ) : (
+            <button onClick={() => supabase.auth.signInWithOAuth({ provider: 'google' })} className="text-white hover:text-gray-300">
+              Login
+            </button>
+          )}
         </div>
       </div>
-    </nav>
+    </motion.nav>
   )
-=======
-interface NavbarProps {
-    sheetTrigger: React.ReactNode;
-    isRightContentVisible: boolean;
-}
-
-// export function Navbar({ sheetTrigger }: NavbarProps) {
-export function Navbar({ isRightContentVisible }: NavbarProps) {
-    const [windowWidth, setWindowWidth] = useState(0)
-
-    useEffect(() => {
-        const handleResize = () => setWindowWidth(window.innerWidth)
-        handleResize()
-        window.addEventListener('resize', handleResize)
-        return () => window.removeEventListener('resize', handleResize)
-    }, [])
-
-    const slideDistance = isRightContentVisible ? 0 : windowWidth / 8
-
-    return (
-        <motion.nav
-            className="bg-bg"
-            animate={{ x: slideDistance }}
-            transition={{ type: "ease", stiffness: 300, damping: 30 }}
-        >
-            <div className="container mx-auto px-4 sm:px-6 lg:px-8">
-                <div className="flex justify-between h-16 items-center">
-                    <div className="flex-shrink-0 flex items-center">
-                        <Link href="/" className="font-bold text-xl text-black">Grunty 🧐</Link>
-                    </div>
-
-                    {/* {sheetTrigger} */}
-                </div>
-            </div>
-        </motion.nav>
-    )
->>>>>>> 9dfae5e2
 }