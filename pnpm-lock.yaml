--- conflicted
+++ resolved
@@ -128,17 +128,15 @@
       lucide-react:
         specifier: ^0.436.0
         version: 0.436.0(react@18.2.0)
+      motion:
+        specifier: ^11.13.1
+        version: 11.13.1(react-dom@18.2.0(react@18.2.0))(react@18.2.0)
       next:
-<<<<<<< HEAD
         specifier: ^15.0.4
         version: 15.0.4(@opentelemetry/api@1.7.0)(react-dom@18.2.0(react@18.2.0))(react@18.2.0)
-=======
-        specifier: ^14.2.9
-        version: 14.2.19(@opentelemetry/api@1.9.0)(react-dom@18.3.1(react@18.3.1))(react@18.3.1)
       next-themes:
         specifier: ^0.4.4
-        version: 0.4.4(react-dom@18.3.1(react@18.3.1))(react@18.3.1)
->>>>>>> cb2b9ab0
+        version: 0.4.4(react-dom@18.2.0(react@18.2.0))(react@18.2.0)
       papaparse:
         specifier: ^5.4.1
         version: 5.4.1
@@ -3000,6 +2998,20 @@
   motion-utils@11.13.0:
     resolution: {integrity: sha512-lq6TzXkH5c/ysJQBxgLXgM01qwBH1b4goTPh57VvZWJbVJZF/0SB31UWEn4EIqbVPf3au88n2rvK17SpDTja1A==}
 
+  motion@11.13.1:
+    resolution: {integrity: sha512-64+QpZQv8WJJFn+tEEzX04il9s6ReA6lhKRZaxzD6SunGqoaq5g+AFVfcKWme8N83eytUOpGp7mpfJ9cyZlhAA==}
+    peerDependencies:
+      '@emotion/is-prop-valid': '*'
+      react: ^18.0.0
+      react-dom: ^18.0.0
+    peerDependenciesMeta:
+      '@emotion/is-prop-valid':
+        optional: true
+      react:
+        optional: true
+      react-dom:
+        optional: true
+
   ms@2.1.3:
     resolution: {integrity: sha512-6FlzubTLZG3J2a/NVCAleEhjzq5oxgHyaCU9yYXvcLsvoVaHJq/s5xXI6/XXP6tz7R9xAOtHnSO/tXtF3WRTlA==}
 
@@ -3019,21 +3031,15 @@
   natural-compare@1.4.0:
     resolution: {integrity: sha512-OWND8ei3VtNC9h7V60qff3SVobHr996CTwgxubgyQYEpg290h9J0buyECNNJexkFm5sOajh5G116RYA1c8ZMSw==}
 
-<<<<<<< HEAD
+  next-themes@0.4.4:
+    resolution: {integrity: sha512-LDQ2qIOJF0VnuVrrMSMLrWGjRMkq+0mpgl6e0juCLqdJ+oo8Q84JRWT6Wh11VDQKkMMe+dVzDKLWs5n87T+PkQ==}
+    peerDependencies:
+      react: ^16.8 || ^17 || ^18 || ^19 || ^19.0.0-rc
+      react-dom: ^16.8 || ^17 || ^18 || ^19 || ^19.0.0-rc
+
   next@15.0.4:
     resolution: {integrity: sha512-nuy8FH6M1FG0lktGotamQDCXhh5hZ19Vo0ht1AOIQWrYJLP598TIUagKtvJrfJ5AGwB/WmDqkKaKhMpVifvGPA==}
     engines: {node: ^18.18.0 || ^19.8.0 || >= 20.0.0}
-=======
-  next-themes@0.4.4:
-    resolution: {integrity: sha512-LDQ2qIOJF0VnuVrrMSMLrWGjRMkq+0mpgl6e0juCLqdJ+oo8Q84JRWT6Wh11VDQKkMMe+dVzDKLWs5n87T+PkQ==}
-    peerDependencies:
-      react: ^16.8 || ^17 || ^18 || ^19 || ^19.0.0-rc
-      react-dom: ^16.8 || ^17 || ^18 || ^19 || ^19.0.0-rc
-
-  next@14.2.19:
-    resolution: {integrity: sha512-YTOWj8MDofNLfSeHhDgFJK6koeMOrbzEZIL2SQ7yeSA8WWGgfoajI4V21Wn2bqVtM7D3QYWSIK/Sdvqi0ptfQQ==}
-    engines: {node: '>=18.17.0'}
->>>>>>> cb2b9ab0
     hasBin: true
     peerDependencies:
       '@opentelemetry/api': ^1.1.0
@@ -7587,6 +7593,14 @@
 
   motion-utils@11.13.0: {}
 
+  motion@11.13.1(react-dom@18.2.0(react@18.2.0))(react@18.2.0):
+    dependencies:
+      framer-motion: 11.13.1(react-dom@18.2.0(react@18.2.0))(react@18.2.0)
+      tslib: 2.8.1
+    optionalDependencies:
+      react: 18.2.0
+      react-dom: 18.2.0(react@18.2.0)
+
   ms@2.1.3: {}
 
   mz@2.7.0:
@@ -7601,16 +7615,12 @@
 
   natural-compare@1.4.0: {}
 
-<<<<<<< HEAD
+  next-themes@0.4.4(react-dom@18.2.0(react@18.2.0))(react@18.2.0):
+    dependencies:
+      react: 18.2.0
+      react-dom: 18.2.0(react@18.2.0)
+
   next@15.0.4(@opentelemetry/api@1.7.0)(react-dom@18.2.0(react@18.2.0))(react@18.2.0):
-=======
-  next-themes@0.4.4(react-dom@18.3.1(react@18.3.1))(react@18.3.1):
-    dependencies:
-      react: 18.3.1
-      react-dom: 18.3.1(react@18.3.1)
-
-  next@14.2.19(@opentelemetry/api@1.9.0)(react-dom@18.3.1(react@18.3.1))(react@18.3.1):
->>>>>>> cb2b9ab0
     dependencies:
       '@next/env': 15.0.4
       '@swc/counter': 0.1.3
