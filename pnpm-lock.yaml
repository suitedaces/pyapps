lockfileVersion: '9.0'

settings:
  autoInstallPeers: true
  excludeLinksFromLockfile: false

importers:

  .:
    dependencies:
      '@ai-sdk/anthropic':
        specifier: ^0.0.51
        version: 0.0.51(zod@3.23.8)
      '@anthropic-ai/sdk':
        specifier: ^0.27.1
        version: 0.27.3
      '@aws-sdk/client-s3':
        specifier: ^3.705.0
        version: 3.705.0
      '@aws-sdk/s3-request-presigner':
        specifier: ^3.515.0
        version: 3.705.0
      '@e2b/code-interpreter':
        specifier: ^0.0.8
        version: 0.0.8(bufferutil@4.0.8)(utf-8-validate@6.0.5)
      '@radix-ui/react-alert-dialog':
        specifier: ^1.1.1
        version: 1.1.2(@types/react-dom@18.3.1)(@types/react@18.3.12)(react-dom@18.3.1(react@18.3.1))(react@18.3.1)
      '@radix-ui/react-avatar':
        specifier: ^1.1.0
        version: 1.1.1(@types/react-dom@18.3.1)(@types/react@18.3.12)(react-dom@18.3.1(react@18.3.1))(react@18.3.1)
      '@radix-ui/react-collapsible':
        specifier: ^1.1.1
        version: 1.1.1(@types/react-dom@18.3.1)(@types/react@18.3.12)(react-dom@18.3.1(react@18.3.1))(react@18.3.1)
      '@radix-ui/react-dialog':
        specifier: ^1.1.1
        version: 1.1.2(@types/react-dom@18.3.1)(@types/react@18.3.12)(react-dom@18.3.1(react@18.3.1))(react@18.3.1)
      '@radix-ui/react-dropdown-menu':
        specifier: ^2.1.1
        version: 2.1.2(@types/react-dom@18.3.1)(@types/react@18.3.12)(react-dom@18.3.1(react@18.3.1))(react@18.3.1)
      '@radix-ui/react-label':
        specifier: ^2.1.0
        version: 2.1.0(@types/react-dom@18.3.1)(@types/react@18.3.12)(react-dom@18.3.1(react@18.3.1))(react@18.3.1)
      '@radix-ui/react-popover':
        specifier: ^1.1.2
        version: 1.1.2(@types/react-dom@18.3.1)(@types/react@18.3.12)(react-dom@18.3.1(react@18.3.1))(react@18.3.1)
      '@radix-ui/react-scroll-area':
        specifier: ^1.1.0
        version: 1.2.1(@types/react-dom@18.3.1)(@types/react@18.3.12)(react-dom@18.3.1(react@18.3.1))(react@18.3.1)
      '@radix-ui/react-select':
        specifier: ^2.1.2
        version: 2.1.2(@types/react-dom@18.3.1)(@types/react@18.3.12)(react-dom@18.3.1(react@18.3.1))(react@18.3.1)
      '@radix-ui/react-separator':
        specifier: ^1.1.0
        version: 1.1.0(@types/react-dom@18.3.1)(@types/react@18.3.12)(react-dom@18.3.1(react@18.3.1))(react@18.3.1)
      '@radix-ui/react-slot':
        specifier: ^1.1.0
        version: 1.1.0(@types/react@18.3.12)(react@18.3.1)
      '@radix-ui/react-tabs':
        specifier: ^1.1.0
        version: 1.1.1(@types/react-dom@18.3.1)(@types/react@18.3.12)(react-dom@18.3.1(react@18.3.1))(react@18.3.1)
      '@radix-ui/react-tooltip':
        specifier: ^1.1.2
        version: 1.1.4(@types/react-dom@18.3.1)(@types/react@18.3.12)(react-dom@18.3.1(react@18.3.1))(react@18.3.1)
      '@supabase/auth-helpers-nextjs':
        specifier: ^0.10.0
        version: 0.10.0(@supabase/supabase-js@2.46.2(bufferutil@4.0.8)(utf-8-validate@6.0.5))
      '@supabase/supabase-js':
        specifier: ^2.45.3
        version: 2.46.2(bufferutil@4.0.8)(utf-8-validate@6.0.5)
      '@tanstack/react-query':
        specifier: ^5.59.19
        version: 5.62.2(react@18.3.1)
      '@types/papaparse':
        specifier: ^5.3.14
        version: 5.3.15
      ai:
<<<<<<< HEAD
        specifier: ^4.0.9
        version: 4.0.9(react@18.3.1)(zod@3.23.8)
=======
        specifier: ^3.4.15
        version: 3.4.33(react@18.3.1)(sswr@2.1.0(svelte@5.5.3))(svelte@5.5.3)(vue@3.5.13(typescript@5.7.2))(zod@3.23.8)
      aws-sdk:
        specifier: ^2.1692.0
        version: 2.1692.0
>>>>>>> 65e62b95
      class-variance-authority:
        specifier: ^0.7.0
        version: 0.7.1
      clsx:
        specifier: ^2.1.1
        version: 2.1.1
      debug:
        specifier: ^4.3.7
        version: 4.3.7
      e2b:
        specifier: ^0.16.2
        version: 0.16.2
      framer-motion:
        specifier: ^11.5.4
        version: 11.13.1(react-dom@18.3.1(react@18.3.1))(react@18.3.1)
      gpt-tokenizer:
        specifier: ^2.5.1
        version: 2.7.0
      jsonwebtoken:
        specifier: ^9.0.2
        version: 9.0.2
      lucide-react:
        specifier: ^0.436.0
        version: 0.436.0(react@18.3.1)
      next:
        specifier: ^14.2.9
        version: 14.2.19(@opentelemetry/api@1.9.0)(react-dom@18.3.1(react@18.3.1))(react@18.3.1)
      papaparse:
        specifier: ^5.4.1
        version: 5.4.1
      prismjs:
        specifier: ^1.29.0
        version: 1.29.0
      react:
        specifier: ^18
        version: 18.3.1
      react-dom:
        specifier: ^18
        version: 18.3.1(react@18.3.1)
      react-dropzone:
        specifier: ^14.2.3
        version: 14.3.5(react@18.3.1)
      react-markdown:
        specifier: ^9.0.1
        version: 9.0.1(@types/react@18.3.12)(react@18.3.1)
      react-resizable-panels:
        specifier: ^2.1.6
        version: 2.1.7(react-dom@18.3.1(react@18.3.1))(react@18.3.1)
      react-simple-code-editor:
        specifier: ^0.14.1
        version: 0.14.1(react-dom@18.3.1(react@18.3.1))(react@18.3.1)
      react-syntax-highlighter:
        specifier: ^15.5.0
        version: 15.6.1(react@18.3.1)
      recharts:
        specifier: ^2.12.7
        version: 2.14.1(react-dom@18.3.1(react@18.3.1))(react@18.3.1)
      remark-gfm:
        specifier: ^4.0.0
        version: 4.0.0
      tailwind-merge:
        specifier: ^2.5.2
        version: 2.5.5
      tailwindcss-animate:
        specifier: ^1.0.7
        version: 1.0.7(tailwindcss@3.4.16)
      usehooks-ts:
        specifier: ^3.1.0
        version: 3.1.0(react@18.3.1)
      uuid:
        specifier: ^11.0.3
        version: 11.0.3
      zod:
        specifier: ^3.23.8
        version: 3.23.8
      zustand:
        specifier: ^5.0.1
        version: 5.0.1(@types/react@18.3.12)(react@18.3.1)(use-sync-external-store@1.2.2(react@18.3.1))
    devDependencies:
      '@types/debug':
        specifier: ^4.1.12
        version: 4.1.12
      '@types/jsonwebtoken':
        specifier: ^9.0.6
        version: 9.0.7
      '@types/node':
        specifier: ^20
        version: 20.17.9
      '@types/prismjs':
        specifier: ^1.26.4
        version: 1.26.5
      '@types/react':
        specifier: ^18
        version: 18.3.12
      '@types/react-dom':
        specifier: ^18
        version: 18.3.1
      '@types/react-syntax-highlighter':
        specifier: ^15.5.13
        version: 15.5.13
      eslint:
        specifier: ^8.57.1
        version: 8.57.1
      eslint-config-next:
        specifier: 14.2.7
        version: 14.2.7(eslint@8.57.1)(typescript@5.7.2)
      knip:
        specifier: ^5.38.1
        version: 5.39.1(@types/node@20.17.9)(typescript@5.7.2)
      postcss:
        specifier: ^8
        version: 8.4.49
      prettier-plugin-organize-imports:
        specifier: ^3.2.4
        version: 3.2.4(prettier@3.4.1)(typescript@5.7.2)
      tailwindcss:
        specifier: ^3.4.1
        version: 3.4.16
      typescript:
        specifier: ^5
        version: 5.7.2

packages:

  '@ai-sdk/anthropic@0.0.51':
    resolution: {integrity: sha512-XPLBvdwdMlNAvGMyfsDgrCDXN2Wz7M+wfCJthqiwdiKHmq2jDLGdt0ZCAozgxxW28HVzMfJlFjuyECiA5Le3YA==}
    engines: {node: '>=18'}
    peerDependencies:
      zod: ^3.0.0

  '@ai-sdk/provider-utils@1.0.20':
    resolution: {integrity: sha512-ngg/RGpnA00eNOWEtXHenpX1MsM2QshQh4QJFjUfwcqHpM5kTfG7je7Rc3HcEDP+OkRVv2GF+X4fC1Vfcnl8Ow==}
    engines: {node: '>=18'}
    peerDependencies:
      zod: ^3.0.0
    peerDependenciesMeta:
      zod:
        optional: true

  '@ai-sdk/provider-utils@2.0.2':
    resolution: {integrity: sha512-IAvhKhdlXqiSmvx/D4uNlFYCl8dWT+M9K+IuEcSgnE2Aj27GWu8sDIpAf4r4Voc+wOUkOECVKQhFo8g9pozdjA==}
    engines: {node: '>=18'}
    peerDependencies:
      zod: ^3.0.0
    peerDependenciesMeta:
      zod:
        optional: true

  '@ai-sdk/provider@0.0.24':
    resolution: {integrity: sha512-XMsNGJdGO+L0cxhhegtqZ8+T6nn4EoShS819OvCgI2kLbYTIvk0GWFGD0AXJmxkxs3DrpsJxKAFukFR7bvTkgQ==}
    engines: {node: '>=18'}

  '@ai-sdk/provider@1.0.1':
    resolution: {integrity: sha512-mV+3iNDkzUsZ0pR2jG0sVzU6xtQY5DtSCBy3JFycLp6PwjyLw/iodfL3MwdmMCRJWgs3dadcHejRnMvF9nGTBg==}
    engines: {node: '>=18'}

  '@ai-sdk/react@1.0.3':
    resolution: {integrity: sha512-Mak7qIRlbgtP4I7EFoNKRIQTlABJHhgwrN8SV2WKKdmsfWK2RwcubQWz1hp88cQ0bpF6KxxjSY1UUnS/S9oR5g==}
    engines: {node: '>=18'}
    peerDependencies:
      react: ^18 || ^19 || ^19.0.0-rc
      zod: ^3.0.0
    peerDependenciesMeta:
      react:
        optional: true
      zod:
        optional: true

  '@ai-sdk/ui-utils@1.0.2':
    resolution: {integrity: sha512-hHrUdeThGHu/rsGZBWQ9PjrAU9Htxgbo9MFyR5B/aWoNbBeXn1HLMY1+uMEnXL5pRPlmyVRjgIavWg7UgeNDOw==}
    engines: {node: '>=18'}
    peerDependencies:
      zod: ^3.0.0
    peerDependenciesMeta:
      zod:
        optional: true

  '@alloc/quick-lru@5.2.0':
    resolution: {integrity: sha512-UrcABB+4bUrFABwbluTIBErXwvbsU/V7TZWfmbgJfbkwiBuziS9gxdODUyuiecfdGQ85jglMW6juS3+z5TsKLw==}
    engines: {node: '>=10'}

  '@anthropic-ai/sdk@0.27.3':
    resolution: {integrity: sha512-IjLt0gd3L4jlOfilxVXTifn42FnVffMgDC04RJK1KDZpmkBWLv0XC92MVVmkxrFZNS/7l3xWgP/I3nqtX1sQHw==}

<<<<<<< HEAD
=======
  '@aws-crypto/crc32@5.2.0':
    resolution: {integrity: sha512-nLbCWqQNgUiwwtFsen1AdzAtvuLRsQS8rYgMuxCrdKf9kOssamGLuPwyTY9wyYblNr9+1XM8v6zoDTPPSIeANg==}
    engines: {node: '>=16.0.0'}

  '@aws-crypto/crc32c@5.2.0':
    resolution: {integrity: sha512-+iWb8qaHLYKrNvGRbiYRHSdKRWhto5XlZUEBwDjYNf+ly5SVYG6zEoYIdxvf5R3zyeP16w4PLBn3rH1xc74Rag==}

  '@aws-crypto/sha1-browser@5.2.0':
    resolution: {integrity: sha512-OH6lveCFfcDjX4dbAvCFSYUjJZjDr/3XJ3xHtjn3Oj5b9RjojQo8npoLeA/bNwkOkrSQ0wgrHzXk4tDRxGKJeg==}

  '@aws-crypto/sha256-browser@5.2.0':
    resolution: {integrity: sha512-AXfN/lGotSQwu6HNcEsIASo7kWXZ5HYWvfOmSNKDsEqC4OashTp8alTmaz+F7TC2L083SFv5RdB+qU3Vs1kZqw==}

  '@aws-crypto/sha256-js@5.2.0':
    resolution: {integrity: sha512-FFQQyu7edu4ufvIZ+OadFpHHOt+eSTBaYaki44c+akjg7qZg9oOQeLlk77F6tSYqjDAFClrHJk9tMf0HdVyOvA==}
    engines: {node: '>=16.0.0'}

  '@aws-crypto/supports-web-crypto@5.2.0':
    resolution: {integrity: sha512-iAvUotm021kM33eCdNfwIN//F77/IADDSs58i+MDaOqFrVjZo9bAal0NK7HurRuWLLpF1iLX7gbWrjHjeo+YFg==}

  '@aws-crypto/util@5.2.0':
    resolution: {integrity: sha512-4RkU9EsI6ZpBve5fseQlGNUWKMa1RLPQ1dnjnQoe07ldfIzcsGb5hC5W0Dm7u423KWzawlrpbjXBrXCEv9zazQ==}

  '@aws-sdk/client-s3@3.705.0':
    resolution: {integrity: sha512-Fm0Cbc4zr0yG0DnNycz7ywlL5tQFdLSb7xCIPfzrxJb3YQiTXWxH5eu61SSsP/Z6RBNRolmRPvst/iNgX0fWvA==}
    engines: {node: '>=16.0.0'}

  '@aws-sdk/client-sso-oidc@3.699.0':
    resolution: {integrity: sha512-u8a1GorY5D1l+4FQAf4XBUC1T10/t7neuwT21r0ymrtMFSK2a9QqVHKMoLkvavAwyhJnARSBM9/UQC797PFOFw==}
    engines: {node: '>=16.0.0'}
    peerDependencies:
      '@aws-sdk/client-sts': ^3.699.0

  '@aws-sdk/client-sso@3.696.0':
    resolution: {integrity: sha512-q5TTkd08JS0DOkHfUL853tuArf7NrPeqoS5UOvqJho8ibV9Ak/a/HO4kNvy9Nj3cib/toHYHsQIEtecUPSUUrQ==}
    engines: {node: '>=16.0.0'}

  '@aws-sdk/client-sts@3.699.0':
    resolution: {integrity: sha512-++lsn4x2YXsZPIzFVwv3fSUVM55ZT0WRFmPeNilYIhZClxHLmVAWKH4I55cY9ry60/aTKYjzOXkWwyBKGsGvQg==}
    engines: {node: '>=16.0.0'}

  '@aws-sdk/core@3.696.0':
    resolution: {integrity: sha512-3c9III1k03DgvRZWg8vhVmfIXPG6hAciN9MzQTzqGngzWAELZF/WONRTRQuDFixVtarQatmLHYVw/atGeA2Byw==}
    engines: {node: '>=16.0.0'}

  '@aws-sdk/credential-provider-env@3.696.0':
    resolution: {integrity: sha512-T9iMFnJL7YTlESLpVFT3fg1Lkb1lD+oiaIC8KMpepb01gDUBIpj9+Y+pA/cgRWW0yRxmkDXNazAE2qQTVFGJzA==}
    engines: {node: '>=16.0.0'}

  '@aws-sdk/credential-provider-http@3.696.0':
    resolution: {integrity: sha512-GV6EbvPi2eq1+WgY/o2RFA3P7HGmnkIzCNmhwtALFlqMroLYWKE7PSeHw66Uh1dFQeVESn0/+hiUNhu1mB0emA==}
    engines: {node: '>=16.0.0'}

  '@aws-sdk/credential-provider-ini@3.699.0':
    resolution: {integrity: sha512-dXmCqjJnKmG37Q+nLjPVu22mNkrGHY8hYoOt3Jo9R2zr5MYV7s/NHsCHr+7E+BZ+tfZYLRPeB1wkpTeHiEcdRw==}
    engines: {node: '>=16.0.0'}
    peerDependencies:
      '@aws-sdk/client-sts': ^3.699.0

  '@aws-sdk/credential-provider-node@3.699.0':
    resolution: {integrity: sha512-MmEmNDo1bBtTgRmdNfdQksXu4uXe66s0p1hi1YPrn1h59Q605eq/xiWbGL6/3KdkViH6eGUuABeV2ODld86ylg==}
    engines: {node: '>=16.0.0'}

  '@aws-sdk/credential-provider-process@3.696.0':
    resolution: {integrity: sha512-mL1RcFDe9sfmyU5K1nuFkO8UiJXXxLX4JO1gVaDIOvPqwStpUAwi3A1BoeZhWZZNQsiKI810RnYGo0E0WB/hUA==}
    engines: {node: '>=16.0.0'}

  '@aws-sdk/credential-provider-sso@3.699.0':
    resolution: {integrity: sha512-Ekp2cZG4pl9D8+uKWm4qO1xcm8/MeiI8f+dnlZm8aQzizeC+aXYy9GyoclSf6daK8KfRPiRfM7ZHBBL5dAfdMA==}
    engines: {node: '>=16.0.0'}

  '@aws-sdk/credential-provider-web-identity@3.696.0':
    resolution: {integrity: sha512-XJ/CVlWChM0VCoc259vWguFUjJDn/QwDqHwbx+K9cg3v6yrqXfK5ai+p/6lx0nQpnk4JzPVeYYxWRpaTsGC9rg==}
    engines: {node: '>=16.0.0'}
    peerDependencies:
      '@aws-sdk/client-sts': ^3.696.0

  '@aws-sdk/middleware-bucket-endpoint@3.696.0':
    resolution: {integrity: sha512-V07jishKHUS5heRNGFpCWCSTjRJyQLynS/ncUeE8ZYtG66StOOQWftTwDfFOSoXlIqrXgb4oT9atryzXq7Z4LQ==}
    engines: {node: '>=16.0.0'}

  '@aws-sdk/middleware-expect-continue@3.696.0':
    resolution: {integrity: sha512-vpVukqY3U2pb+ULeX0shs6L0aadNep6kKzjme/MyulPjtUDJpD3AekHsXRrCCGLmOqSKqRgQn5zhV9pQhHsb6Q==}
    engines: {node: '>=16.0.0'}

  '@aws-sdk/middleware-flexible-checksums@3.701.0':
    resolution: {integrity: sha512-adNaPCyTT+CiVM0ufDiO1Fe7nlRmJdI9Hcgj0M9S6zR7Dw70Ra5z8Lslkd7syAccYvZaqxLklGjPQH/7GNxwTA==}
    engines: {node: '>=16.0.0'}

  '@aws-sdk/middleware-host-header@3.696.0':
    resolution: {integrity: sha512-zELJp9Ta2zkX7ELggMN9qMCgekqZhFC5V2rOr4hJDEb/Tte7gpfKSObAnw/3AYiVqt36sjHKfdkoTsuwGdEoDg==}
    engines: {node: '>=16.0.0'}

  '@aws-sdk/middleware-location-constraint@3.696.0':
    resolution: {integrity: sha512-FgH12OB0q+DtTrP2aiDBddDKwL4BPOrm7w3VV9BJrSdkqQCNBPz8S1lb0y5eVH4tBG+2j7gKPlOv1wde4jF/iw==}
    engines: {node: '>=16.0.0'}

  '@aws-sdk/middleware-logger@3.696.0':
    resolution: {integrity: sha512-KhkHt+8AjCxcR/5Zp3++YPJPpFQzxpr+jmONiT/Jw2yqnSngZ0Yspm5wGoRx2hS1HJbyZNuaOWEGuJoxLeBKfA==}
    engines: {node: '>=16.0.0'}

  '@aws-sdk/middleware-recursion-detection@3.696.0':
    resolution: {integrity: sha512-si/maV3Z0hH7qa99f9ru2xpS5HlfSVcasRlNUXKSDm611i7jFMWwGNLUOXFAOLhXotPX5G3Z6BLwL34oDeBMug==}
    engines: {node: '>=16.0.0'}

  '@aws-sdk/middleware-sdk-s3@3.696.0':
    resolution: {integrity: sha512-M7fEiAiN7DBMHflzOFzh1I2MNSlLpbiH2ubs87bdRc2wZsDPSbs4l3v6h3WLhxoQK0bq6vcfroudrLBgvCuX3Q==}
    engines: {node: '>=16.0.0'}

  '@aws-sdk/middleware-ssec@3.696.0':
    resolution: {integrity: sha512-w/d6O7AOZ7Pg3w2d3BxnX5RmGNWb5X4RNxF19rJqcgu/xqxxE/QwZTNd5a7eTsqLXAUIfbbR8hh0czVfC1pJLA==}
    engines: {node: '>=16.0.0'}

  '@aws-sdk/middleware-user-agent@3.696.0':
    resolution: {integrity: sha512-Lvyj8CTyxrHI6GHd2YVZKIRI5Fmnugt3cpJo0VrKKEgK5zMySwEZ1n4dqPK6czYRWKd5+WnYHYAuU+Wdk6Jsjw==}
    engines: {node: '>=16.0.0'}

  '@aws-sdk/region-config-resolver@3.696.0':
    resolution: {integrity: sha512-7EuH142lBXjI8yH6dVS/CZeiK/WZsmb/8zP6bQbVYpMrppSTgB3MzZZdxVZGzL5r8zPQOU10wLC4kIMy0qdBVQ==}
    engines: {node: '>=16.0.0'}

  '@aws-sdk/s3-request-presigner@3.705.0':
    resolution: {integrity: sha512-dAQiXv/TqjEUCoEeiKqQGI8LJ3g8Xv+XJL4W9CwsB6ZHHDq0Q05ulpDSkhhCf52ySXf5dJ33e1o/VeUDY3q0pw==}
    engines: {node: '>=16.0.0'}

  '@aws-sdk/signature-v4-multi-region@3.696.0':
    resolution: {integrity: sha512-ijPkoLjXuPtgxAYlDoYls8UaG/VKigROn9ebbvPL/orEY5umedd3iZTcS9T+uAf4Ur3GELLxMQiERZpfDKaz3g==}
    engines: {node: '>=16.0.0'}

  '@aws-sdk/token-providers@3.699.0':
    resolution: {integrity: sha512-kuiEW9DWs7fNos/SM+y58HCPhcIzm1nEZLhe2/7/6+TvAYLuEWURYsbK48gzsxXlaJ2k/jGY3nIsA7RptbMOwA==}
    engines: {node: '>=16.0.0'}
    peerDependencies:
      '@aws-sdk/client-sso-oidc': ^3.699.0

  '@aws-sdk/types@3.696.0':
    resolution: {integrity: sha512-9rTvUJIAj5d3//U5FDPWGJ1nFJLuWb30vugGOrWk7aNZ6y9tuA3PI7Cc9dP8WEXKVyK1vuuk8rSFP2iqXnlgrw==}
    engines: {node: '>=16.0.0'}

  '@aws-sdk/util-arn-parser@3.693.0':
    resolution: {integrity: sha512-WC8x6ca+NRrtpAH64rWu+ryDZI3HuLwlEr8EU6/dbC/pt+r/zC0PBoC15VEygUaBA+isppCikQpGyEDu0Yj7gQ==}
    engines: {node: '>=16.0.0'}

  '@aws-sdk/util-endpoints@3.696.0':
    resolution: {integrity: sha512-T5s0IlBVX+gkb9g/I6CLt4yAZVzMSiGnbUqWihWsHvQR1WOoIcndQy/Oz/IJXT9T2ipoy7a80gzV6a5mglrioA==}
    engines: {node: '>=16.0.0'}

  '@aws-sdk/util-format-url@3.696.0':
    resolution: {integrity: sha512-R6yK1LozUD1GdAZRPhNsIow6VNFJUTyyoIar1OCWaknlucBMcq7musF3DN3TlORBwfFMj5buHc2ET9OtMtzvuA==}
    engines: {node: '>=16.0.0'}

  '@aws-sdk/util-locate-window@3.693.0':
    resolution: {integrity: sha512-ttrag6haJLWABhLqtg1Uf+4LgHWIMOVSYL+VYZmAp2v4PUGOwWmWQH0Zk8RM7YuQcLfH/EoR72/Yxz6A4FKcuw==}
    engines: {node: '>=16.0.0'}

  '@aws-sdk/util-user-agent-browser@3.696.0':
    resolution: {integrity: sha512-Z5rVNDdmPOe6ELoM5AhF/ja5tSjbe6ctSctDPb0JdDf4dT0v2MfwhJKzXju2RzX8Es/77Glh7MlaXLE0kCB9+Q==}

  '@aws-sdk/util-user-agent-node@3.696.0':
    resolution: {integrity: sha512-KhKqcfyXIB0SCCt+qsu4eJjsfiOrNzK5dCV7RAW2YIpp+msxGUUX0NdRE9rkzjiv+3EMktgJm3eEIS+yxtlVdQ==}
    engines: {node: '>=16.0.0'}
    peerDependencies:
      aws-crt: '>=1.0.0'
    peerDependenciesMeta:
      aws-crt:
        optional: true

  '@aws-sdk/xml-builder@3.696.0':
    resolution: {integrity: sha512-dn1mX+EeqivoLYnY7p2qLrir0waPnCgS/0YdRCAVU2x14FgfUYCH6Im3w3oi2dMwhxfKY5lYVB5NKvZu7uI9lQ==}
    engines: {node: '>=16.0.0'}

  '@babel/helper-string-parser@7.25.9':
    resolution: {integrity: sha512-4A/SCr/2KLd5jrtOMFzaKjVtAei3+2r/NChoBNoZ3EyP/+GlhoaEGoWOZUmFmoITP7zOJyHIMm+DYRd8o3PvHA==}
    engines: {node: '>=6.9.0'}

  '@babel/helper-validator-identifier@7.25.9':
    resolution: {integrity: sha512-Ed61U6XJc3CVRfkERJWDz4dJwKe7iLmmJsbOGu9wSloNSFttHV0I8g6UAgb7qnK5ly5bGLPd4oXZlxCdANBOWQ==}
    engines: {node: '>=6.9.0'}

  '@babel/parser@7.26.2':
    resolution: {integrity: sha512-DWMCZH9WA4Maitz2q21SRKHo9QXZxkDsbNZoVD62gusNtNBBqDg9i7uOhASfTfIGNzW+O+r7+jAlM8dwphcJKQ==}
    engines: {node: '>=6.0.0'}
    hasBin: true

>>>>>>> 65e62b95
  '@babel/runtime@7.26.0':
    resolution: {integrity: sha512-FDSOghenHTiToteC/QRlv2q3DhPZ/oOXTBoirfWNx1Cx3TMVcGWQtMMmQcSvb/JjpNeGzx8Pq/b4fKEJuWm1sw==}
    engines: {node: '>=6.9.0'}

  '@e2b/code-interpreter@0.0.8':
    resolution: {integrity: sha512-cKDFY9js9l3MfL71x0IDvaz0mAhvHIurVFnimtFRXNzuV0TxhuFqsauKabet0TMOrcDF3H3trC7pct6mNgRYTA==}
    engines: {node: '>=18'}

  '@eslint-community/eslint-utils@4.4.1':
    resolution: {integrity: sha512-s3O3waFUrMV8P/XaF/+ZTp1X9XBZW1a4B97ZnjQF2KYWaFD2A8KyFBsrsfSjEmjn3RGWAIuvlneuZm3CUK3jbA==}
    engines: {node: ^12.22.0 || ^14.17.0 || >=16.0.0}
    peerDependencies:
      eslint: ^6.0.0 || ^7.0.0 || >=8.0.0

  '@eslint-community/regexpp@4.12.1':
    resolution: {integrity: sha512-CCZCDJuduB9OUkFkY2IgppNZMi2lBQgD2qzwXkEia16cge2pijY/aXi96CJMquDMn3nJdlPV1A5KrJEXwfLNzQ==}
    engines: {node: ^12.0.0 || ^14.0.0 || >=16.0.0}

  '@eslint/eslintrc@2.1.4':
    resolution: {integrity: sha512-269Z39MS6wVJtsoUl10L60WdkhJVdPG24Q4eZTH3nnF6lpvSShEK3wQjDX9JRWAUPvPh7COouPpU9IrqaZFvtQ==}
    engines: {node: ^12.22.0 || ^14.17.0 || >=16.0.0}

  '@eslint/js@8.57.1':
    resolution: {integrity: sha512-d9zaMRSTIKDLhctzH12MtXvJKSSUhaHcjV+2Z+GK+EEY7XKpP5yR4x+N3TAcHTcu963nIr+TMcCb4DBCYX1z6Q==}
    engines: {node: ^12.22.0 || ^14.17.0 || >=16.0.0}

  '@floating-ui/core@1.6.8':
    resolution: {integrity: sha512-7XJ9cPU+yI2QeLS+FCSlqNFZJq8arvswefkZrYI1yQBbftw6FyrZOxYSh+9S7z7TpeWlRt9zJ5IhM1WIL334jA==}

  '@floating-ui/dom@1.6.12':
    resolution: {integrity: sha512-NP83c0HjokcGVEMeoStg317VD9W7eDlGK7457dMBANbKA6GJZdc7rjujdgqzTaz93jkGgc5P/jeWbaCHnMNc+w==}

  '@floating-ui/react-dom@2.1.2':
    resolution: {integrity: sha512-06okr5cgPzMNBy+Ycse2A6udMi4bqwW/zgBF/rwjcNqWkyr82Mcg8b0vjX8OJpZFy/FKjJmw6wV7t44kK6kW7A==}
    peerDependencies:
      react: '>=16.8.0'
      react-dom: '>=16.8.0'

  '@floating-ui/utils@0.2.8':
    resolution: {integrity: sha512-kym7SodPp8/wloecOpcmSnWJsK7M0E5Wg8UcFA+uO4B9s5d0ywXOEro/8HM9x0rW+TljRzul/14UYz3TleT3ig==}

  '@humanwhocodes/config-array@0.13.0':
    resolution: {integrity: sha512-DZLEEqFWQFiyK6h5YIeynKx7JlvCYWL0cImfSRXZ9l4Sg2efkFGTuFf6vzXjK1cq6IYkU+Eg/JizXw+TD2vRNw==}
    engines: {node: '>=10.10.0'}
    deprecated: Use @eslint/config-array instead

  '@humanwhocodes/module-importer@1.0.1':
    resolution: {integrity: sha512-bxveV4V8v5Yb4ncFTT3rPSgZBOpCkjfK0y4oVVVJwIuDVBRMDXrPyXRL988i5ap9m9bnyEEjWfm5WkBmtffLfA==}
    engines: {node: '>=12.22'}

  '@humanwhocodes/object-schema@2.0.3':
    resolution: {integrity: sha512-93zYdMES/c1D69yZiKDBj0V24vqNzB/koF26KPaagAfd3P/4gUlh3Dys5ogAK+Exi9QyzlD8x/08Zt7wIKcDcA==}
    deprecated: Use @eslint/object-schema instead

  '@isaacs/cliui@8.0.2':
    resolution: {integrity: sha512-O8jcjabXaleOG9DQ0+ARXWZBTfnP4WNAqzuiJK7ll44AmxGKv/J2M4TPjxjY3znBCfvBXFzucm1twdyFybFqEA==}
    engines: {node: '>=12'}

  '@jridgewell/gen-mapping@0.3.5':
    resolution: {integrity: sha512-IzL8ZoEDIBRWEzlCcRhOaCupYyN5gdIK+Q6fbFdPDg6HqX6jpkItn7DFIpW9LQzXG6Df9sA7+OKnq0qlz/GaQg==}
    engines: {node: '>=6.0.0'}

  '@jridgewell/resolve-uri@3.1.2':
    resolution: {integrity: sha512-bRISgCIjP20/tbWSPWMEi54QVPRZExkuD9lJL+UIxUKtwVJA8wW1Trb1jMs1RFXo1CBTNZ/5hpC9QvmKWdopKw==}
    engines: {node: '>=6.0.0'}

  '@jridgewell/set-array@1.2.1':
    resolution: {integrity: sha512-R8gLRTZeyp03ymzP/6Lil/28tGeGEzhx1q2k703KGWRAI1VdvPIXdG70VJc2pAMw3NA6JKL5hhFu1sJX0Mnn/A==}
    engines: {node: '>=6.0.0'}

  '@jridgewell/sourcemap-codec@1.5.0':
    resolution: {integrity: sha512-gv3ZRaISU3fjPAgNsriBRqGWQL6quFx04YMPW/zD8XMLsU32mhCCbfbO6KZFLjvYpCZ8zyDEgqsgf+PwPaM7GQ==}

  '@jridgewell/trace-mapping@0.3.25':
    resolution: {integrity: sha512-vNk6aEwybGtawWmy/PzwnGDOjCkLWSD2wqvjGGAgOAwCGWySYXfYoxt00IJkTF+8Lb57DwOb3Aa0o9CApepiYQ==}

  '@next/env@14.2.19':
    resolution: {integrity: sha512-8yWSNi1p+AOsd1QsxZMMkXtdrz8wvYoRxoUa9olmHBspHVLnxpptyKoI574ZF90yq1gXv/CqpchVLBoK8RcN7w==}

  '@next/eslint-plugin-next@14.2.7':
    resolution: {integrity: sha512-+7xh142AdhZGjY9/L0iFo7mqRBMJHe+q+uOL+hto1Lfo9DeWCGcR6no4StlFbVSVcA6fQLKEX6y6qhMsSKbgNQ==}

  '@next/swc-darwin-arm64@14.2.19':
    resolution: {integrity: sha512-mL0Nn2PNKV0L++F1l69wY3ySCg9ryw9NtvPhAXm952wpxLVWCCDkVb6XTtOeicF8EdstbjZyLRBflEHtv/Wk2w==}
    engines: {node: '>= 10'}
    cpu: [arm64]
    os: [darwin]

  '@next/swc-darwin-x64@14.2.19':
    resolution: {integrity: sha512-2HWOTmk+qNa5R+NW8+752jye5JXlQVkGTf6IV+cT2+q3YeRYQPoqYcIr9KSlB8pvgqRqtIGHcioZFvWSeXjxVA==}
    engines: {node: '>= 10'}
    cpu: [x64]
    os: [darwin]

  '@next/swc-linux-arm64-gnu@14.2.19':
    resolution: {integrity: sha512-tlbHT+Chnjqh9gSrNNrDAnqFHkoA++wI829bTawoLwAPemji57/qhDp88YteTuUN3rd4U3FcV0f9qiZbyMStFQ==}
    engines: {node: '>= 10'}
    cpu: [arm64]
    os: [linux]

  '@next/swc-linux-arm64-musl@14.2.19':
    resolution: {integrity: sha512-v0FD7DDS1yapnJw8JuvvePlqxyNY+OKrfoVDvibc+9ADVVzbINkHTCXIDshMXy/rBKheUpkycgS1lOaovgZQ5Q==}
    engines: {node: '>= 10'}
    cpu: [arm64]
    os: [linux]

  '@next/swc-linux-x64-gnu@14.2.19':
    resolution: {integrity: sha512-S+DneEj0Knv8+cilSn8ZP+xU/926eeeueZ4DjQcFy3hZT+2R29wTYBnDeUk+FCVchjzD9s0dvWff6eHDYrJoSA==}
    engines: {node: '>= 10'}
    cpu: [x64]
    os: [linux]

  '@next/swc-linux-x64-musl@14.2.19':
    resolution: {integrity: sha512-RwczHg2q4n4Ls9PJtBDlBNkfl6G7Fd4uvSRIXPM6Inw52q8R+oWduvuqdzlvcygnv78wt1yrQI14ZRiU0BjgVw==}
    engines: {node: '>= 10'}
    cpu: [x64]
    os: [linux]

  '@next/swc-win32-arm64-msvc@14.2.19':
    resolution: {integrity: sha512-42YlHVSq3q1nTxLkikG2dRUsKM6vq8v0jrxbR1M6vlgprWlIoXme31g3SpJvVp52v1SfE9WbyAegQxfSIENDSQ==}
    engines: {node: '>= 10'}
    cpu: [arm64]
    os: [win32]

  '@next/swc-win32-ia32-msvc@14.2.19':
    resolution: {integrity: sha512-xMEXItVFcT7fV6ndcfnT4ZHm3R0C8398tiC3KInsK+511Or9Jq5G7zagz8aonNRKZkw15zdM1txRslSMRHe4mA==}
    engines: {node: '>= 10'}
    cpu: [ia32]
    os: [win32]

  '@next/swc-win32-x64-msvc@14.2.19':
    resolution: {integrity: sha512-bOkmujDRcqbHO2Mxun7SogL1fwzGT/PYqFZ0+aTBjmkhGhx7V/Dun4MNjnxJEGByGNg2EcwdWzsYcRUnHs8Ivg==}
    engines: {node: '>= 10'}
    cpu: [x64]
    os: [win32]

  '@nodelib/fs.scandir@2.1.5':
    resolution: {integrity: sha512-vq24Bq3ym5HEQm2NKCr3yXDwjc7vTsEThRDnkp2DK9p1uqLR+DHurm/NOTo0KG7HYHU7eppKZj3MyqYuMBf62g==}
    engines: {node: '>= 8'}

  '@nodelib/fs.stat@2.0.5':
    resolution: {integrity: sha512-RkhPPp2zrqDAQA/2jNhnztcPAlv64XdhIp7a7454A5ovI7Bukxgt7MX7udwAu3zg1DcpPU0rz3VV1SeaqvY4+A==}
    engines: {node: '>= 8'}

  '@nodelib/fs.walk@1.2.8':
    resolution: {integrity: sha512-oGB+UxlgWcgQkgwo8GcEGwemoTFt3FIO9ababBmaGwXIoBKZ+GTy0pP185beGg7Llih/NSHSV2XAs1lnznocSg==}
    engines: {node: '>= 8'}

  '@nolyfill/is-core-module@1.0.39':
    resolution: {integrity: sha512-nn5ozdjYQpUCZlWGuxcJY/KpxkWQs4DcbMCmKojjyrYDEAGy4Ce19NN4v5MduafTwJlbKc99UA8YhSVqq9yPZA==}
    engines: {node: '>=12.4.0'}

  '@opentelemetry/api@1.9.0':
    resolution: {integrity: sha512-3giAOQvZiH5F9bMlMiv8+GSPMeqg0dbaeo58/0SlA9sxSqZhnUtxzX9/2FzyhS9sWQf5S0GJE0AKBrFqjpeYcg==}
    engines: {node: '>=8.0.0'}

  '@pkgjs/parseargs@0.11.0':
    resolution: {integrity: sha512-+1VkjdD0QBLPodGrJUeqarH8VAIvQODIbwh9XpP5Syisf7YoQgsJKPNFoqqLQlu+VQ/tVSshMR6loPMn8U+dPg==}
    engines: {node: '>=14'}

  '@radix-ui/number@1.1.0':
    resolution: {integrity: sha512-V3gRzhVNU1ldS5XhAPTom1fOIo4ccrjjJgmE+LI2h/WaFpHmx0MQApT+KZHnx8abG6Avtfcz4WoEciMnpFT3HQ==}

  '@radix-ui/primitive@1.1.0':
    resolution: {integrity: sha512-4Z8dn6Upk0qk4P74xBhZ6Hd/w0mPEzOOLxy4xiPXOXqjF7jZS0VAKk7/x/H6FyY2zCkYJqePf1G5KmkmNJ4RBA==}

  '@radix-ui/react-alert-dialog@1.1.2':
    resolution: {integrity: sha512-eGSlLzPhKO+TErxkiGcCZGuvbVMnLA1MTnyBksGOeGRGkxHiiJUujsjmNTdWTm4iHVSRaUao9/4Ur671auMghQ==}
    peerDependencies:
      '@types/react': '*'
      '@types/react-dom': '*'
      react: ^16.8 || ^17.0 || ^18.0 || ^19.0 || ^19.0.0-rc
      react-dom: ^16.8 || ^17.0 || ^18.0 || ^19.0 || ^19.0.0-rc
    peerDependenciesMeta:
      '@types/react':
        optional: true
      '@types/react-dom':
        optional: true

  '@radix-ui/react-arrow@1.1.0':
    resolution: {integrity: sha512-FmlW1rCg7hBpEBwFbjHwCW6AmWLQM6g/v0Sn8XbP9NvmSZ2San1FpQeyPtufzOMSIx7Y4dzjlHoifhp+7NkZhw==}
    peerDependencies:
      '@types/react': '*'
      '@types/react-dom': '*'
      react: ^16.8 || ^17.0 || ^18.0 || ^19.0 || ^19.0.0-rc
      react-dom: ^16.8 || ^17.0 || ^18.0 || ^19.0 || ^19.0.0-rc
    peerDependenciesMeta:
      '@types/react':
        optional: true
      '@types/react-dom':
        optional: true

  '@radix-ui/react-avatar@1.1.1':
    resolution: {integrity: sha512-eoOtThOmxeoizxpX6RiEsQZ2wj5r4+zoeqAwO0cBaFQGjJwIH3dIX0OCxNrCyrrdxG+vBweMETh3VziQG7c1kw==}
    peerDependencies:
      '@types/react': '*'
      '@types/react-dom': '*'
      react: ^16.8 || ^17.0 || ^18.0 || ^19.0 || ^19.0.0-rc
      react-dom: ^16.8 || ^17.0 || ^18.0 || ^19.0 || ^19.0.0-rc
    peerDependenciesMeta:
      '@types/react':
        optional: true
      '@types/react-dom':
        optional: true

  '@radix-ui/react-collapsible@1.1.1':
    resolution: {integrity: sha512-1///SnrfQHJEofLokyczERxQbWfCGQlQ2XsCZMucVs6it+lq9iw4vXy+uDn1edlb58cOZOWSldnfPAYcT4O/Yg==}
    peerDependencies:
      '@types/react': '*'
      '@types/react-dom': '*'
      react: ^16.8 || ^17.0 || ^18.0 || ^19.0 || ^19.0.0-rc
      react-dom: ^16.8 || ^17.0 || ^18.0 || ^19.0 || ^19.0.0-rc
    peerDependenciesMeta:
      '@types/react':
        optional: true
      '@types/react-dom':
        optional: true

  '@radix-ui/react-collection@1.1.0':
    resolution: {integrity: sha512-GZsZslMJEyo1VKm5L1ZJY8tGDxZNPAoUeQUIbKeJfoi7Q4kmig5AsgLMYYuyYbfjd8fBmFORAIwYAkXMnXZgZw==}
    peerDependencies:
      '@types/react': '*'
      '@types/react-dom': '*'
      react: ^16.8 || ^17.0 || ^18.0 || ^19.0 || ^19.0.0-rc
      react-dom: ^16.8 || ^17.0 || ^18.0 || ^19.0 || ^19.0.0-rc
    peerDependenciesMeta:
      '@types/react':
        optional: true
      '@types/react-dom':
        optional: true

  '@radix-ui/react-compose-refs@1.1.0':
    resolution: {integrity: sha512-b4inOtiaOnYf9KWyO3jAeeCG6FeyfY6ldiEPanbUjWd+xIk5wZeHa8yVwmrJ2vderhu/BQvzCrJI0lHd+wIiqw==}
    peerDependencies:
      '@types/react': '*'
      react: ^16.8 || ^17.0 || ^18.0 || ^19.0 || ^19.0.0-rc
    peerDependenciesMeta:
      '@types/react':
        optional: true

  '@radix-ui/react-context@1.1.0':
    resolution: {integrity: sha512-OKrckBy+sMEgYM/sMmqmErVn0kZqrHPJze+Ql3DzYsDDp0hl0L62nx/2122/Bvps1qz645jlcu2tD9lrRSdf8A==}
    peerDependencies:
      '@types/react': '*'
      react: ^16.8 || ^17.0 || ^18.0 || ^19.0 || ^19.0.0-rc
    peerDependenciesMeta:
      '@types/react':
        optional: true

  '@radix-ui/react-context@1.1.1':
    resolution: {integrity: sha512-UASk9zi+crv9WteK/NU4PLvOoL3OuE6BWVKNF6hPRBtYBDXQ2u5iu3O59zUlJiTVvkyuycnqrztsHVJwcK9K+Q==}
    peerDependencies:
      '@types/react': '*'
      react: ^16.8 || ^17.0 || ^18.0 || ^19.0 || ^19.0.0-rc
    peerDependenciesMeta:
      '@types/react':
        optional: true

  '@radix-ui/react-dialog@1.1.2':
    resolution: {integrity: sha512-Yj4dZtqa2o+kG61fzB0H2qUvmwBA2oyQroGLyNtBj1beo1khoQ3q1a2AO8rrQYjd8256CO9+N8L9tvsS+bnIyA==}
    peerDependencies:
      '@types/react': '*'
      '@types/react-dom': '*'
      react: ^16.8 || ^17.0 || ^18.0 || ^19.0 || ^19.0.0-rc
      react-dom: ^16.8 || ^17.0 || ^18.0 || ^19.0 || ^19.0.0-rc
    peerDependenciesMeta:
      '@types/react':
        optional: true
      '@types/react-dom':
        optional: true

  '@radix-ui/react-direction@1.1.0':
    resolution: {integrity: sha512-BUuBvgThEiAXh2DWu93XsT+a3aWrGqolGlqqw5VU1kG7p/ZH2cuDlM1sRLNnY3QcBS69UIz2mcKhMxDsdewhjg==}
    peerDependencies:
      '@types/react': '*'
      react: ^16.8 || ^17.0 || ^18.0 || ^19.0 || ^19.0.0-rc
    peerDependenciesMeta:
      '@types/react':
        optional: true

  '@radix-ui/react-dismissable-layer@1.1.1':
    resolution: {integrity: sha512-QSxg29lfr/xcev6kSz7MAlmDnzbP1eI/Dwn3Tp1ip0KT5CUELsxkekFEMVBEoykI3oV39hKT4TKZzBNMbcTZYQ==}
    peerDependencies:
      '@types/react': '*'
      '@types/react-dom': '*'
      react: ^16.8 || ^17.0 || ^18.0 || ^19.0 || ^19.0.0-rc
      react-dom: ^16.8 || ^17.0 || ^18.0 || ^19.0 || ^19.0.0-rc
    peerDependenciesMeta:
      '@types/react':
        optional: true
      '@types/react-dom':
        optional: true

  '@radix-ui/react-dropdown-menu@2.1.2':
    resolution: {integrity: sha512-GVZMR+eqK8/Kes0a36Qrv+i20bAPXSn8rCBTHx30w+3ECnR5o3xixAlqcVaYvLeyKUsm0aqyhWfmUcqufM8nYA==}
    peerDependencies:
      '@types/react': '*'
      '@types/react-dom': '*'
      react: ^16.8 || ^17.0 || ^18.0 || ^19.0 || ^19.0.0-rc
      react-dom: ^16.8 || ^17.0 || ^18.0 || ^19.0 || ^19.0.0-rc
    peerDependenciesMeta:
      '@types/react':
        optional: true
      '@types/react-dom':
        optional: true

  '@radix-ui/react-focus-guards@1.1.1':
    resolution: {integrity: sha512-pSIwfrT1a6sIoDASCSpFwOasEwKTZWDw/iBdtnqKO7v6FeOzYJ7U53cPzYFVR3geGGXgVHaH+CdngrrAzqUGxg==}
    peerDependencies:
      '@types/react': '*'
      react: ^16.8 || ^17.0 || ^18.0 || ^19.0 || ^19.0.0-rc
    peerDependenciesMeta:
      '@types/react':
        optional: true

  '@radix-ui/react-focus-scope@1.1.0':
    resolution: {integrity: sha512-200UD8zylvEyL8Bx+z76RJnASR2gRMuxlgFCPAe/Q/679a/r0eK3MBVYMb7vZODZcffZBdob1EGnky78xmVvcA==}
    peerDependencies:
      '@types/react': '*'
      '@types/react-dom': '*'
      react: ^16.8 || ^17.0 || ^18.0 || ^19.0 || ^19.0.0-rc
      react-dom: ^16.8 || ^17.0 || ^18.0 || ^19.0 || ^19.0.0-rc
    peerDependenciesMeta:
      '@types/react':
        optional: true
      '@types/react-dom':
        optional: true

  '@radix-ui/react-id@1.1.0':
    resolution: {integrity: sha512-EJUrI8yYh7WOjNOqpoJaf1jlFIH2LvtgAl+YcFqNCa+4hj64ZXmPkAKOFs/ukjz3byN6bdb/AVUqHkI8/uWWMA==}
    peerDependencies:
      '@types/react': '*'
      react: ^16.8 || ^17.0 || ^18.0 || ^19.0 || ^19.0.0-rc
    peerDependenciesMeta:
      '@types/react':
        optional: true

  '@radix-ui/react-label@2.1.0':
    resolution: {integrity: sha512-peLblDlFw/ngk3UWq0VnYaOLy6agTZZ+MUO/WhVfm14vJGML+xH4FAl2XQGLqdefjNb7ApRg6Yn7U42ZhmYXdw==}
    peerDependencies:
      '@types/react': '*'
      '@types/react-dom': '*'
      react: ^16.8 || ^17.0 || ^18.0 || ^19.0 || ^19.0.0-rc
      react-dom: ^16.8 || ^17.0 || ^18.0 || ^19.0 || ^19.0.0-rc
    peerDependenciesMeta:
      '@types/react':
        optional: true
      '@types/react-dom':
        optional: true

  '@radix-ui/react-menu@2.1.2':
    resolution: {integrity: sha512-lZ0R4qR2Al6fZ4yCCZzu/ReTFrylHFxIqy7OezIpWF4bL0o9biKo0pFIvkaew3TyZ9Fy5gYVrR5zCGZBVbO1zg==}
    peerDependencies:
      '@types/react': '*'
      '@types/react-dom': '*'
      react: ^16.8 || ^17.0 || ^18.0 || ^19.0 || ^19.0.0-rc
      react-dom: ^16.8 || ^17.0 || ^18.0 || ^19.0 || ^19.0.0-rc
    peerDependenciesMeta:
      '@types/react':
        optional: true
      '@types/react-dom':
        optional: true

  '@radix-ui/react-popover@1.1.2':
    resolution: {integrity: sha512-u2HRUyWW+lOiA2g0Le0tMmT55FGOEWHwPFt1EPfbLly7uXQExFo5duNKqG2DzmFXIdqOeNd+TpE8baHWJCyP9w==}
    peerDependencies:
      '@types/react': '*'
      '@types/react-dom': '*'
      react: ^16.8 || ^17.0 || ^18.0 || ^19.0 || ^19.0.0-rc
      react-dom: ^16.8 || ^17.0 || ^18.0 || ^19.0 || ^19.0.0-rc
    peerDependenciesMeta:
      '@types/react':
        optional: true
      '@types/react-dom':
        optional: true

  '@radix-ui/react-popper@1.2.0':
    resolution: {integrity: sha512-ZnRMshKF43aBxVWPWvbj21+7TQCvhuULWJ4gNIKYpRlQt5xGRhLx66tMp8pya2UkGHTSlhpXwmjqltDYHhw7Vg==}
    peerDependencies:
      '@types/react': '*'
      '@types/react-dom': '*'
      react: ^16.8 || ^17.0 || ^18.0 || ^19.0 || ^19.0.0-rc
      react-dom: ^16.8 || ^17.0 || ^18.0 || ^19.0 || ^19.0.0-rc
    peerDependenciesMeta:
      '@types/react':
        optional: true
      '@types/react-dom':
        optional: true

  '@radix-ui/react-portal@1.1.2':
    resolution: {integrity: sha512-WeDYLGPxJb/5EGBoedyJbT0MpoULmwnIPMJMSldkuiMsBAv7N1cRdsTWZWht9vpPOiN3qyiGAtbK2is47/uMFg==}
    peerDependencies:
      '@types/react': '*'
      '@types/react-dom': '*'
      react: ^16.8 || ^17.0 || ^18.0 || ^19.0 || ^19.0.0-rc
      react-dom: ^16.8 || ^17.0 || ^18.0 || ^19.0 || ^19.0.0-rc
    peerDependenciesMeta:
      '@types/react':
        optional: true
      '@types/react-dom':
        optional: true

  '@radix-ui/react-presence@1.1.1':
    resolution: {integrity: sha512-IeFXVi4YS1K0wVZzXNrbaaUvIJ3qdY+/Ih4eHFhWA9SwGR9UDX7Ck8abvL57C4cv3wwMvUE0OG69Qc3NCcTe/A==}
    peerDependencies:
      '@types/react': '*'
      '@types/react-dom': '*'
      react: ^16.8 || ^17.0 || ^18.0 || ^19.0 || ^19.0.0-rc
      react-dom: ^16.8 || ^17.0 || ^18.0 || ^19.0 || ^19.0.0-rc
    peerDependenciesMeta:
      '@types/react':
        optional: true
      '@types/react-dom':
        optional: true

  '@radix-ui/react-primitive@2.0.0':
    resolution: {integrity: sha512-ZSpFm0/uHa8zTvKBDjLFWLo8dkr4MBsiDLz0g3gMUwqgLHz9rTaRRGYDgvZPtBJgYCBKXkS9fzmoySgr8CO6Cw==}
    peerDependencies:
      '@types/react': '*'
      '@types/react-dom': '*'
      react: ^16.8 || ^17.0 || ^18.0 || ^19.0 || ^19.0.0-rc
      react-dom: ^16.8 || ^17.0 || ^18.0 || ^19.0 || ^19.0.0-rc
    peerDependenciesMeta:
      '@types/react':
        optional: true
      '@types/react-dom':
        optional: true

  '@radix-ui/react-roving-focus@1.1.0':
    resolution: {integrity: sha512-EA6AMGeq9AEeQDeSH0aZgG198qkfHSbvWTf1HvoDmOB5bBG/qTxjYMWUKMnYiV6J/iP/J8MEFSuB2zRU2n7ODA==}
    peerDependencies:
      '@types/react': '*'
      '@types/react-dom': '*'
      react: ^16.8 || ^17.0 || ^18.0 || ^19.0 || ^19.0.0-rc
      react-dom: ^16.8 || ^17.0 || ^18.0 || ^19.0 || ^19.0.0-rc
    peerDependenciesMeta:
      '@types/react':
        optional: true
      '@types/react-dom':
        optional: true

  '@radix-ui/react-scroll-area@1.2.1':
    resolution: {integrity: sha512-FnM1fHfCtEZ1JkyfH/1oMiTcFBQvHKl4vD9WnpwkLgtF+UmnXMCad6ECPTaAjcDjam+ndOEJWgHyKDGNteWSHw==}
    peerDependencies:
      '@types/react': '*'
      '@types/react-dom': '*'
      react: ^16.8 || ^17.0 || ^18.0 || ^19.0 || ^19.0.0-rc
      react-dom: ^16.8 || ^17.0 || ^18.0 || ^19.0 || ^19.0.0-rc
    peerDependenciesMeta:
      '@types/react':
        optional: true
      '@types/react-dom':
        optional: true

  '@radix-ui/react-select@2.1.2':
    resolution: {integrity: sha512-rZJtWmorC7dFRi0owDmoijm6nSJH1tVw64QGiNIZ9PNLyBDtG+iAq+XGsya052At4BfarzY/Dhv9wrrUr6IMZA==}
    peerDependencies:
      '@types/react': '*'
      '@types/react-dom': '*'
      react: ^16.8 || ^17.0 || ^18.0 || ^19.0 || ^19.0.0-rc
      react-dom: ^16.8 || ^17.0 || ^18.0 || ^19.0 || ^19.0.0-rc
    peerDependenciesMeta:
      '@types/react':
        optional: true
      '@types/react-dom':
        optional: true

  '@radix-ui/react-separator@1.1.0':
    resolution: {integrity: sha512-3uBAs+egzvJBDZAzvb/n4NxxOYpnspmWxO2u5NbZ8Y6FM/NdrGSF9bop3Cf6F6C71z1rTSn8KV0Fo2ZVd79lGA==}
    peerDependencies:
      '@types/react': '*'
      '@types/react-dom': '*'
      react: ^16.8 || ^17.0 || ^18.0 || ^19.0 || ^19.0.0-rc
      react-dom: ^16.8 || ^17.0 || ^18.0 || ^19.0 || ^19.0.0-rc
    peerDependenciesMeta:
      '@types/react':
        optional: true
      '@types/react-dom':
        optional: true

  '@radix-ui/react-slot@1.1.0':
    resolution: {integrity: sha512-FUCf5XMfmW4dtYl69pdS4DbxKy8nj4M7SafBgPllysxmdachynNflAdp/gCsnYWNDnge6tI9onzMp5ARYc1KNw==}
    peerDependencies:
      '@types/react': '*'
      react: ^16.8 || ^17.0 || ^18.0 || ^19.0 || ^19.0.0-rc
    peerDependenciesMeta:
      '@types/react':
        optional: true

  '@radix-ui/react-tabs@1.1.1':
    resolution: {integrity: sha512-3GBUDmP2DvzmtYLMsHmpA1GtR46ZDZ+OreXM/N+kkQJOPIgytFWWTfDQmBQKBvaFS0Vno0FktdbVzN28KGrMdw==}
    peerDependencies:
      '@types/react': '*'
      '@types/react-dom': '*'
      react: ^16.8 || ^17.0 || ^18.0 || ^19.0 || ^19.0.0-rc
      react-dom: ^16.8 || ^17.0 || ^18.0 || ^19.0 || ^19.0.0-rc
    peerDependenciesMeta:
      '@types/react':
        optional: true
      '@types/react-dom':
        optional: true

  '@radix-ui/react-tooltip@1.1.4':
    resolution: {integrity: sha512-QpObUH/ZlpaO4YgHSaYzrLO2VuO+ZBFFgGzjMUPwtiYnAzzNNDPJeEGRrT7qNOrWm/Jr08M1vlp+vTHtnSQ0Uw==}
    peerDependencies:
      '@types/react': '*'
      '@types/react-dom': '*'
      react: ^16.8 || ^17.0 || ^18.0 || ^19.0 || ^19.0.0-rc
      react-dom: ^16.8 || ^17.0 || ^18.0 || ^19.0 || ^19.0.0-rc
    peerDependenciesMeta:
      '@types/react':
        optional: true
      '@types/react-dom':
        optional: true

  '@radix-ui/react-use-callback-ref@1.1.0':
    resolution: {integrity: sha512-CasTfvsy+frcFkbXtSJ2Zu9JHpN8TYKxkgJGWbjiZhFivxaeW7rMeZt7QELGVLaYVfFMsKHjb7Ak0nMEe+2Vfw==}
    peerDependencies:
      '@types/react': '*'
      react: ^16.8 || ^17.0 || ^18.0 || ^19.0 || ^19.0.0-rc
    peerDependenciesMeta:
      '@types/react':
        optional: true

  '@radix-ui/react-use-controllable-state@1.1.0':
    resolution: {integrity: sha512-MtfMVJiSr2NjzS0Aa90NPTnvTSg6C/JLCV7ma0W6+OMV78vd8OyRpID+Ng9LxzsPbLeuBnWBA1Nq30AtBIDChw==}
    peerDependencies:
      '@types/react': '*'
      react: ^16.8 || ^17.0 || ^18.0 || ^19.0 || ^19.0.0-rc
    peerDependenciesMeta:
      '@types/react':
        optional: true

  '@radix-ui/react-use-escape-keydown@1.1.0':
    resolution: {integrity: sha512-L7vwWlR1kTTQ3oh7g1O0CBF3YCyyTj8NmhLR+phShpyA50HCfBFKVJTpshm9PzLiKmehsrQzTYTpX9HvmC9rhw==}
    peerDependencies:
      '@types/react': '*'
      react: ^16.8 || ^17.0 || ^18.0 || ^19.0 || ^19.0.0-rc
    peerDependenciesMeta:
      '@types/react':
        optional: true

  '@radix-ui/react-use-layout-effect@1.1.0':
    resolution: {integrity: sha512-+FPE0rOdziWSrH9athwI1R0HDVbWlEhd+FR+aSDk4uWGmSJ9Z54sdZVDQPZAinJhJXwfT+qnj969mCsT2gfm5w==}
    peerDependencies:
      '@types/react': '*'
      react: ^16.8 || ^17.0 || ^18.0 || ^19.0 || ^19.0.0-rc
    peerDependenciesMeta:
      '@types/react':
        optional: true

  '@radix-ui/react-use-previous@1.1.0':
    resolution: {integrity: sha512-Z/e78qg2YFnnXcW88A4JmTtm4ADckLno6F7OXotmkQfeuCVaKuYzqAATPhVzl3delXE7CxIV8shofPn3jPc5Og==}
    peerDependencies:
      '@types/react': '*'
      react: ^16.8 || ^17.0 || ^18.0 || ^19.0 || ^19.0.0-rc
    peerDependenciesMeta:
      '@types/react':
        optional: true

  '@radix-ui/react-use-rect@1.1.0':
    resolution: {integrity: sha512-0Fmkebhr6PiseyZlYAOtLS+nb7jLmpqTrJyv61Pe68MKYW6OWdRE2kI70TaYY27u7H0lajqM3hSMMLFq18Z7nQ==}
    peerDependencies:
      '@types/react': '*'
      react: ^16.8 || ^17.0 || ^18.0 || ^19.0 || ^19.0.0-rc
    peerDependenciesMeta:
      '@types/react':
        optional: true

  '@radix-ui/react-use-size@1.1.0':
    resolution: {integrity: sha512-XW3/vWuIXHa+2Uwcc2ABSfcCledmXhhQPlGbfcRXbiUQI5Icjcg19BGCZVKKInYbvUCut/ufbbLLPFC5cbb1hw==}
    peerDependencies:
      '@types/react': '*'
      react: ^16.8 || ^17.0 || ^18.0 || ^19.0 || ^19.0.0-rc
    peerDependenciesMeta:
      '@types/react':
        optional: true

  '@radix-ui/react-visually-hidden@1.1.0':
    resolution: {integrity: sha512-N8MDZqtgCgG5S3aV60INAB475osJousYpZ4cTJ2cFbMpdHS5Y6loLTH8LPtkj2QN0x93J30HT/M3qJXM0+lyeQ==}
    peerDependencies:
      '@types/react': '*'
      '@types/react-dom': '*'
      react: ^16.8 || ^17.0 || ^18.0 || ^19.0 || ^19.0.0-rc
      react-dom: ^16.8 || ^17.0 || ^18.0 || ^19.0 || ^19.0.0-rc
    peerDependenciesMeta:
      '@types/react':
        optional: true
      '@types/react-dom':
        optional: true

  '@radix-ui/rect@1.1.0':
    resolution: {integrity: sha512-A9+lCBZoaMJlVKcRBz2YByCG+Cp2t6nAnMnNba+XiWxnj6r4JUFqfsgwocMBZU9LPtdxC6wB56ySYpc7LQIoJg==}

  '@rtsao/scc@1.1.0':
    resolution: {integrity: sha512-zt6OdqaDoOnJ1ZYsCYGt9YmWzDXl4vQdKTyJev62gFhRGKdx7mcT54V9KIjg+d2wi9EXsPvAPKe7i7WjfVWB8g==}

  '@rushstack/eslint-patch@1.10.4':
    resolution: {integrity: sha512-WJgX9nzTqknM393q1QJDJmoW28kUfEnybeTfVNcNAPnIx210RXm2DiXiHzfNPJNIUUb1tJnz/l4QGtJ30PgWmA==}

  '@smithy/abort-controller@3.1.8':
    resolution: {integrity: sha512-+3DOBcUn5/rVjlxGvUPKc416SExarAQ+Qe0bqk30YSUjbepwpS7QN0cyKUSifvLJhdMZ0WPzPP5ymut0oonrpQ==}
    engines: {node: '>=16.0.0'}

  '@smithy/chunked-blob-reader-native@3.0.1':
    resolution: {integrity: sha512-VEYtPvh5rs/xlyqpm5NRnfYLZn+q0SRPELbvBV+C/G7IQ+ouTuo+NKKa3ShG5OaFR8NYVMXls9hPYLTvIKKDrQ==}

  '@smithy/chunked-blob-reader@4.0.0':
    resolution: {integrity: sha512-jSqRnZvkT4egkq/7b6/QRCNXmmYVcHwnJldqJ3IhVpQE2atObVJ137xmGeuGFhjFUr8gCEVAOKwSY79OvpbDaQ==}

  '@smithy/config-resolver@3.0.12':
    resolution: {integrity: sha512-YAJP9UJFZRZ8N+UruTeq78zkdjUHmzsY62J4qKWZ4SXB4QXJ/+680EfXXgkYA2xj77ooMqtUY9m406zGNqwivQ==}
    engines: {node: '>=16.0.0'}

  '@smithy/core@2.5.4':
    resolution: {integrity: sha512-iFh2Ymn2sCziBRLPuOOxRPkuCx/2gBdXtBGuCUFLUe6bWYjKnhHyIPqGeNkLZ5Aco/5GjebRTBFiWID3sDbrKw==}
    engines: {node: '>=16.0.0'}

  '@smithy/credential-provider-imds@3.2.7':
    resolution: {integrity: sha512-cEfbau+rrWF8ylkmmVAObOmjbTIzKyUC5TkBL58SbLywD0RCBC4JAUKbmtSm2w5KUJNRPGgpGFMvE2FKnuNlWQ==}
    engines: {node: '>=16.0.0'}

  '@smithy/eventstream-codec@3.1.9':
    resolution: {integrity: sha512-F574nX0hhlNOjBnP+noLtsPFqXnWh2L0+nZKCwcu7P7J8k+k+rdIDs+RMnrMwrzhUE4mwMgyN0cYnEn0G8yrnQ==}

  '@smithy/eventstream-serde-browser@3.0.13':
    resolution: {integrity: sha512-Nee9m+97o9Qj6/XeLz2g2vANS2SZgAxV4rDBMKGHvFJHU/xz88x2RwCkwsvEwYjSX4BV1NG1JXmxEaDUzZTAtw==}
    engines: {node: '>=16.0.0'}

  '@smithy/eventstream-serde-config-resolver@3.0.10':
    resolution: {integrity: sha512-K1M0x7P7qbBUKB0UWIL5KOcyi6zqV5mPJoL0/o01HPJr0CSq3A9FYuJC6e11EX6hR8QTIR++DBiGrYveOu6trw==}
    engines: {node: '>=16.0.0'}

  '@smithy/eventstream-serde-node@3.0.12':
    resolution: {integrity: sha512-kiZymxXvZ4tnuYsPSMUHe+MMfc4FTeFWJIc0Q5wygJoUQM4rVHNghvd48y7ppuulNMbuYt95ah71pYc2+o4JOA==}
    engines: {node: '>=16.0.0'}

  '@smithy/eventstream-serde-universal@3.0.12':
    resolution: {integrity: sha512-1i8ifhLJrOZ+pEifTlF0EfZzMLUGQggYQ6WmZ4d5g77zEKf7oZ0kvh1yKWHPjofvOwqrkwRDVuxuYC8wVd662A==}
    engines: {node: '>=16.0.0'}

  '@smithy/fetch-http-handler@4.1.1':
    resolution: {integrity: sha512-bH7QW0+JdX0bPBadXt8GwMof/jz0H28I84hU1Uet9ISpzUqXqRQ3fEZJ+ANPOhzSEczYvANNl3uDQDYArSFDtA==}

  '@smithy/hash-blob-browser@3.1.9':
    resolution: {integrity: sha512-wOu78omaUuW5DE+PVWXiRKWRZLecARyP3xcq5SmkXUw9+utgN8HnSnBfrjL2B/4ZxgqPjaAJQkC/+JHf1ITVaQ==}

  '@smithy/hash-node@3.0.10':
    resolution: {integrity: sha512-3zWGWCHI+FlJ5WJwx73Mw2llYR8aflVyZN5JhoqLxbdPZi6UyKSdCeXAWJw9ja22m6S6Tzz1KZ+kAaSwvydi0g==}
    engines: {node: '>=16.0.0'}

  '@smithy/hash-stream-node@3.1.9':
    resolution: {integrity: sha512-3XfHBjSP3oDWxLmlxnt+F+FqXpL3WlXs+XXaB6bV9Wo8BBu87fK1dSEsyH7Z4ZHRmwZ4g9lFMdf08m9hoX1iRA==}
    engines: {node: '>=16.0.0'}

  '@smithy/invalid-dependency@3.0.10':
    resolution: {integrity: sha512-Lp2L65vFi+cj0vFMu2obpPW69DU+6O5g3086lmI4XcnRCG8PxvpWC7XyaVwJCxsZFzueHjXnrOH/E0pl0zikfA==}

  '@smithy/is-array-buffer@2.2.0':
    resolution: {integrity: sha512-GGP3O9QFD24uGeAXYUjwSTXARoqpZykHadOmA8G5vfJPK0/DC67qa//0qvqrJzL1xc8WQWX7/yc7fwudjPHPhA==}
    engines: {node: '>=14.0.0'}

  '@smithy/is-array-buffer@3.0.0':
    resolution: {integrity: sha512-+Fsu6Q6C4RSJiy81Y8eApjEB5gVtM+oFKTffg+jSuwtvomJJrhUJBu2zS8wjXSgH/g1MKEWrzyChTBe6clb5FQ==}
    engines: {node: '>=16.0.0'}

  '@smithy/md5-js@3.0.10':
    resolution: {integrity: sha512-m3bv6dApflt3fS2Y1PyWPUtRP7iuBlvikEOGwu0HsCZ0vE7zcIX+dBoh3e+31/rddagw8nj92j0kJg2TfV+SJA==}

  '@smithy/middleware-content-length@3.0.12':
    resolution: {integrity: sha512-1mDEXqzM20yywaMDuf5o9ue8OkJ373lSPbaSjyEvkWdqELhFMyNNgKGWL/rCSf4KME8B+HlHKuR8u9kRj8HzEQ==}
    engines: {node: '>=16.0.0'}

  '@smithy/middleware-endpoint@3.2.4':
    resolution: {integrity: sha512-TybiW2LA3kYVd3e+lWhINVu1o26KJbBwOpADnf0L4x/35vLVica77XVR5hvV9+kWeTGeSJ3IHTcYxbRxlbwhsg==}
    engines: {node: '>=16.0.0'}

  '@smithy/middleware-retry@3.0.28':
    resolution: {integrity: sha512-vK2eDfvIXG1U64FEUhYxoZ1JSj4XFbYWkK36iz02i3pFwWiDz1Q7jKhGTBCwx/7KqJNk4VS7d7cDLXFOvP7M+g==}
    engines: {node: '>=16.0.0'}

  '@smithy/middleware-serde@3.0.10':
    resolution: {integrity: sha512-MnAuhh+dD14F428ubSJuRnmRsfOpxSzvRhaGVTvd/lrUDE3kxzCCmH8lnVTvoNQnV2BbJ4c15QwZ3UdQBtFNZA==}
    engines: {node: '>=16.0.0'}

  '@smithy/middleware-stack@3.0.10':
    resolution: {integrity: sha512-grCHyoiARDBBGPyw2BeicpjgpsDFWZZxptbVKb3CRd/ZA15F/T6rZjCCuBUjJwdck1nwUuIxYtsS4H9DDpbP5w==}
    engines: {node: '>=16.0.0'}

  '@smithy/node-config-provider@3.1.11':
    resolution: {integrity: sha512-URq3gT3RpDikh/8MBJUB+QGZzfS7Bm6TQTqoh4CqE8NBuyPkWa5eUXj0XFcFfeZVgg3WMh1u19iaXn8FvvXxZw==}
    engines: {node: '>=16.0.0'}

  '@smithy/node-http-handler@3.3.1':
    resolution: {integrity: sha512-fr+UAOMGWh6bn4YSEezBCpJn9Ukp9oR4D32sCjCo7U81evE11YePOQ58ogzyfgmjIO79YeOdfXXqr0jyhPQeMg==}
    engines: {node: '>=16.0.0'}

  '@smithy/property-provider@3.1.10':
    resolution: {integrity: sha512-n1MJZGTorTH2DvyTVj+3wXnd4CzjJxyXeOgnTlgNVFxaaMeT4OteEp4QrzF8p9ee2yg42nvyVK6R/awLCakjeQ==}
    engines: {node: '>=16.0.0'}

  '@smithy/protocol-http@4.1.7':
    resolution: {integrity: sha512-FP2LepWD0eJeOTm0SjssPcgqAlDFzOmRXqXmGhfIM52G7Lrox/pcpQf6RP4F21k0+O12zaqQt5fCDOeBtqY6Cg==}
    engines: {node: '>=16.0.0'}

  '@smithy/querystring-builder@3.0.10':
    resolution: {integrity: sha512-nT9CQF3EIJtIUepXQuBFb8dxJi3WVZS3XfuDksxSCSn+/CzZowRLdhDn+2acbBv8R6eaJqPupoI/aRFIImNVPQ==}
    engines: {node: '>=16.0.0'}

  '@smithy/querystring-parser@3.0.10':
    resolution: {integrity: sha512-Oa0XDcpo9SmjhiDD9ua2UyM3uU01ZTuIrNdZvzwUTykW1PM8o2yJvMh1Do1rY5sUQg4NDV70dMi0JhDx4GyxuQ==}
    engines: {node: '>=16.0.0'}

  '@smithy/service-error-classification@3.0.10':
    resolution: {integrity: sha512-zHe642KCqDxXLuhs6xmHVgRwy078RfqxP2wRDpIyiF8EmsWXptMwnMwbVa50lw+WOGNrYm9zbaEg0oDe3PTtvQ==}
    engines: {node: '>=16.0.0'}

  '@smithy/shared-ini-file-loader@3.1.11':
    resolution: {integrity: sha512-AUdrIZHFtUgmfSN4Gq9nHu3IkHMa1YDcN+s061Nfm+6pQ0mJy85YQDB0tZBCmls0Vuj22pLwDPmL92+Hvfwwlg==}
    engines: {node: '>=16.0.0'}

  '@smithy/signature-v4@4.2.3':
    resolution: {integrity: sha512-pPSQQ2v2vu9vc8iew7sszLd0O09I5TRc5zhY71KA+Ao0xYazIG+uLeHbTJfIWGO3BGVLiXjUr3EEeCcEQLjpWQ==}
    engines: {node: '>=16.0.0'}

  '@smithy/smithy-client@3.4.5':
    resolution: {integrity: sha512-k0sybYT9zlP79sIKd1XGm4TmK0AS1nA2bzDHXx7m0nGi3RQ8dxxQUs4CPkSmQTKAo+KF9aINU3KzpGIpV7UoMw==}
    engines: {node: '>=16.0.0'}

  '@smithy/types@3.7.1':
    resolution: {integrity: sha512-XKLcLXZY7sUQgvvWyeaL/qwNPp6V3dWcUjqrQKjSb+tzYiCy340R/c64LV5j+Tnb2GhmunEX0eou+L+m2hJNYA==}
    engines: {node: '>=16.0.0'}

  '@smithy/url-parser@3.0.10':
    resolution: {integrity: sha512-j90NUalTSBR2NaZTuruEgavSdh8MLirf58LoGSk4AtQfyIymogIhgnGUU2Mga2bkMkpSoC9gxb74xBXL5afKAQ==}

  '@smithy/util-base64@3.0.0':
    resolution: {integrity: sha512-Kxvoh5Qtt0CDsfajiZOCpJxgtPHXOKwmM+Zy4waD43UoEMA+qPxxa98aE/7ZhdnBFZFXMOiBR5xbcaMhLtznQQ==}
    engines: {node: '>=16.0.0'}

  '@smithy/util-body-length-browser@3.0.0':
    resolution: {integrity: sha512-cbjJs2A1mLYmqmyVl80uoLTJhAcfzMOyPgjwAYusWKMdLeNtzmMz9YxNl3/jRLoxSS3wkqkf0jwNdtXWtyEBaQ==}

  '@smithy/util-body-length-node@3.0.0':
    resolution: {integrity: sha512-Tj7pZ4bUloNUP6PzwhN7K386tmSmEET9QtQg0TgdNOnxhZvCssHji+oZTUIuzxECRfG8rdm2PMw2WCFs6eIYkA==}
    engines: {node: '>=16.0.0'}

  '@smithy/util-buffer-from@2.2.0':
    resolution: {integrity: sha512-IJdWBbTcMQ6DA0gdNhh/BwrLkDR+ADW5Kr1aZmd4k3DIF6ezMV4R2NIAmT08wQJ3yUK82thHWmC/TnK/wpMMIA==}
    engines: {node: '>=14.0.0'}

  '@smithy/util-buffer-from@3.0.0':
    resolution: {integrity: sha512-aEOHCgq5RWFbP+UDPvPot26EJHjOC+bRgse5A8V3FSShqd5E5UN4qc7zkwsvJPPAVsf73QwYcHN1/gt/rtLwQA==}
    engines: {node: '>=16.0.0'}

  '@smithy/util-config-provider@3.0.0':
    resolution: {integrity: sha512-pbjk4s0fwq3Di/ANL+rCvJMKM5bzAQdE5S/6RL5NXgMExFAi6UgQMPOm5yPaIWPpr+EOXKXRonJ3FoxKf4mCJQ==}
    engines: {node: '>=16.0.0'}

  '@smithy/util-defaults-mode-browser@3.0.28':
    resolution: {integrity: sha512-6bzwAbZpHRFVJsOztmov5PGDmJYsbNSoIEfHSJJyFLzfBGCCChiO3od9k7E/TLgrCsIifdAbB9nqbVbyE7wRUw==}
    engines: {node: '>= 10.0.0'}

  '@smithy/util-defaults-mode-node@3.0.28':
    resolution: {integrity: sha512-78ENJDorV1CjOQselGmm3+z7Yqjj5HWCbjzh0Ixuq736dh1oEnD9sAttSBNSLlpZsX8VQnmERqA2fEFlmqWn8w==}
    engines: {node: '>= 10.0.0'}

  '@smithy/util-endpoints@2.1.6':
    resolution: {integrity: sha512-mFV1t3ndBh0yZOJgWxO9J/4cHZVn5UG1D8DeCc6/echfNkeEJWu9LD7mgGH5fHrEdR7LDoWw7PQO6QiGpHXhgA==}
    engines: {node: '>=16.0.0'}

  '@smithy/util-hex-encoding@3.0.0':
    resolution: {integrity: sha512-eFndh1WEK5YMUYvy3lPlVmYY/fZcQE1D8oSf41Id2vCeIkKJXPcYDCZD+4+xViI6b1XSd7tE+s5AmXzz5ilabQ==}
    engines: {node: '>=16.0.0'}

  '@smithy/util-middleware@3.0.10':
    resolution: {integrity: sha512-eJO+/+RsrG2RpmY68jZdwQtnfsxjmPxzMlQpnHKjFPwrYqvlcT+fHdT+ZVwcjlWSrByOhGr9Ff2GG17efc192A==}
    engines: {node: '>=16.0.0'}

  '@smithy/util-retry@3.0.10':
    resolution: {integrity: sha512-1l4qatFp4PiU6j7UsbasUHL2VU023NRB/gfaa1M0rDqVrRN4g3mCArLRyH3OuktApA4ye+yjWQHjdziunw2eWA==}
    engines: {node: '>=16.0.0'}

  '@smithy/util-stream@3.3.1':
    resolution: {integrity: sha512-Ff68R5lJh2zj+AUTvbAU/4yx+6QPRzg7+pI7M1FbtQHcRIp7xvguxVsQBKyB3fwiOwhAKu0lnNyYBaQfSW6TNw==}
    engines: {node: '>=16.0.0'}

  '@smithy/util-uri-escape@3.0.0':
    resolution: {integrity: sha512-LqR7qYLgZTD7nWLBecUi4aqolw8Mhza9ArpNEQ881MJJIU2sE5iHCK6TdyqqzcDLy0OPe10IY4T8ctVdtynubg==}
    engines: {node: '>=16.0.0'}

  '@smithy/util-utf8@2.3.0':
    resolution: {integrity: sha512-R8Rdn8Hy72KKcebgLiv8jQcQkXoLMOGGv5uI1/k0l+snqkOzQ1R0ChUBCxWMlBsFMekWjq0wRudIweFs7sKT5A==}
    engines: {node: '>=14.0.0'}

  '@smithy/util-utf8@3.0.0':
    resolution: {integrity: sha512-rUeT12bxFnplYDe815GXbq/oixEGHfRFFtcTF3YdDi/JaENIM6aSYYLJydG83UNzLXeRI5K8abYd/8Sp/QM0kA==}
    engines: {node: '>=16.0.0'}

  '@smithy/util-waiter@3.1.9':
    resolution: {integrity: sha512-/aMXPANhMOlMPjfPtSrDfPeVP8l56SJlz93xeiLmhLe5xvlXA5T3abZ2ilEsDEPeY9T/wnN/vNGn9wa1SbufWA==}
    engines: {node: '>=16.0.0'}

  '@snyk/github-codeowners@1.1.0':
    resolution: {integrity: sha512-lGFf08pbkEac0NYgVf4hdANpAgApRjNByLXB+WBip3qj1iendOIyAwP2GKkKbQMNVy2r1xxDf0ssfWscoiC+Vw==}
    engines: {node: '>=8.10'}
    hasBin: true

  '@supabase/auth-helpers-nextjs@0.10.0':
    resolution: {integrity: sha512-2dfOGsM4yZt0oS4TPiE7bD4vf7EVz7NRz/IJrV6vLg0GP7sMUx8wndv2euLGq4BjN9lUCpu6DG/uCC8j+ylwPg==}
    peerDependencies:
      '@supabase/supabase-js': ^2.39.8

  '@supabase/auth-helpers-shared@0.7.0':
    resolution: {integrity: sha512-FBFf2ei2R7QC+B/5wWkthMha8Ca2bWHAndN+syfuEUUfufv4mLcAgBCcgNg5nJR8L0gZfyuaxgubtOc9aW3Cpg==}
    peerDependencies:
      '@supabase/supabase-js': ^2.39.8

  '@supabase/auth-js@2.65.1':
    resolution: {integrity: sha512-IA7i2Xq2SWNCNMKxwmPlHafBQda0qtnFr8QnyyBr+KaSxoXXqEzFCnQ1dGTy6bsZjVBgXu++o3qrDypTspaAPw==}

  '@supabase/functions-js@2.4.3':
    resolution: {integrity: sha512-sOLXy+mWRyu4LLv1onYydq+10mNRQ4rzqQxNhbrKLTLTcdcmS9hbWif0bGz/NavmiQfPs4ZcmQJp4WqOXlR4AQ==}

  '@supabase/node-fetch@2.6.15':
    resolution: {integrity: sha512-1ibVeYUacxWYi9i0cf5efil6adJ9WRyZBLivgjs+AUpewx1F3xPi7gLgaASI2SmIQxPoCEjAsLAzKPgMJVgOUQ==}
    engines: {node: 4.x || >=6.0.0}

  '@supabase/postgrest-js@1.16.3':
    resolution: {integrity: sha512-HI6dsbW68AKlOPofUjDTaosiDBCtW4XAm0D18pPwxoW3zKOE2Ru13Z69Wuys9fd6iTpfDViNco5sgrtnP0666A==}

  '@supabase/realtime-js@2.10.9':
    resolution: {integrity: sha512-0AjN65VDNIScZzrrPaVvlND4vbgVS+j9Wcy3zf7e+l9JY4IwCTahFenPLcKy9bkr7KY0wfB7MkipZPKxMaDnjw==}

  '@supabase/storage-js@2.7.1':
    resolution: {integrity: sha512-asYHcyDR1fKqrMpytAS1zjyEfvxuOIp1CIXX7ji4lHHcJKqyk+sLl/Vxgm4sN6u8zvuUtae9e4kDxQP2qrwWBA==}

  '@supabase/supabase-js@2.46.2':
    resolution: {integrity: sha512-5FEzYMZhfIZrMWEqo5/dQincvrhM+DeMWH3/okeZrkBBW1AJxblOQhnhF4/dfNYK25oZ1O8dAnnxZ9gQqdr40w==}

  '@swc/counter@0.1.3':
    resolution: {integrity: sha512-e2BR4lsJkkRlKZ/qCHPw9ZaSxc0MVUd7gtbtaB7aMvHeJVYe8sOB8DBZkP2DtISHGSku9sCK6T6cnY0CtXrOCQ==}

  '@swc/helpers@0.5.5':
    resolution: {integrity: sha512-KGYxvIOXcceOAbEk4bi/dVLEK9z8sZ0uBB3Il5b1rhfClSpcX0yfRO0KmTkqR2cnQDymwLB+25ZyMzICg/cm/A==}

  '@tanstack/query-core@5.62.2':
    resolution: {integrity: sha512-LcwVcC5qpsDpHcqlXUUL5o9SaOBwhNkGeV+B06s0GBoyBr8FqXPuXT29XzYXR36lchhnerp6XO+CWc84/vh7Zg==}

  '@tanstack/react-query@5.62.2':
    resolution: {integrity: sha512-fkTpKKfwTJtVPKVR+ag7YqFgG/7TRVVPzduPAUF9zRCiiA8Wu305u+KJl8rCrh98Qce77vzIakvtUyzWLtaPGA==}
    peerDependencies:
      react: ^18 || ^19

  '@types/d3-array@3.2.1':
    resolution: {integrity: sha512-Y2Jn2idRrLzUfAKV2LyRImR+y4oa2AntrgID95SHJxuMUrkNXmanDSed71sRNZysveJVt1hLLemQZIady0FpEg==}

  '@types/d3-color@3.1.3':
    resolution: {integrity: sha512-iO90scth9WAbmgv7ogoq57O9YpKmFBbmoEoCHDB2xMBY0+/KVrqAaCDyCE16dUspeOvIxFFRI+0sEtqDqy2b4A==}

  '@types/d3-ease@3.0.2':
    resolution: {integrity: sha512-NcV1JjO5oDzoK26oMzbILE6HW7uVXOHLQvHshBUW4UMdZGfiY6v5BeQwh9a9tCzv+CeefZQHJt5SRgK154RtiA==}

  '@types/d3-interpolate@3.0.4':
    resolution: {integrity: sha512-mgLPETlrpVV1YRJIglr4Ez47g7Yxjl1lj7YKsiMCb27VJH9W8NVM6Bb9d8kkpG/uAQS5AmbA48q2IAolKKo1MA==}

  '@types/d3-path@3.1.0':
    resolution: {integrity: sha512-P2dlU/q51fkOc/Gfl3Ul9kicV7l+ra934qBFXCFhrZMOL6du1TM0pm1ThYvENukyOn5h9v+yMJ9Fn5JK4QozrQ==}

  '@types/d3-scale@4.0.8':
    resolution: {integrity: sha512-gkK1VVTr5iNiYJ7vWDI+yUFFlszhNMtVeneJ6lUTKPjprsvLLI9/tgEGiXJOnlINJA8FyA88gfnQsHbybVZrYQ==}

  '@types/d3-shape@3.1.6':
    resolution: {integrity: sha512-5KKk5aKGu2I+O6SONMYSNflgiP0WfZIQvVUMan50wHsLG1G94JlxEVnCpQARfTtzytuY0p/9PXXZb3I7giofIA==}

  '@types/d3-time@3.0.4':
    resolution: {integrity: sha512-yuzZug1nkAAaBlBBikKZTgzCeA+k1uy4ZFwWANOfKw5z5LRhV0gNA7gNkKm7HoK+HRN0wX3EkxGk0fpbWhmB7g==}

  '@types/d3-timer@3.0.2':
    resolution: {integrity: sha512-Ps3T8E8dZDam6fUyNiMkekK3XUsaUEik+idO9/YjPtfj2qruF8tFBXS7XhtE4iIXBLxhmLjP3SXpLhVf21I9Lw==}

  '@types/debug@4.1.12':
    resolution: {integrity: sha512-vIChWdVG3LG1SMxEvI/AK+FWJthlrqlTu7fbrlywTkkaONwk/UAGaULXRlf8vkzFBLVm0zkMdCquhL5aOjhXPQ==}

  '@types/diff-match-patch@1.0.36':
    resolution: {integrity: sha512-xFdR6tkm0MWvBfO8xXCSsinYxHcqkQUlcHeSpMC2ukzOb6lwQAfDmW+Qt0AvlGd8HpsS28qKsB+oPeJn9I39jg==}

  '@types/estree-jsx@1.0.5':
    resolution: {integrity: sha512-52CcUVNFyfb1A2ALocQw/Dd1BQFNmSdkuC3BkZ6iqhdMfQz7JWOFRuJFloOzjk+6WijU56m9oKXFAXc7o3Towg==}

  '@types/estree@1.0.6':
    resolution: {integrity: sha512-AYnb1nQyY49te+VRAVgmzfcgjYS91mY5P0TKUDCLEM+gNnA+3T6rWITXRLYCpahpqSQbN5cE+gHpnPyXjHWxcw==}

  '@types/hast@2.3.10':
    resolution: {integrity: sha512-McWspRw8xx8J9HurkVBfYj0xKoE25tOFlHGdx4MJ5xORQrMGZNqJhVQWaIbm6Oyla5kYOXtDiopzKRJzEOkwJw==}

  '@types/hast@3.0.4':
    resolution: {integrity: sha512-WPs+bbQw5aCj+x6laNGWLH3wviHtoCv/P3+otBhbOhJgG8qtpdAMlTCxLtsTWA7LH1Oh/bFCHsBn0TPS5m30EQ==}

  '@types/json5@0.0.29':
    resolution: {integrity: sha512-dRLjCWHYg4oaA77cxO64oO+7JwCwnIzkZPdrrC71jQmQtlhM556pwKo5bUzqvZndkVbeFLIIi+9TC40JNF5hNQ==}

  '@types/jsonwebtoken@9.0.7':
    resolution: {integrity: sha512-ugo316mmTYBl2g81zDFnZ7cfxlut3o+/EQdaP7J8QN2kY6lJ22hmQYCK5EHcJHbrW+dkCGSCPgbG8JtYj6qSrg==}

  '@types/mdast@4.0.4':
    resolution: {integrity: sha512-kGaNbPh1k7AFzgpud/gMdvIm5xuECykRR+JnWKQno9TAXVa6WIVCGTPvYGekIDL4uwCZQSYbUxNBSb1aUo79oA==}

  '@types/ms@0.7.34':
    resolution: {integrity: sha512-nG96G3Wp6acyAgJqGasjODb+acrI7KltPiRxzHPXnP3NgI28bpQDRv53olbqGXbfcgF5aiiHmO3xpwEpS5Ld9g==}

  '@types/node-fetch@2.6.12':
    resolution: {integrity: sha512-8nneRWKCg3rMtF69nLQJnOYUcbafYeFSjqkw3jCRLsqkWFlHaoQrr5mXmofFGOx3DKn7UfmBMyov8ySvLRVldA==}

  '@types/node@18.19.67':
    resolution: {integrity: sha512-wI8uHusga+0ZugNp0Ol/3BqQfEcCCNfojtO6Oou9iVNGPTL6QNSdnUdqq85fRgIorLhLMuPIKpsN98QE9Nh+KQ==}

  '@types/node@20.17.9':
    resolution: {integrity: sha512-0JOXkRyLanfGPE2QRCwgxhzlBAvaRdCNMcvbd7jFfpmD4eEXll7LRwy5ymJmyeZqk7Nh7eD2LeUyQ68BbndmXw==}

  '@types/papaparse@5.3.15':
    resolution: {integrity: sha512-JHe6vF6x/8Z85nCX4yFdDslN11d+1pr12E526X8WAfhadOeaOTx5AuIkvDKIBopfvlzpzkdMx4YyvSKCM9oqtw==}

  '@types/phoenix@1.6.6':
    resolution: {integrity: sha512-PIzZZlEppgrpoT2QgbnDU+MMzuR6BbCjllj0bM70lWoejMeNJAxCchxnv7J3XFkI8MpygtRpzXrIlmWUBclP5A==}

  '@types/prismjs@1.26.5':
    resolution: {integrity: sha512-AUZTa7hQ2KY5L7AmtSiqxlhWxb4ina0yd8hNbl4TWuqnv/pFP0nDMb3YrfSBf4hJVGLh2YEIBfKaBW/9UEl6IQ==}

  '@types/prop-types@15.7.13':
    resolution: {integrity: sha512-hCZTSvwbzWGvhqxp/RqVqwU999pBf2vp7hzIjiYOsl8wqOmUxkQ6ddw1cV3l8811+kdUFus/q4d1Y3E3SyEifA==}

  '@types/react-dom@18.3.1':
    resolution: {integrity: sha512-qW1Mfv8taImTthu4KoXgDfLuk4bydU6Q/TkADnDWWHwi4NX4BR+LWfTp2sVmTqRrsHvyDDTelgelxJ+SsejKKQ==}

  '@types/react-syntax-highlighter@15.5.13':
    resolution: {integrity: sha512-uLGJ87j6Sz8UaBAooU0T6lWJ0dBmjZgN1PZTrj05TNql2/XpC6+4HhMT5syIdFUUt+FASfCeLLv4kBygNU+8qA==}

  '@types/react@18.3.12':
    resolution: {integrity: sha512-D2wOSq/d6Agt28q7rSI3jhU7G6aiuzljDGZ2hTZHIkrTLUI+AF3WMeKkEZ9nN2fkBAlcktT6vcZjDFiIhMYEQw==}

  '@types/unist@2.0.11':
    resolution: {integrity: sha512-CmBKiL6NNo/OqgmMn95Fk9Whlp2mtvIv+KNpQKN2F4SjvrEesubTRWGYSg+BnWZOnlCaSTU1sMpsBOzgbYhnsA==}

  '@types/unist@3.0.3':
    resolution: {integrity: sha512-ko/gIFJRv177XgZsZcBwnqJN5x/Gien8qNOn0D5bQU/zAzVf9Zt3BlcUiLqhV9y4ARk0GbT3tnUiPNgnTXzc/Q==}

  '@types/ws@8.5.13':
    resolution: {integrity: sha512-osM/gWBTPKgHV8XkTunnegTRIsvF6owmf5w+JtAfOw472dptdm0dlGv4xCt6GwQRcC2XVOvvRE/0bAoQcL2QkA==}

  '@typescript-eslint/parser@7.2.0':
    resolution: {integrity: sha512-5FKsVcHTk6TafQKQbuIVkXq58Fnbkd2wDL4LB7AURN7RUOu1utVP+G8+6u3ZhEroW3DF6hyo3ZEXxgKgp4KeCg==}
    engines: {node: ^16.0.0 || >=18.0.0}
    peerDependencies:
      eslint: ^8.56.0
      typescript: '*'
    peerDependenciesMeta:
      typescript:
        optional: true

  '@typescript-eslint/scope-manager@7.2.0':
    resolution: {integrity: sha512-Qh976RbQM/fYtjx9hs4XkayYujB/aPwglw2choHmf3zBjB4qOywWSdt9+KLRdHubGcoSwBnXUH2sR3hkyaERRg==}
    engines: {node: ^16.0.0 || >=18.0.0}

  '@typescript-eslint/types@7.2.0':
    resolution: {integrity: sha512-XFtUHPI/abFhm4cbCDc5Ykc8npOKBSJePY3a3s+lwumt7XWJuzP5cZcfZ610MIPHjQjNsOLlYK8ASPaNG8UiyA==}
    engines: {node: ^16.0.0 || >=18.0.0}

  '@typescript-eslint/typescript-estree@7.2.0':
    resolution: {integrity: sha512-cyxS5WQQCoBwSakpMrvMXuMDEbhOo9bNHHrNcEWis6XHx6KF518tkF1wBvKIn/tpq5ZpUYK7Bdklu8qY0MsFIA==}
    engines: {node: ^16.0.0 || >=18.0.0}
    peerDependencies:
      typescript: '*'
    peerDependenciesMeta:
      typescript:
        optional: true

  '@typescript-eslint/visitor-keys@7.2.0':
    resolution: {integrity: sha512-c6EIQRHhcpl6+tO8EMR+kjkkV+ugUNXOmeASA1rlzkd8EPIriavpWoiEz1HR/VLhbVIdhqnV6E7JZm00cBDx2A==}
    engines: {node: ^16.0.0 || >=18.0.0}

  '@ungap/structured-clone@1.2.0':
    resolution: {integrity: sha512-zuVdFrMJiuCDQUMCzQaD6KL28MjnqqN8XnAqiEq9PNm/hCPTSGfrXCOfwj1ow4LFb/tNymJPwsNbVePc1xFqrQ==}

  abort-controller@3.0.0:
    resolution: {integrity: sha512-h8lQ8tacZYnR3vNQTgibj+tODHI5/+l06Au2Pcriv/Gmet0eaj4TwWH41sO9wnHDiQsEj19q0drzdWdeAHtweg==}
    engines: {node: '>=6.5'}

  acorn-jsx@5.3.2:
    resolution: {integrity: sha512-rq9s+JNhf0IChjtDXxllJ7g41oZk5SlXtp0LHwyA5cejwn7vKmKp4pPri6YEePv2PU65sAsegbXtIinmDFDXgQ==}
    peerDependencies:
      acorn: ^6.0.0 || ^7.0.0 || ^8.0.0

  acorn@8.14.0:
    resolution: {integrity: sha512-cl669nCJTZBsL97OF4kUQm5g5hC2uihk0NxY3WENAC0TYdILVkAyHymAntgxGkl7K+t0cXIrH5siy5S4XkFycA==}
    engines: {node: '>=0.4.0'}
    hasBin: true

  agentkeepalive@4.5.0:
    resolution: {integrity: sha512-5GG/5IbQQpC9FpkRGsSvZI5QYeSCzlJHdpBQntCsuTOxhKD8lqKhrleg2Yi7yvMIf82Ycmmqln9U8V9qwEiJew==}
    engines: {node: '>= 8.0.0'}

  aggregate-error@3.1.0:
    resolution: {integrity: sha512-4I7Td01quW/RpocfNayFdFVk1qSuoh0E7JrbRJ16nH01HhKFQ88INq9Sd+nd72zqRySlr9BmDA8xlEJ6vJMrYA==}
    engines: {node: '>=8'}

  ai@4.0.9:
    resolution: {integrity: sha512-25Ve05XJYjlV2os//J2WVITm8GXRRGgt9Y5vQyxnJJ6P4ttyH585Uc1fbOTh5tK1CEXTfn+Ml+Ux7oR9J8hImA==}
    engines: {node: '>=18'}
    peerDependencies:
      react: ^18 || ^19 || ^19.0.0-rc
      zod: ^3.0.0
    peerDependenciesMeta:
      react:
        optional: true
      zod:
        optional: true

  ajv@6.12.6:
    resolution: {integrity: sha512-j3fVLgvTo527anyYyJOGTYJbG+vnnQYvE0m5mmkc1TK+nxAppkCLMIL0aZ4dblVCNoGShhm+kzE4ZUykBoMg4g==}

  ansi-regex@5.0.1:
    resolution: {integrity: sha512-quJQXlTSUGL2LH9SUXo8VwsY4soanhgo6LNSm84E1LBcE8s3O0wpdiRzyR9z/ZZJMlMWv37qOOb9pdJlMUEKFQ==}
    engines: {node: '>=8'}

  ansi-regex@6.1.0:
    resolution: {integrity: sha512-7HSX4QQb4CspciLpVFwyRe79O3xsIZDDLER21kERQ71oaPodF8jL725AgJMFAYbooIqolJoRLuM81SpeUkpkvA==}
    engines: {node: '>=12'}

  ansi-styles@4.3.0:
    resolution: {integrity: sha512-zbB9rCJAT1rbjiVDb2hqKFHNYLxgtk8NURxZ3IZwD3F6NtxbXZQCnnSi1Lkx+IDohdPlFp222wVALIheZJQSEg==}
    engines: {node: '>=8'}

  ansi-styles@6.2.1:
    resolution: {integrity: sha512-bN798gFfQX+viw3R7yrGWRqnrN2oRkEkUjjl4JNn4E8GxxbjtG3FbrEIIY3l8/hrwUwIeCZvi4QuOTP4MErVug==}
    engines: {node: '>=12'}

  any-promise@1.3.0:
    resolution: {integrity: sha512-7UvmKalWRt1wgjL1RrGxoSJW/0QZFIegpeGvZG9kjp8vrRu55XTHbwnqq2GpXm9uLbcuhxm3IqX9OB4MZR1b2A==}

  anymatch@3.1.3:
    resolution: {integrity: sha512-KMReFUr0B4t+D+OBkjR3KYqvocp2XaSzO55UcB6mgQMd3KbcE+mWTyvVV7D/zsdEbNnV6acZUutkiHQXvTr1Rw==}
    engines: {node: '>= 8'}

  arg@5.0.2:
    resolution: {integrity: sha512-PYjyFOLKQ9y57JvQ6QLo8dAgNqswh8M1RMJYdQduT6xbWSgK36P/Z/v+p888pM69jMMfS8Xd8F6I1kQ/I9HUGg==}

  argparse@2.0.1:
    resolution: {integrity: sha512-8+9WqebbFzpX9OR+Wa6O29asIogeRMzcGtAINdpMHHyAg10f05aSFVBbcEqGf/PXw1EjAZ+q2/bEBg3DvurK3Q==}

  aria-hidden@1.2.4:
    resolution: {integrity: sha512-y+CcFFwelSXpLZk/7fMB2mUbGtX9lKycf1MWJ7CaTIERyitVlyQx6C+sxcROU2BAJ24OiZyK+8wj2i8AlBoS3A==}
    engines: {node: '>=10'}

  aria-query@5.3.2:
    resolution: {integrity: sha512-COROpnaoap1E2F000S62r6A60uHZnmlvomhfyT2DlTcrY1OrBKn2UhH7qn5wTC9zMvD0AY7csdPSNwKP+7WiQw==}
    engines: {node: '>= 0.4'}

  array-buffer-byte-length@1.0.1:
    resolution: {integrity: sha512-ahC5W1xgou+KTXix4sAO8Ki12Q+jf4i0+tmk3sC+zgcynshkHxzpXdImBehiUYKKKDwvfFiJl1tZt6ewscS1Mg==}
    engines: {node: '>= 0.4'}

  array-includes@3.1.8:
    resolution: {integrity: sha512-itaWrbYbqpGXkGhZPGUulwnhVf5Hpy1xiCFsGqyIGglbBxmG5vSjxQen3/WGOjPpNEv1RtBLKxbmVXm8HpJStQ==}
    engines: {node: '>= 0.4'}

  array-union@2.1.0:
    resolution: {integrity: sha512-HGyxoOTYUyCM6stUe6EJgnd4EoewAI7zMdfqO+kGjnlZmBDz/cR5pf8r/cR4Wq60sL/p0IkcjUEEPwS3GFrIyw==}
    engines: {node: '>=8'}

  array.prototype.findlast@1.2.5:
    resolution: {integrity: sha512-CVvd6FHg1Z3POpBLxO6E6zr+rSKEQ9L6rZHAaY7lLfhKsWYUBBOuMs0e9o24oopj6H+geRCX0YJ+TJLBK2eHyQ==}
    engines: {node: '>= 0.4'}

  array.prototype.findlastindex@1.2.5:
    resolution: {integrity: sha512-zfETvRFA8o7EiNn++N5f/kaCw221hrpGsDmcpndVupkPzEc1Wuf3VgC0qby1BbHs7f5DVYjgtEU2LLh5bqeGfQ==}
    engines: {node: '>= 0.4'}

  array.prototype.flat@1.3.2:
    resolution: {integrity: sha512-djYB+Zx2vLewY8RWlNCUdHjDXs2XOgm602S9E7P/UpHgfeHL00cRiIF+IN/G/aUJ7kGPb6yO/ErDI5V2s8iycA==}
    engines: {node: '>= 0.4'}

  array.prototype.flatmap@1.3.2:
    resolution: {integrity: sha512-Ewyx0c9PmpcsByhSW4r+9zDU7sGjFc86qf/kKtuSCRdhfbk0SNLLkaT5qvcHnRGgc5NP/ly/y+qkXkqONX54CQ==}
    engines: {node: '>= 0.4'}

  array.prototype.tosorted@1.1.4:
    resolution: {integrity: sha512-p6Fx8B7b7ZhL/gmUsAy0D15WhvDccw3mnGNbZpi3pmeJdxtWsj2jEaI4Y6oo3XiHfzuSgPwKc04MYt6KgvC/wA==}
    engines: {node: '>= 0.4'}

  arraybuffer.prototype.slice@1.0.3:
    resolution: {integrity: sha512-bMxMKAjg13EBSVscxTaYA4mRc5t1UAXa2kXiGTNfZ079HIWXEkKmkgFrh/nJqamaLSrXO5H4WFFkPEaLJWbs3A==}
    engines: {node: '>= 0.4'}

  ast-types-flow@0.0.8:
    resolution: {integrity: sha512-OH/2E5Fg20h2aPrbe+QL8JZQFko0YZaF+j4mnQ7BGhfavO7OpSLa8a0y9sBwomHdSbkhTS8TQNayBfnW5DwbvQ==}

  asynckit@0.4.0:
    resolution: {integrity: sha512-Oei9OH4tRh0YqU3GxhX79dM/mwVgvbZJaSNaRk+bshkj0S5cfHcgYakreBjrHwatXKbz+IoIdYLxrKim2MjW0Q==}

  attr-accept@2.2.5:
    resolution: {integrity: sha512-0bDNnY/u6pPwHDMoF0FieU354oBi0a8rD9FcsLwzcGWbc8KS8KPIi7y+s13OlVY+gMWc/9xEMUgNE6Qm8ZllYQ==}
    engines: {node: '>=4'}

  available-typed-arrays@1.0.7:
    resolution: {integrity: sha512-wvUjBtSGN7+7SjNpq/9M2Tg350UZD3q62IFZLbRAR1bSMlCo1ZaeW+BJ+D090e4hIIZLBcTDWe4Mh4jvUDajzQ==}
    engines: {node: '>= 0.4'}

  aws-sdk@2.1692.0:
    resolution: {integrity: sha512-x511uiJ/57FIsbgUe5csJ13k3uzu25uWQE+XqfBis/sB0SFoiElJWXRkgEAUh0U6n40eT3ay5Ue4oPkRMu1LYw==}
    engines: {node: '>= 10.0.0'}

  axe-core@4.10.2:
    resolution: {integrity: sha512-RE3mdQ7P3FRSe7eqCWoeQ/Z9QXrtniSjp1wUjt5nRC3WIpz5rSCve6o3fsZ2aCpJtrZjSZgjwXAoTO5k4tEI0w==}
    engines: {node: '>=4'}

  axobject-query@4.1.0:
    resolution: {integrity: sha512-qIj0G9wZbMGNLjLmg1PT6v2mE9AH2zlnADJD/2tC6E00hgmhUOfEB6greHPAfLRSufHqROIUTkw6E+M3lH0PTQ==}
    engines: {node: '>= 0.4'}

  bail@2.0.2:
    resolution: {integrity: sha512-0xO6mYd7JB2YesxDKplafRpsiOzPt9V02ddPCLbY1xYGPOX24NTyN50qnUxgCPcSoYMhKpAuBTjQoRZCAkUDRw==}

  balanced-match@1.0.2:
    resolution: {integrity: sha512-3oSeUO0TMV67hN1AmbXsK4yaqU7tjiHlbxRDZOpH0KW9+CeX4bRAaX0Anxt0tx2MrpRpWwQaPwIlISEJhYU5Pw==}

  base64-js@1.5.1:
    resolution: {integrity: sha512-AKpaYlHn8t4SVbOHCy+b5+KKgvR4vrsD8vbvrbiQJps7fKDTkjkDry6ji0rUJjC0kzbNePLwzxq8iypo41qeWA==}

  binary-extensions@2.3.0:
    resolution: {integrity: sha512-Ceh+7ox5qe7LJuLHoY0feh3pHuUDHAcRUeyL2VYghZwfpkNIy/+8Ocg0a3UuSoYzavmylwuLWQOf3hl0jjMMIw==}
    engines: {node: '>=8'}

  bowser@2.11.0:
    resolution: {integrity: sha512-AlcaJBi/pqqJBIQ8U9Mcpc9i8Aqxn88Skv5d+xBX006BY5u8N3mGLHa5Lgppa7L/HfwgwLgZ6NYs+Ag6uUmJRA==}

  brace-expansion@1.1.11:
    resolution: {integrity: sha512-iCuPHDFgrHX7H2vEI/5xpz07zSHB00TpugqhmYtVmMO6518mCuRMoOYFldEBl0g187ufozdaHgWKcYFb61qGiA==}

  brace-expansion@2.0.1:
    resolution: {integrity: sha512-XnAIvQ8eM+kC6aULx6wuQiwVsnzsi9d3WxzV3FpWTGA19F621kwdbsAcFKXgKUHZWsy+mY6iL1sHTxWEFCytDA==}

  braces@3.0.3:
    resolution: {integrity: sha512-yQbXgO/OSZVD2IsiLlro+7Hf6Q18EJrKSEsdoMzKePKXct3gvD8oLcOQdIzGupr5Fj+EDe8gO/lxc1BzfMpxvA==}
    engines: {node: '>=8'}

  buffer-equal-constant-time@1.0.1:
    resolution: {integrity: sha512-zRpUiDwd/xk6ADqPMATG8vc9VPrkck7T07OIx0gnjmJAnHnTVXNQG3vfvWNuiZIkwu9KrKdA1iJKfsfTVxE6NA==}

  buffer@4.9.2:
    resolution: {integrity: sha512-xq+q3SRMOxGivLhBNaUdC64hDTQwejJ+H0T/NB1XMtTVEwNTrfFF3gAxiyW0Bu/xWEGhjVKgUcMhCrUy2+uCWg==}

  bufferutil@4.0.8:
    resolution: {integrity: sha512-4T53u4PdgsXqKaIctwF8ifXlRTTmEPJ8iEPWFdGZvcf7sbwYo6FKFEX9eNNAnzFZ7EzJAQ3CJeOtCRA4rDp7Pw==}
    engines: {node: '>=6.14.2'}

  busboy@1.6.0:
    resolution: {integrity: sha512-8SFQbg/0hQ9xy3UNTB0YEnsNBbWfhf7RtnzpL7TkBiTBRfrQ9Fxcnz7VJsleJpyp6rVLvXiuORqjlHi5q+PYuA==}
    engines: {node: '>=10.16.0'}

  call-bind@1.0.7:
    resolution: {integrity: sha512-GHTSNSYICQ7scH7sZ+M2rFopRoLh8t2bLSW6BbgrtLsahOIB5iyAVJf9GjWK3cYTDaMj4XdBpM1cA6pIS0Kv2w==}
    engines: {node: '>= 0.4'}

  callsites@3.1.0:
    resolution: {integrity: sha512-P8BjAsXvZS+VIDUI11hHCQEv74YT67YUi5JJFNWIqL235sBmjX4+qx9Muvls5ivyNENctx46xQLQ3aTuE7ssaQ==}
    engines: {node: '>=6'}

  camelcase-css@2.0.1:
    resolution: {integrity: sha512-QOSvevhslijgYwRx6Rv7zKdMF8lbRmx+uQGx2+vDc+KI/eBnsy9kit5aj23AgGu3pa4t9AgwbnXWqS+iOY+2aA==}
    engines: {node: '>= 6'}

  caniuse-lite@1.0.30001686:
    resolution: {integrity: sha512-Y7deg0Aergpa24M3qLC5xjNklnKnhsmSyR/V89dLZ1n0ucJIFNs7PgR2Yfa/Zf6W79SbBicgtGxZr2juHkEUIA==}

  ccount@2.0.1:
    resolution: {integrity: sha512-eyrF0jiFpY+3drT6383f1qhkbGsLSifNAjA61IUjZjmLCWjItY6LB9ft9YhoDgwfmclB2zhu51Lc7+95b8NRAg==}

  chalk@4.1.2:
    resolution: {integrity: sha512-oKnbhFyRIXpUuez8iBMmyEa4nbj4IOQyuhc/wy9kY7/WVPcwIO9VA668Pu8RkO7+0G76SLROeyw9CpQ061i4mA==}
    engines: {node: '>=10'}

  chalk@5.3.0:
    resolution: {integrity: sha512-dLitG79d+GV1Nb/VYcCDFivJeK1hiukt9QjRNVOsUtTy1rR1YJsmpGGTZ3qJos+uw7WmWF4wUwBd9jxjocFC2w==}
    engines: {node: ^12.17.0 || ^14.13 || >=16.0.0}

  character-entities-html4@2.1.0:
    resolution: {integrity: sha512-1v7fgQRj6hnSwFpq1Eu0ynr/CDEw0rXo2B61qXrLNdHZmPKgb7fqS1a2JwF0rISo9q77jDI8VMEHoApn8qDoZA==}

  character-entities-legacy@1.1.4:
    resolution: {integrity: sha512-3Xnr+7ZFS1uxeiUDvV02wQ+QDbc55o97tIV5zHScSPJpcLm/r0DFPcoY3tYRp+VZukxuMeKgXYmsXQHO05zQeA==}

  character-entities-legacy@3.0.0:
    resolution: {integrity: sha512-RpPp0asT/6ufRm//AJVwpViZbGM/MkjQFxJccQRHmISF/22NBtsHqAWmL+/pmkPWoIUJdWyeVleTl1wydHATVQ==}

  character-entities@1.2.4:
    resolution: {integrity: sha512-iBMyeEHxfVnIakwOuDXpVkc54HijNgCyQB2w0VfGQThle6NXn50zU6V/u+LDhxHcDUPojn6Kpga3PTAD8W1bQw==}

  character-entities@2.0.2:
    resolution: {integrity: sha512-shx7oQ0Awen/BRIdkjkvz54PnEEI/EjwXDSIZp86/KKdbafHh1Df/RYGBhn4hbe2+uKC9FnT5UCEdyPz3ai9hQ==}

  character-reference-invalid@1.1.4:
    resolution: {integrity: sha512-mKKUkUbhPpQlCOfIuZkvSEgktjPFIsZKRRbC6KWVEMvlzblj3i3asQv5ODsrwt0N3pHAEvjP8KTQPHkp0+6jOg==}

  character-reference-invalid@2.0.1:
    resolution: {integrity: sha512-iBZ4F4wRbyORVsu0jPV7gXkOsGYjGHPmAyv+HiHG8gi5PtC9KI2j1+v8/tlibRvjoWX027ypmG/n0HtO5t7unw==}

  chokidar@3.6.0:
    resolution: {integrity: sha512-7VT13fmjotKpGipCW9JEQAusEPE+Ei8nl6/g4FBAmIm0GOOLMua9NDDo/DWp0ZAxCr3cPq5ZpBqmPAQgDda2Pw==}
    engines: {node: '>= 8.10.0'}

  class-variance-authority@0.7.1:
    resolution: {integrity: sha512-Ka+9Trutv7G8M6WT6SeiRWz792K5qEqIGEGzXKhAE6xOWAY6pPH8U+9IY3oCMv6kqTmLsv7Xh/2w2RigkePMsg==}

  clean-stack@2.2.0:
    resolution: {integrity: sha512-4diC9HaTE+KRAMWhDhrGOECgWZxoevMc5TlkObMqNSsVU62PYzXZ/SMTjzyGAFF1YusgxGcSWTEXBhp0CPwQ1A==}
    engines: {node: '>=6'}

  client-only@0.0.1:
    resolution: {integrity: sha512-IV3Ou0jSMzZrd3pZ48nLkT9DA7Ag1pnPzaiQhpW7c3RbcqqzvzzVu+L8gfqMp/8IM2MQtSiqaCxrrcfu8I8rMA==}

  clone@1.0.4:
    resolution: {integrity: sha512-JQHZ2QMW6l3aH/j6xCqQThY/9OH4D/9ls34cgkUBiEeocRTU04tHfKPBsUK1PqZCUQM7GiA0IIXJSuXHI64Kbg==}
    engines: {node: '>=0.8'}

  clsx@2.1.1:
    resolution: {integrity: sha512-eYm0QWBtUrBWZWG0d386OGAw16Z995PiOVo2B7bjWSbHedGl5e0ZWaq65kOGgUSNesEIDkB9ISbTg/JK9dhCZA==}
    engines: {node: '>=6'}

  color-convert@2.0.1:
    resolution: {integrity: sha512-RRECPsj7iu/xb5oKYcsFHSppFNnsj/52OVTRKb4zP5onXwVF3zVmmToNcOfGC+CRDpfK/U584fMg38ZHCaElKQ==}
    engines: {node: '>=7.0.0'}

  color-name@1.1.4:
    resolution: {integrity: sha512-dOy+3AuW3a2wNbZHIuMZpTcgjGuLU/uBL/ubcZF9OXbDo8ff4O8yVp5Bf0efS8uEoYo5q4Fx7dY9OgQGXgAsQA==}

  combined-stream@1.0.8:
    resolution: {integrity: sha512-FQN4MRfuJeHf7cBbBMJFXhKSDq+2kAArBlmRBvcvFE5BB1HZKXtSFASDhdlz9zOYwxh8lDdnvmMOe/+5cdoEdg==}
    engines: {node: '>= 0.8'}

  comma-separated-tokens@1.0.8:
    resolution: {integrity: sha512-GHuDRO12Sypu2cV70d1dkA2EUmXHgntrzbpvOB+Qy+49ypNfGgFQIC2fhhXbnyrJRynDCAARsT7Ou0M6hirpfw==}

  comma-separated-tokens@2.0.3:
    resolution: {integrity: sha512-Fu4hJdvzeylCfQPp9SGWidpzrMs7tTrlu6Vb8XGaRGck8QSNZJJp538Wrb60Lax4fPwR64ViY468OIUTbRlGZg==}

  commander@4.1.1:
    resolution: {integrity: sha512-NOKm8xhkzAjzFx8B2v5OAHT+u5pRQc2UCa2Vq9jYL/31o2wi9mxBA7LIFs3sV5VSC49z6pEhfbMULvShKj26WA==}
    engines: {node: '>= 6'}

  concat-map@0.0.1:
    resolution: {integrity: sha512-/Srv4dswyQNBfohGpz9o6Yb3Gz3SrUDqBH5rTuhGR7ahtlbYKnVxw2bCFMRljaA7EXHaXZ8wsHdodFvbkhKmqg==}

  cross-spawn@7.0.6:
    resolution: {integrity: sha512-uV2QOWP2nWzsy2aMp8aRibhi9dlzF5Hgh5SHaB9OiTGEyDTiJJyx0uy51QXdyWbtAHNua4XJzUKca3OzKUd3vA==}
    engines: {node: '>= 8'}

  cssesc@3.0.0:
    resolution: {integrity: sha512-/Tb/JcjK111nNScGob5MNtsntNM1aCNUDipB/TkwZFhyDrrE47SOx/18wF2bbjgc3ZzCSKW1T5nt5EbFoAz/Vg==}
    engines: {node: '>=4'}
    hasBin: true

  csstype@3.1.3:
    resolution: {integrity: sha512-M1uQkMl8rQK/szD0LNhtqxIPLpimGm8sOBwU7lLnCpSbTyY3yeU1Vc7l4KT5zT4s/yOxHH5O7tIuuLOCnLADRw==}

  d3-array@3.2.4:
    resolution: {integrity: sha512-tdQAmyA18i4J7wprpYq8ClcxZy3SC31QMeByyCFyRt7BVHdREQZ5lpzoe5mFEYZUWe+oq8HBvk9JjpibyEV4Jg==}
    engines: {node: '>=12'}

  d3-color@3.1.0:
    resolution: {integrity: sha512-zg/chbXyeBtMQ1LbD/WSoW2DpC3I0mpmPdW+ynRTj/x2DAWYrIY7qeZIHidozwV24m4iavr15lNwIwLxRmOxhA==}
    engines: {node: '>=12'}

  d3-ease@3.0.1:
    resolution: {integrity: sha512-wR/XK3D3XcLIZwpbvQwQ5fK+8Ykds1ip7A2Txe0yxncXSdq1L9skcG7blcedkOX+ZcgxGAmLX1FrRGbADwzi0w==}
    engines: {node: '>=12'}

  d3-format@3.1.0:
    resolution: {integrity: sha512-YyUI6AEuY/Wpt8KWLgZHsIU86atmikuoOmCfommt0LYHiQSPjvX2AcFc38PX0CBpr2RCyZhjex+NS/LPOv6YqA==}
    engines: {node: '>=12'}

  d3-interpolate@3.0.1:
    resolution: {integrity: sha512-3bYs1rOD33uo8aqJfKP3JWPAibgw8Zm2+L9vBKEHJ2Rg+viTR7o5Mmv5mZcieN+FRYaAOWX5SJATX6k1PWz72g==}
    engines: {node: '>=12'}

  d3-path@3.1.0:
    resolution: {integrity: sha512-p3KP5HCf/bvjBSSKuXid6Zqijx7wIfNW+J/maPs+iwR35at5JCbLUT0LzF1cnjbCHWhqzQTIN2Jpe8pRebIEFQ==}
    engines: {node: '>=12'}

  d3-scale@4.0.2:
    resolution: {integrity: sha512-GZW464g1SH7ag3Y7hXjf8RoUuAFIqklOAq3MRl4OaWabTFJY9PN/E1YklhXLh+OQ3fM9yS2nOkCoS+WLZ6kvxQ==}
    engines: {node: '>=12'}

  d3-shape@3.2.0:
    resolution: {integrity: sha512-SaLBuwGm3MOViRq2ABk3eLoxwZELpH6zhl3FbAoJ7Vm1gofKx6El1Ib5z23NUEhF9AsGl7y+dzLe5Cw2AArGTA==}
    engines: {node: '>=12'}

  d3-time-format@4.1.0:
    resolution: {integrity: sha512-dJxPBlzC7NugB2PDLwo9Q8JiTR3M3e4/XANkreKSUxF8vvXKqm1Yfq4Q5dl8budlunRVlUUaDUgFt7eA8D6NLg==}
    engines: {node: '>=12'}

  d3-time@3.1.0:
    resolution: {integrity: sha512-VqKjzBLejbSMT4IgbmVgDjpkYrNWUYJnbCGo874u7MMKIWsILRX+OpX/gTk8MqjpT1A/c6HY2dCA77ZN0lkQ2Q==}
    engines: {node: '>=12'}

  d3-timer@3.0.1:
    resolution: {integrity: sha512-ndfJ/JxxMd3nw31uyKoY2naivF+r29V+Lc0svZxe1JvvIRmi8hUsrMvdOwgS1o6uBHmiz91geQ0ylPP0aj1VUA==}
    engines: {node: '>=12'}

  damerau-levenshtein@1.0.8:
    resolution: {integrity: sha512-sdQSFB7+llfUcQHUQO3+B8ERRj0Oa4w9POWMI/puGtuf7gFywGmkaLCElnudfTiKZV+NvHqL0ifzdrI8Ro7ESA==}

  data-view-buffer@1.0.1:
    resolution: {integrity: sha512-0lht7OugA5x3iJLOWFhWK/5ehONdprk0ISXqVFn/NFrDu+cuc8iADFrGQz5BnRK7LLU3JmkbXSxaqX+/mXYtUA==}
    engines: {node: '>= 0.4'}

  data-view-byte-length@1.0.1:
    resolution: {integrity: sha512-4J7wRJD3ABAzr8wP+OcIcqq2dlUKp4DVflx++hs5h5ZKydWMI6/D/fAot+yh6g2tHh8fLFTvNOaVN357NvSrOQ==}
    engines: {node: '>= 0.4'}

  data-view-byte-offset@1.0.0:
    resolution: {integrity: sha512-t/Ygsytq+R995EJ5PZlD4Cu56sWa8InXySaViRzw9apusqsOO2bQP+SbYzAhR0pFKoB+43lYy8rWban9JSuXnA==}
    engines: {node: '>= 0.4'}

  debug@3.2.7:
    resolution: {integrity: sha512-CFjzYYAi4ThfiQvizrFQevTTXHtnCqWfe7x1AhgEscTz6ZbLbfoLRLPugTQyBth6f8ZERVUSyWHFD/7Wu4t1XQ==}
    peerDependencies:
      supports-color: '*'
    peerDependenciesMeta:
      supports-color:
        optional: true

  debug@4.3.7:
    resolution: {integrity: sha512-Er2nc/H7RrMXZBFCEim6TCmMk02Z8vLC2Rbi1KEBggpo0fS6l0S1nnapwmIi3yW/+GOJap1Krg4w0Hg80oCqgQ==}
    engines: {node: '>=6.0'}
    peerDependencies:
      supports-color: '*'
    peerDependenciesMeta:
      supports-color:
        optional: true

  decimal.js-light@2.5.1:
    resolution: {integrity: sha512-qIMFpTMZmny+MMIitAB6D7iVPEorVw6YQRWkvarTkT4tBeSLLiHzcwj6q0MmYSFCiVpiqPJTJEYIrpcPzVEIvg==}

  decode-named-character-reference@1.0.2:
    resolution: {integrity: sha512-O8x12RzrUF8xyVcY0KJowWsmaJxQbmy0/EtnNtHRpsOcT7dFk5W598coHqBVpmWo1oQQfsCqfCmkZN5DJrZVdg==}

  deep-is@0.1.4:
    resolution: {integrity: sha512-oIPzksmTg4/MriiaYGO+okXDT7ztn/w3Eptv/+gSIdMdKsJo0u4CfYNFJPy+4SKMuCqGw2wxnA+URMg3t8a/bQ==}

  defaults@1.0.4:
    resolution: {integrity: sha512-eFuaLoy/Rxalv2kr+lqMlUnrDWV+3j4pljOIJgLIhI058IQfWJ7vXhyEIHu+HtC738klGALYxOKDO0bQP3tg8A==}

  define-data-property@1.1.4:
    resolution: {integrity: sha512-rBMvIzlpA8v6E+SJZoo++HAYqsLrkg7MSfIinMPFhmkorw7X+dOXVJQs+QT69zGkzMyfDnIMN2Wid1+NbL3T+A==}
    engines: {node: '>= 0.4'}

  define-properties@1.2.1:
    resolution: {integrity: sha512-8QmQKqEASLd5nx0U1B1okLElbUuuttJ/AnYmRXbbbGDWh6uS208EjD4Xqq/I9wK7u0v6O08XhTWnt5XtEbR6Dg==}
    engines: {node: '>= 0.4'}

  delayed-stream@1.0.0:
    resolution: {integrity: sha512-ZySD7Nf91aLB0RxL4KGrKHBXl7Eds1DAmEdcoVawXnLD7SDhpNgtuII2aAkg7a7QS41jxPSZ17p4VdGnMHk3MQ==}
    engines: {node: '>=0.4.0'}

  dequal@2.0.3:
    resolution: {integrity: sha512-0je+qPKHEMohvfRTCEo3CrPG6cAzAYgmzKyxRiYSSDkS6eGJdyVJm7WaYA5ECaAD9wLB2T4EEeymA5aFVcYXCA==}
    engines: {node: '>=6'}

  detect-node-es@1.1.0:
    resolution: {integrity: sha512-ypdmJU/TbBby2Dxibuv7ZLW3Bs1QEmM7nHjEANfohJLvE0XVujisn1qPJcZxg+qDucsr+bP6fLD1rPS3AhJ7EQ==}

  devlop@1.1.0:
    resolution: {integrity: sha512-RWmIqhcFf1lRYBvNmr7qTNuyCt/7/ns2jbpp1+PalgE/rDQcBT0fioSMUpJ93irlUhC5hrg4cYqe6U+0ImW0rA==}

  didyoumean@1.2.2:
    resolution: {integrity: sha512-gxtyfqMg7GKyhQmb056K7M3xszy/myH8w+B4RT+QXBQsvAOdc3XymqDDPHx1BgPgsdAA5SIifona89YtRATDzw==}

  diff-match-patch@1.0.5:
    resolution: {integrity: sha512-IayShXAgj/QMXgB0IWmKx+rOPuGMhqm5w6jvFxmVenXKIzRqTAAsbBPT3kWQeGANj3jGgvcvv4yK6SxqYmikgw==}

  dir-glob@3.0.1:
    resolution: {integrity: sha512-WkrWp9GR4KXfKGYzOLmTuGVi1UWFfws377n9cc55/tb6DuqyF6pcQ5AbiHEshaDpY9v6oaSr2XCDidGmMwdzIA==}
    engines: {node: '>=8'}

  dlv@1.1.3:
    resolution: {integrity: sha512-+HlytyjlPKnIG8XuRG8WvmBP8xs8P71y+SKKS6ZXWoEgLuePxtDoUEiH7WkdePWrQ5JBpE6aoVqfZfJUQkjXwA==}

  doctrine@2.1.0:
    resolution: {integrity: sha512-35mSku4ZXK0vfCuHEDAwt55dg2jNajHZ1odvF+8SSr82EsZY4QmXfuWso8oEd8zRhVObSN18aM0CjSdoBX7zIw==}
    engines: {node: '>=0.10.0'}

  doctrine@3.0.0:
    resolution: {integrity: sha512-yS+Q5i3hBf7GBkd4KG8a7eBNNWNGLTaEwwYWUijIYM7zrlYDM0BFXHjjPWlWZ1Rg7UaddZeIDmi9jF3HmqiQ2w==}
    engines: {node: '>=6.0.0'}

  dom-helpers@5.2.1:
    resolution: {integrity: sha512-nRCa7CK3VTrM2NmGkIy4cbK7IZlgBE/PYMn55rrXefr5xXDP0LdtfPnblFDoVdcAfslJ7or6iqAUnx0CCGIWQA==}

  e2b@0.16.2:
    resolution: {integrity: sha512-xKmVK4ipgVQPJ/uyyrfH9LnaawERRWt8U2UZhdhGfzdL/QU/OpBjuhoIbFCv1Uy6qXV4nIiJ6Nw4MBC4HmXf1g==}
    engines: {node: '>=18'}

  eastasianwidth@0.2.0:
    resolution: {integrity: sha512-I88TYZWc9XiYHRQ4/3c5rjjfgkjhLyW2luGIheGERbNQ6OY7yTybanSpDXZa8y7VUP9YmDcYa+eyq4ca7iLqWA==}

  easy-table@1.2.0:
    resolution: {integrity: sha512-OFzVOv03YpvtcWGe5AayU5G2hgybsg3iqA6drU8UaoZyB9jLGMTrz9+asnLp/E+6qPh88yEI1gvyZFZ41dmgww==}

  ecdsa-sig-formatter@1.0.11:
    resolution: {integrity: sha512-nagl3RYrbNv6kQkeJIpt6NJZy8twLB/2vtz6yN9Z4vRKHN4/QZJIEbqohALSgwKdnksuY3k5Addp5lg8sVoVcQ==}

  emoji-regex@8.0.0:
    resolution: {integrity: sha512-MSjYzcWNOA0ewAHpz0MxpYFvwg6yjy1NG3xteoqz644VCo/RPgnr1/GGt+ic3iJTzQ8Eu3TdM14SawnVUmGE6A==}

  emoji-regex@9.2.2:
    resolution: {integrity: sha512-L18DaJsXSUk2+42pv8mLs5jJT2hqFkFE4j21wOmgbUqsZ2hL72NsUU785g9RXgo3s0ZNgVl42TiHp3ZtOv/Vyg==}

  enhanced-resolve@5.17.1:
    resolution: {integrity: sha512-LMHl3dXhTcfv8gM4kEzIUeTQ+7fpdA0l2tUf34BddXPkz2A5xJ5L/Pchd5BL6rdccM9QGvu0sWZzK1Z1t4wwyg==}
    engines: {node: '>=10.13.0'}

  es-abstract@1.23.5:
    resolution: {integrity: sha512-vlmniQ0WNPwXqA0BnmwV3Ng7HxiGlh6r5U6JcTMNx8OilcAGqVJBHJcPjqOMaczU9fRuRK5Px2BdVyPRnKMMVQ==}
    engines: {node: '>= 0.4'}

  es-define-property@1.0.0:
    resolution: {integrity: sha512-jxayLKShrEqqzJ0eumQbVhTYQM27CfT1T35+gCgDFoL82JLsXqTJ76zv6A0YLOgEnLUMvLzsDsGIrl8NFpT2gQ==}
    engines: {node: '>= 0.4'}

  es-errors@1.3.0:
    resolution: {integrity: sha512-Zf5H2Kxt2xjTvbJvP2ZWLEICxA6j+hAmMzIlypy4xcBg1vKVnx89Wy0GbS+kf5cwCVFFzdCFh2XSCFNULS6csw==}
    engines: {node: '>= 0.4'}

  es-iterator-helpers@1.2.0:
    resolution: {integrity: sha512-tpxqxncxnpw3c93u8n3VOzACmRFoVmWJqbWXvX/JfKbkhBw1oslgPrUfeSt2psuqyEJFD6N/9lg5i7bsKpoq+Q==}
    engines: {node: '>= 0.4'}

  es-object-atoms@1.0.0:
    resolution: {integrity: sha512-MZ4iQ6JwHOBQjahnjwaC1ZtIBH+2ohjamzAO3oaHcXYup7qxjF2fixyH+Q71voWHeOkI2q/TnJao/KfXYIZWbw==}
    engines: {node: '>= 0.4'}

  es-set-tostringtag@2.0.3:
    resolution: {integrity: sha512-3T8uNMC3OQTHkFUsFq8r/BwAXLHvU/9O9mE0fBc/MY5iq/8H7ncvO947LmYA6ldWw9Uh8Yhf25zu6n7nML5QWQ==}
    engines: {node: '>= 0.4'}

  es-shim-unscopables@1.0.2:
    resolution: {integrity: sha512-J3yBRXCzDu4ULnQwxyToo/OjdMx6akgVC7K6few0a7F/0wLtmKKN7I73AH5T2836UuXRqN7Qg+IIUw/+YJksRw==}

  es-to-primitive@1.3.0:
    resolution: {integrity: sha512-w+5mJ3GuFL+NjVtJlvydShqE1eN3h3PbI7/5LAsYJP/2qtuMXjfL2LpHSRqo4b4eSF5K/DH1JXKUAHSB2UW50g==}
    engines: {node: '>= 0.4'}

  escape-string-regexp@4.0.0:
    resolution: {integrity: sha512-TtpcNJ3XAzx3Gq8sWRzJaVajRs0uVxA2YAkdb1jm2YkPz4G6egUFAyA3n5vtEIZefPk5Wa4UXbKuS5fKkJWdgA==}
    engines: {node: '>=10'}

  escape-string-regexp@5.0.0:
    resolution: {integrity: sha512-/veY75JbMK4j1yjvuUxuVsiS/hr/4iHs9FTT6cgTexxdE0Ly/glccBAkloH/DofkjRbZU3bnoj38mOmhkZ0lHw==}
    engines: {node: '>=12'}

  eslint-config-next@14.2.7:
    resolution: {integrity: sha512-ppmy+QdQ7qkuCHGDlPjWaoSbJvjGpWSBD4zEW8f1eWlxYXYpZK7QzBOer1EcHKT3uKhlY1JjUus9g7Kvv712rw==}
    peerDependencies:
      eslint: ^7.23.0 || ^8.0.0
      typescript: '>=3.3.1'
    peerDependenciesMeta:
      typescript:
        optional: true

  eslint-import-resolver-node@0.3.9:
    resolution: {integrity: sha512-WFj2isz22JahUv+B788TlO3N6zL3nNJGU8CcZbPZvVEkBPaJdCV4vy5wyghty5ROFbCRnm132v8BScu5/1BQ8g==}

  eslint-import-resolver-typescript@3.7.0:
    resolution: {integrity: sha512-Vrwyi8HHxY97K5ebydMtffsWAn1SCR9eol49eCd5fJS4O1WV7PaAjbcjmbfJJSMz/t4Mal212Uz/fQZrOB8mow==}
    engines: {node: ^14.18.0 || >=16.0.0}
    peerDependencies:
      eslint: '*'
      eslint-plugin-import: '*'
      eslint-plugin-import-x: '*'
    peerDependenciesMeta:
      eslint-plugin-import:
        optional: true
      eslint-plugin-import-x:
        optional: true

  eslint-module-utils@2.12.0:
    resolution: {integrity: sha512-wALZ0HFoytlyh/1+4wuZ9FJCD/leWHQzzrxJ8+rebyReSLk7LApMyd3WJaLVoN+D5+WIdJyDK1c6JnE65V4Zyg==}
    engines: {node: '>=4'}
    peerDependencies:
      '@typescript-eslint/parser': '*'
      eslint: '*'
      eslint-import-resolver-node: '*'
      eslint-import-resolver-typescript: '*'
      eslint-import-resolver-webpack: '*'
    peerDependenciesMeta:
      '@typescript-eslint/parser':
        optional: true
      eslint:
        optional: true
      eslint-import-resolver-node:
        optional: true
      eslint-import-resolver-typescript:
        optional: true
      eslint-import-resolver-webpack:
        optional: true

  eslint-plugin-import@2.31.0:
    resolution: {integrity: sha512-ixmkI62Rbc2/w8Vfxyh1jQRTdRTF52VxwRVHl/ykPAmqG+Nb7/kNn+byLP0LxPgI7zWA16Jt82SybJInmMia3A==}
    engines: {node: '>=4'}
    peerDependencies:
      '@typescript-eslint/parser': '*'
      eslint: ^2 || ^3 || ^4 || ^5 || ^6 || ^7.2.0 || ^8 || ^9
    peerDependenciesMeta:
      '@typescript-eslint/parser':
        optional: true

  eslint-plugin-jsx-a11y@6.10.2:
    resolution: {integrity: sha512-scB3nz4WmG75pV8+3eRUQOHZlNSUhFNq37xnpgRkCCELU3XMvXAxLk1eqWWyE22Ki4Q01Fnsw9BA3cJHDPgn2Q==}
    engines: {node: '>=4.0'}
    peerDependencies:
      eslint: ^3 || ^4 || ^5 || ^6 || ^7 || ^8 || ^9

  eslint-plugin-react-hooks@5.0.0-canary-7118f5dd7-20230705:
    resolution: {integrity: sha512-AZYbMo/NW9chdL7vk6HQzQhT+PvTAEVqWk9ziruUoW2kAOcN5qNyelv70e0F1VNQAbvutOC9oc+xfWycI9FxDw==}
    engines: {node: '>=10'}
    peerDependencies:
      eslint: ^3.0.0 || ^4.0.0 || ^5.0.0 || ^6.0.0 || ^7.0.0 || ^8.0.0-0

  eslint-plugin-react@7.37.2:
    resolution: {integrity: sha512-EsTAnj9fLVr/GZleBLFbj/sSuXeWmp1eXIN60ceYnZveqEaUCyW4X+Vh4WTdUhCkW4xutXYqTXCUSyqD4rB75w==}
    engines: {node: '>=4'}
    peerDependencies:
      eslint: ^3 || ^4 || ^5 || ^6 || ^7 || ^8 || ^9.7

  eslint-scope@7.2.2:
    resolution: {integrity: sha512-dOt21O7lTMhDM+X9mB4GX+DZrZtCUJPL/wlcTqxyrx5IvO0IYtILdtrQGQp+8n5S0gwSVmOf9NQrjMOgfQZlIg==}
    engines: {node: ^12.22.0 || ^14.17.0 || >=16.0.0}

  eslint-visitor-keys@3.4.3:
    resolution: {integrity: sha512-wpc+LXeiyiisxPlEkUzU6svyS1frIO3Mgxj1fdy7Pm8Ygzguax2N3Fa/D/ag1WqbOprdI+uY6wMUl8/a2G+iag==}
    engines: {node: ^12.22.0 || ^14.17.0 || >=16.0.0}

  eslint@8.57.1:
    resolution: {integrity: sha512-ypowyDxpVSYpkXr9WPv2PAZCtNip1Mv5KTW0SCurXv/9iOpcrH9PaqUElksqEB6pChqHGDRCFTyrZlGhnLNGiA==}
    engines: {node: ^12.22.0 || ^14.17.0 || >=16.0.0}
    deprecated: This version is no longer supported. Please see https://eslint.org/version-support for other options.
    hasBin: true

<<<<<<< HEAD
=======
  esm-env@1.2.1:
    resolution: {integrity: sha512-U9JedYYjCnadUlXk7e1Kr+aENQhtUaoaV9+gZm1T8LC/YBAPJx3NSPIAurFOC0U5vrdSevnUJS2/wUVxGwPhng==}

>>>>>>> 65e62b95
  espree@9.6.1:
    resolution: {integrity: sha512-oruZaFkjorTpF32kDSI5/75ViwGeZginGGy2NoOSg3Q9bnwlnmDm4HLnkl0RE3n+njDXR037aY1+x58Z/zFdwQ==}
    engines: {node: ^12.22.0 || ^14.17.0 || >=16.0.0}

  esquery@1.6.0:
    resolution: {integrity: sha512-ca9pw9fomFcKPvFLXhBKUK90ZvGibiGOvRJNbjljY7s7uq/5YO4BOzcYtJqExdx99rF6aAcnRxHmcUHcz6sQsg==}
    engines: {node: '>=0.10'}

<<<<<<< HEAD
=======
  esrap@1.2.3:
    resolution: {integrity: sha512-ZlQmCCK+n7SGoqo7DnfKaP1sJZa49P01/dXzmjCASSo04p72w8EksT2NMK8CEX8DhKsfJXANioIw8VyHNsBfvQ==}

>>>>>>> 65e62b95
  esrecurse@4.3.0:
    resolution: {integrity: sha512-KmfKL3b6G+RXvP8N1vr3Tq1kL/oCFgn2NYXEtqP8/L3pKapUA4G8cFVaoF3SU323CD4XypR/ffioHmkti6/Tag==}
    engines: {node: '>=4.0'}

  estraverse@5.3.0:
    resolution: {integrity: sha512-MMdARuVEQziNTeJD8DgMqmhwR11BRQ/cBP+pLtYdSTnf3MIO8fFeiINEbX36ZdNlfU/7A9f3gUw49B3oQsvwBA==}
    engines: {node: '>=4.0'}

  estree-util-is-identifier-name@3.0.0:
    resolution: {integrity: sha512-hFtqIDZTIUZ9BXLb8y4pYGyk6+wekIivNVTcmvk8NoOh+VeRn5y6cEHzbURrWbfp1fIqdVipilzj+lfaadNZmg==}

  esutils@2.0.3:
    resolution: {integrity: sha512-kVscqXk4OCp68SZ0dkgEKVi6/8ij300KBWTJq32P/dYeWTSwK41WyTxalN1eRmA5Z9UU/LX9D7FWSmV9SAYx6g==}
    engines: {node: '>=0.10.0'}

  event-target-shim@5.0.1:
    resolution: {integrity: sha512-i/2XbnSz/uxRCU6+NdVJgKWDTM427+MqYbkQzD321DuCQJUqOuJKIA0IM2+W2xtYHdKOmZ4dR6fExsd4SXL+WQ==}
    engines: {node: '>=6'}

  eventemitter3@4.0.7:
    resolution: {integrity: sha512-8guHBZCwKnFhYdHr2ysuRWErTwhoN2X8XELRlrRwpmfeY2jjuUN4taQMsULKUVo1K4DvZl+0pgfyoysHxvmvEw==}

  events@1.1.1:
    resolution: {integrity: sha512-kEcvvCBByWXGnZy6JUlgAp2gBIUjfCAV6P6TgT1/aaQKcmuAEC4OZTV1I4EWQLz2gxZw76atuVyvHhTxvi0Flw==}
    engines: {node: '>=0.4.x'}

  eventsource-parser@1.1.2:
    resolution: {integrity: sha512-v0eOBUbiaFojBu2s2NPBfYUoRR9GjcDNvCXVaqEf5vVfpIAh9f8RCo4vXTP8c63QRKCFwoLpMpTdPwwhEKVgzA==}
    engines: {node: '>=14.18'}

  eventsource-parser@3.0.0:
    resolution: {integrity: sha512-T1C0XCUimhxVQzW4zFipdx0SficT651NnkR0ZSH3yQwh+mFMdLfgjABVi4YtMTtaL4s168593DaoaRLMqryavA==}
    engines: {node: '>=18.0.0'}

  extend@3.0.2:
    resolution: {integrity: sha512-fjquC59cD7CyW6urNXK0FBufkZcoiGG80wTuPujX590cB5Ttln20E2UB4S/WARVqhXffZl2LNgS+gQdPIIim/g==}

  fast-deep-equal@3.1.3:
    resolution: {integrity: sha512-f3qQ9oQy9j2AhBe/H9VC91wLmKBCCU/gDOnKNAYG5hswO7BLKj09Hc5HYNz9cGI++xlpDCIgDaitVs03ATR84Q==}

  fast-equals@5.0.1:
    resolution: {integrity: sha512-WF1Wi8PwwSY7/6Kx0vKXtw8RwuSGoM1bvDaJbu7MxDlR1vovZjIAKrnzyrThgAjm6JDTu0fVgWXDlMGspodfoQ==}
    engines: {node: '>=6.0.0'}

  fast-glob@3.3.2:
    resolution: {integrity: sha512-oX2ruAFQwf/Orj8m737Y5adxDQO0LAB7/S5MnxCdTNDd4p6BsyIVsv9JQsATbTSq8KHRpLwIHbVlUNatxd+1Ow==}
    engines: {node: '>=8.6.0'}

  fast-json-stable-stringify@2.1.0:
    resolution: {integrity: sha512-lhd/wF+Lk98HZoTCtlVraHtfh5XYijIjalXck7saUtuanSDyLMxnHhSXEDJqHxD7msR8D0uCmqlkwjCV8xvwHw==}

  fast-levenshtein@2.0.6:
    resolution: {integrity: sha512-DCXu6Ifhqcks7TZKY3Hxp3y6qphY5SJZmrWMDrKcERSOXWQdMhU9Ig/PYrzyw/ul9jOIyh0N4M0tbC5hodg8dw==}

  fast-xml-parser@4.4.1:
    resolution: {integrity: sha512-xkjOecfnKGkSsOwtZ5Pz7Us/T6mrbPQrq0nh+aCO5V9nk5NLWmasAHumTKjiPJPWANe+kAZ84Jc8ooJkzZ88Sw==}
    hasBin: true

  fastq@1.17.1:
    resolution: {integrity: sha512-sRVD3lWVIXWg6By68ZN7vho9a1pQcN/WBFaAAsDDFzlJjvoGx0P8z7V1t72grFJfJhu3YPZBuu25f7Kaw2jN1w==}

  fault@1.0.4:
    resolution: {integrity: sha512-CJ0HCB5tL5fYTEA7ToAq5+kTwd++Borf1/bifxd9iT70QcXr4MRrO3Llf8Ifs70q+SJcGHFtnIE/Nw6giCtECA==}

  file-entry-cache@6.0.1:
    resolution: {integrity: sha512-7Gps/XWymbLk2QLYK4NzpMOrYjMhdIxXuIvy2QBsLE6ljuodKvdkWs/cpyJJ3CVIVpH0Oi1Hvg1ovbMzLdFBBg==}
    engines: {node: ^10.12.0 || >=12.0.0}

  file-selector@2.1.2:
    resolution: {integrity: sha512-QgXo+mXTe8ljeqUFaX3QVHc5osSItJ/Km+xpocx0aSqWGMSCf6qYs/VnzZgS864Pjn5iceMRFigeAV7AfTlaig==}
    engines: {node: '>= 12'}

  fill-range@7.1.1:
    resolution: {integrity: sha512-YsGpe3WHLK8ZYi4tWDg2Jy3ebRz2rXowDxnld4bkQB00cc/1Zw9AWnC0i9ztDJitivtQvaI9KaLyKrc+hBW0yg==}
    engines: {node: '>=8'}

  find-up@5.0.0:
    resolution: {integrity: sha512-78/PXT1wlLLDgTzDs7sjq9hzz0vXD+zn+7wypEe4fXQxCmdmqfGsEPQxmiCSQI3ajFV91bVSsvNtrJRiW6nGng==}
    engines: {node: '>=10'}

  flat-cache@3.2.0:
    resolution: {integrity: sha512-CYcENa+FtcUKLmhhqyctpclsq7QF38pKjZHsGNiSQF5r4FtoKDWabFDl3hzaEQMvT1LHEysw5twgLvpYYb4vbw==}
    engines: {node: ^10.12.0 || >=12.0.0}

  flatted@3.3.2:
    resolution: {integrity: sha512-AiwGJM8YcNOaobumgtng+6NHuOqC3A7MixFeDafM3X9cIUM+xUXoS5Vfgf+OihAYe20fxqNM9yPBXJzRtZ/4eA==}

  for-each@0.3.3:
    resolution: {integrity: sha512-jqYfLp7mo9vIyQf8ykW2v7A+2N4QjeCeI5+Dz9XraiO1ign81wjiH7Fb9vSOWvQfNtmSa4H2RoQTrrXivdUZmw==}

  foreground-child@3.3.0:
    resolution: {integrity: sha512-Ld2g8rrAyMYFXBhEqMz8ZAHBi4J4uS1i/CxGMDnjyFWddMXLVcDp051DZfu+t7+ab7Wv6SMqpWmyFIj5UbfFvg==}
    engines: {node: '>=14'}

  form-data-encoder@1.7.2:
    resolution: {integrity: sha512-qfqtYan3rxrnCk1VYaA4H+Ms9xdpPqvLZa6xmMgFvhO32x7/3J/ExcTd6qpxM0vH2GdMI+poehyBZvqfMTto8A==}

  form-data@4.0.1:
    resolution: {integrity: sha512-tzN8e4TX8+kkxGPK8D5u0FNmjPUjw3lwC9lSLxxoB/+GtsJG91CO8bSWy73APlgAZzZbXEYZJuxjkHH2w+Ezhw==}
    engines: {node: '>= 6'}

  format@0.2.2:
    resolution: {integrity: sha512-wzsgA6WOq+09wrU1tsJ09udeR/YZRaeArL9e1wPbFg3GG2yDnC2ldKpxs4xunpFF9DgqCqOIra3bc1HWrJ37Ww==}
    engines: {node: '>=0.4.x'}

  formdata-node@4.4.1:
    resolution: {integrity: sha512-0iirZp3uVDjVGt9p49aTaqjk84TrglENEDuqfdlZQ1roC9CWlPk6Avf8EEnZNcAqPonwkG35x4n3ww/1THYAeQ==}
    engines: {node: '>= 12.20'}

  framer-motion@11.13.1:
    resolution: {integrity: sha512-F40tpGTHByhn9h3zdBQPcEro+pSLtzARcocbNqAyfBI+u9S+KZuHH/7O9+z+GEkoF3eqFxfvVw0eBDytohwqmQ==}
    peerDependencies:
      '@emotion/is-prop-valid': '*'
      react: ^18.0.0
      react-dom: ^18.0.0
    peerDependenciesMeta:
      '@emotion/is-prop-valid':
        optional: true
      react:
        optional: true
      react-dom:
        optional: true

  fs.realpath@1.0.0:
    resolution: {integrity: sha512-OO0pH2lK6a0hZnAdau5ItzHPI6pUlvI7jMVnxUQRtw4owF2wk8lOSabtGDCTP4Ggrg2MbGnWO9X8K1t4+fGMDw==}

  fsevents@2.3.3:
    resolution: {integrity: sha512-5xoDfX+fL7faATnagmWPpbFtwh/R77WmMMqqHGS65C3vvB0YHrgF+B1YmZ3441tMj5n63k0212XNoJwzlhffQw==}
    engines: {node: ^8.16.0 || ^10.6.0 || >=11.0.0}
    os: [darwin]

  function-bind@1.1.2:
    resolution: {integrity: sha512-7XHNxH7qX9xG5mIwxkhumTox/MIRNcOgDrxWsMt2pAr23WHp6MrRlN7FBSFpCpr+oVO0F744iUgR82nJMfG2SA==}

  function.prototype.name@1.1.6:
    resolution: {integrity: sha512-Z5kx79swU5P27WEayXM1tBi5Ze/lbIyiNgU3qyXUOf9b2rgXYyF9Dy9Cx+IQv/Lc8WCG6L82zwUPpSS9hGehIg==}
    engines: {node: '>= 0.4'}

  functions-have-names@1.2.3:
    resolution: {integrity: sha512-xckBUXyTIqT97tq2x2AMb+g163b5JFysYk0x4qxNFwbfQkmNZoiRHb6sPzI9/QV33WeuvVYBUIiD4NzNIyqaRQ==}

  get-intrinsic@1.2.4:
    resolution: {integrity: sha512-5uYhsJH8VJBTv7oslg4BznJYhDoRI6waYCxMmCdnTrcCrHA/fCFKoTFz2JKKE0HdDFUF7/oQuhzumXJK7paBRQ==}
    engines: {node: '>= 0.4'}

  get-nonce@1.0.1:
    resolution: {integrity: sha512-FJhYRoDaiatfEkUK8HKlicmu/3SGFD51q3itKDGoSTysQJBnfOcxU5GxnhE1E6soB76MbT0MBtnKJuXyAx+96Q==}
    engines: {node: '>=6'}

  get-symbol-description@1.0.2:
    resolution: {integrity: sha512-g0QYk1dZBxGwk+Ngc+ltRH2IBp2f7zBkBMBJZCDerh6EhlhSR6+9irMCuT/09zD6qkarHUSn529sK/yL4S27mg==}
    engines: {node: '>= 0.4'}

  get-tsconfig@4.8.1:
    resolution: {integrity: sha512-k9PN+cFBmaLWtVz29SkUoqU5O0slLuHJXt/2P+tMVFT+phsSGXGkp9t3rQIqdz0e+06EHNGs3oM6ZX1s2zHxRg==}

  glob-parent@5.1.2:
    resolution: {integrity: sha512-AOIgSQCepiJYwP3ARnGx+5VnTu2HBYdzbGP45eLw1vr3zB3vZLeyed1sC9hnbcOc9/SrMyM5RPQrkGz4aS9Zow==}
    engines: {node: '>= 6'}

  glob-parent@6.0.2:
    resolution: {integrity: sha512-XxwI8EOhVQgWp6iDL+3b0r86f4d6AX6zSU55HfB4ydCEuXLXc5FcYeOu+nnGftS4TEju/11rt4KJPTMgbfmv4A==}
    engines: {node: '>=10.13.0'}

  glob@10.3.10:
    resolution: {integrity: sha512-fa46+tv1Ak0UPK1TOy/pZrIybNNt4HCv7SDzwyfiOZkvZLEbjsZkJBPtDHVshZjbecAoAGSC20MjLDG/qr679g==}
    engines: {node: '>=16 || 14 >=14.17'}
    hasBin: true

  glob@10.4.5:
    resolution: {integrity: sha512-7Bv8RF0k6xjo7d4A/PxYLbUCfb6c+Vpd2/mB2yRDlew7Jb5hEXiCD9ibfO7wpk8i4sevK6DFny9h7EYbM3/sHg==}
    hasBin: true

  glob@7.2.3:
    resolution: {integrity: sha512-nFR0zLpU2YCaRxwoCJvL6UvCH2JFyFVIvwTLsIf21AuHlMskA1hhTdk+LlYJtOlYt9v6dvszD2BGRqBL+iQK9Q==}
    deprecated: Glob versions prior to v9 are no longer supported

  globals@13.24.0:
    resolution: {integrity: sha512-AhO5QUcj8llrbG09iWhPU2B204J1xnPeL8kQmVorSsy+Sjj1sk8gIyh6cUocGmH4L0UuhAJy+hJMRA4mgA4mFQ==}
    engines: {node: '>=8'}

  globalthis@1.0.4:
    resolution: {integrity: sha512-DpLKbNU4WylpxJykQujfCcwYWiV/Jhm50Goo0wrVILAv5jOr9d+H+UR3PhSCD2rCCEIg0uc+G+muBTwD54JhDQ==}
    engines: {node: '>= 0.4'}

  globby@11.1.0:
    resolution: {integrity: sha512-jhIXaOzy1sb8IyocaruWSn1TjmnBVs8Ayhcy83rmxNJ8q2uWKCAj3CnJY+KpGSXCueAPc0i05kVvVKtP1t9S3g==}
    engines: {node: '>=10'}

  gopd@1.1.0:
    resolution: {integrity: sha512-FQoVQnqcdk4hVM4JN1eromaun4iuS34oStkdlLENLdpULsuQcTyXj8w7ayhuUfPwEYZ1ZOooOTT6fdA9Vmx/RA==}
    engines: {node: '>= 0.4'}

  gpt-tokenizer@2.7.0:
    resolution: {integrity: sha512-QjxaGgCZgKp8ecZzy7AmrCbYs+DD+y7GWSRwbe2ZiHPBs1EaK8xUIrt8irnmkAQcNMflpD27tk5yF4m9ig3wgw==}

  graceful-fs@4.2.11:
    resolution: {integrity: sha512-RbJ5/jmFcNNCcDV5o9eTnBLJ/HszWV0P73bc+Ff4nS/rJj+YaS6IGyiOL0VoBYX+l1Wrl3k63h/KrH+nhJ0XvQ==}

  graphemer@1.4.0:
    resolution: {integrity: sha512-EtKwoO6kxCL9WO5xipiHTZlSzBm7WLT627TqC/uVRd0HKmq8NXyebnNYxDoBi7wt8eTWrUrKXCOVaFq9x1kgag==}

  has-bigints@1.0.2:
    resolution: {integrity: sha512-tSvCKtBr9lkF0Ex0aQiP9N+OpV4zi2r/Nee5VkRDbaqv35RLYMzbwQfFSZZH0kR+Rd6302UJZ2p/bJCEoR3VoQ==}

  has-flag@4.0.0:
    resolution: {integrity: sha512-EykJT/Q1KjTWctppgIAgfSO0tKVuZUjhgMr17kqTumMl6Afv3EISleU7qZUzoXDFTAHTDC4NOoG/ZxU3EvlMPQ==}
    engines: {node: '>=8'}

  has-property-descriptors@1.0.2:
    resolution: {integrity: sha512-55JNKuIW+vq4Ke1BjOTjM2YctQIvCT7GFzHwmfZPGo5wnrgkid0YQtnAleFSqumZm4az3n2BS+erby5ipJdgrg==}

  has-proto@1.1.0:
    resolution: {integrity: sha512-QLdzI9IIO1Jg7f9GT1gXpPpXArAn6cS31R1eEZqz08Gc+uQ8/XiqHWt17Fiw+2p6oTTIq5GXEpQkAlA88YRl/Q==}
    engines: {node: '>= 0.4'}

  has-symbols@1.1.0:
    resolution: {integrity: sha512-1cDNdwJ2Jaohmb3sg4OmKaMBwuC48sYni5HUw2DvsC8LjGTLK9h+eb1X6RyuOHe4hT0ULCW68iomhjUoKUqlPQ==}
    engines: {node: '>= 0.4'}

  has-tostringtag@1.0.2:
    resolution: {integrity: sha512-NqADB8VjPFLM2V0VvHUewwwsw0ZWBaIdgo+ieHtK3hasLz4qeCRjYcqfB6AQrBggRKppKF8L52/VqdVsO47Dlw==}
    engines: {node: '>= 0.4'}

  hasown@2.0.2:
    resolution: {integrity: sha512-0hJU9SCPvmMzIBdZFqNPXWa6dqh7WdH0cII9y+CyS8rG3nL48Bclra9HmKhVVUHyPWNH5Y7xDwAB7bfgSjkUMQ==}
    engines: {node: '>= 0.4'}

  hast-util-parse-selector@2.2.5:
    resolution: {integrity: sha512-7j6mrk/qqkSehsM92wQjdIgWM2/BW61u/53G6xmC8i1OmEdKLHbk419QKQUjz6LglWsfqoiHmyMRkP1BGjecNQ==}

  hast-util-to-jsx-runtime@2.3.2:
    resolution: {integrity: sha512-1ngXYb+V9UT5h+PxNRa1O1FYguZK/XL+gkeqvp7EdHlB9oHUG0eYRo/vY5inBdcqo3RkPMC58/H94HvkbfGdyg==}

  hast-util-whitespace@3.0.0:
    resolution: {integrity: sha512-88JUN06ipLwsnv+dVn+OIYOvAuvBMy/Qoi6O7mQHxdPXpjy+Cd6xRkWwux7DKO+4sYILtLBRIKgsdpS2gQc7qw==}

  hastscript@6.0.0:
    resolution: {integrity: sha512-nDM6bvd7lIqDUiYEiu5Sl/+6ReP0BMk/2f4U/Rooccxkj0P5nm+acM5PrGJ/t5I8qPGiqZSE6hVAwZEdZIvP4w==}

  highlight.js@10.7.3:
    resolution: {integrity: sha512-tzcUFauisWKNHaRkN4Wjl/ZA07gENAjFl3J/c480dprkGTg5EQstgaNFqBfUqCq54kZRIEcreTsAgF/m2quD7A==}

  highlightjs-vue@1.0.0:
    resolution: {integrity: sha512-PDEfEF102G23vHmPhLyPboFCD+BkMGu+GuJe2d9/eH4FsCwvgBpnc9n0pGE+ffKdph38s6foEZiEjdgHdzp+IA==}

  html-url-attributes@3.0.1:
    resolution: {integrity: sha512-ol6UPyBWqsrO6EJySPz2O7ZSr856WDrEzM5zMqp+FJJLGMW35cLYmmZnl0vztAZxRUoNZJFTCohfjuIJ8I4QBQ==}

  humanize-ms@1.2.1:
    resolution: {integrity: sha512-Fl70vYtsAFb/C06PTS9dZBo7ihau+Tu/DNCk/OyHhea07S+aeMWpFFkUaXRa8fI+ScZbEI8dfSxwY7gxZ9SAVQ==}

  ieee754@1.1.13:
    resolution: {integrity: sha512-4vf7I2LYV/HaWerSo3XmlMkp5eZ83i+/CDluXi/IGTs/O1sejBNhTtnxzmRZfvOUqj7lZjqHkeTvpgSFDlWZTg==}

  ignore@5.3.2:
    resolution: {integrity: sha512-hsBTNUqQTDwkWtcdYI2i06Y/nUBEsNEDJKjWdigLvegy8kDuJAS8uRlpkkcQpyEXL0Z/pjDy5HBmMjRCJ2gq+g==}
    engines: {node: '>= 4'}

  import-fresh@3.3.0:
    resolution: {integrity: sha512-veYYhQa+D1QBKznvhUHxb8faxlrwUnxseDAbAp457E0wLNio2bOSKnjYDhMj+YiAq61xrMGhQk9iXVk5FzgQMw==}
    engines: {node: '>=6'}

  imurmurhash@0.1.4:
    resolution: {integrity: sha512-JmXMZ6wuvDmLiHEml9ykzqO6lwFbof0GG4IkcGaENdCRDDmMVnny7s5HsIgHCbaq0w2MyPhDqkhTUgS2LU2PHA==}
    engines: {node: '>=0.8.19'}

  indent-string@4.0.0:
    resolution: {integrity: sha512-EdDDZu4A2OyIK7Lr/2zG+w5jmbuk1DVBnEwREQvBzspBJkCEbRa8GxU1lghYcaGJCnRWibjDXlq779X1/y5xwg==}
    engines: {node: '>=8'}

  inflight@1.0.6:
    resolution: {integrity: sha512-k92I/b08q4wvFscXCLvqfsHCrjrF7yiXsQuIVvVE7N82W3+aqpzuUdBbfhWcy/FZR3/4IgflMgKLOsvPDrGCJA==}
    deprecated: This module is not supported, and leaks memory. Do not use it. Check out lru-cache if you want a good and tested way to coalesce async requests by a key value, which is much more comprehensive and powerful.

  inherits@2.0.4:
    resolution: {integrity: sha512-k/vGaX4/Yla3WzyMCvTQOXYeIHvqOKtnqBduzTHpzpQZzAskKMhZ2K+EnBiSM9zGSoIFeMpXKxa4dYeZIQqewQ==}

  inline-style-parser@0.2.4:
    resolution: {integrity: sha512-0aO8FkhNZlj/ZIbNi7Lxxr12obT7cL1moPfE4tg1LkX7LlLfC6DeX4l2ZEud1ukP9jNQyNnfzQVqwbwmAATY4Q==}

  internal-slot@1.0.7:
    resolution: {integrity: sha512-NGnrKwXzSms2qUUih/ILZ5JBqNTSa1+ZmP6flaIp6KmSElgE9qdndzS3cqjrDovwFdmwsGsLdeFgB6suw+1e9g==}
    engines: {node: '>= 0.4'}

  internmap@2.0.3:
    resolution: {integrity: sha512-5Hh7Y1wQbvY5ooGgPbDaL5iYLAPzMTUrjMulskHLH6wnv/A+1q5rgEaiuqEjB+oxGXIVZs1FF+R/KPN3ZSQYYg==}
    engines: {node: '>=12'}

  invariant@2.2.4:
    resolution: {integrity: sha512-phJfQVBuaJM5raOpJjSfkiD6BpbCE4Ns//LaXl6wGYtUBY83nWS6Rf9tXm2e8VaK60JEjYldbPif/A2B1C2gNA==}

  is-alphabetical@1.0.4:
    resolution: {integrity: sha512-DwzsA04LQ10FHTZuL0/grVDk4rFoVH1pjAToYwBrHSxcrBIGQuXrQMtD5U1b0U2XVgKZCTLLP8u2Qxqhy3l2Vg==}

  is-alphabetical@2.0.1:
    resolution: {integrity: sha512-FWyyY60MeTNyeSRpkM2Iry0G9hpr7/9kD40mD/cGQEuilcZYS4okz8SN2Q6rLCJ8gbCt6fN+rC+6tMGS99LaxQ==}

  is-alphanumerical@1.0.4:
    resolution: {integrity: sha512-UzoZUr+XfVz3t3v4KyGEniVL9BDRoQtY7tOyrRybkVNjDFWyo1yhXNGrrBTQxp3ib9BLAWs7k2YKBQsFRkZG9A==}

  is-alphanumerical@2.0.1:
    resolution: {integrity: sha512-hmbYhX/9MUMF5uh7tOXyK/n0ZvWpad5caBA17GsC6vyuCqaWliRG5K1qS9inmUhEMaOBIW7/whAnSwveW/LtZw==}

  is-arguments@1.1.1:
    resolution: {integrity: sha512-8Q7EARjzEnKpt/PCD7e1cgUS0a6X8u5tdSiMqXhojOdoV9TsMsiO+9VLC5vAmO8N7/GmXn7yjR8qnA6bVAEzfA==}
    engines: {node: '>= 0.4'}

  is-array-buffer@3.0.4:
    resolution: {integrity: sha512-wcjaerHw0ydZwfhiKbXJWLDY8A7yV7KhjQOpb83hGgGfId/aQa4TOvwyzn2PuswW2gPCYEL/nEAiSVpdOj1lXw==}
    engines: {node: '>= 0.4'}

  is-async-function@2.0.0:
    resolution: {integrity: sha512-Y1JXKrfykRJGdlDwdKlLpLyMIiWqWvuSd17TvZk68PLAOGOoF4Xyav1z0Xhoi+gCYjZVeC5SI+hYFOfvXmGRCA==}
    engines: {node: '>= 0.4'}

  is-bigint@1.1.0:
    resolution: {integrity: sha512-n4ZT37wG78iz03xPRKJrHTdZbe3IicyucEtdRsV5yglwc3GyUfbAfpSeD0FJ41NbUNSt5wbhqfp1fS+BgnvDFQ==}
    engines: {node: '>= 0.4'}

  is-binary-path@2.1.0:
    resolution: {integrity: sha512-ZMERYes6pDydyuGidse7OsHxtbI7WVeUEozgR/g7rd0xUimYNlvZRE/K2MgZTjWy725IfelLeVcEM97mmtRGXw==}
    engines: {node: '>=8'}

  is-boolean-object@1.2.0:
    resolution: {integrity: sha512-kR5g0+dXf/+kXnqI+lu0URKYPKgICtHGGNCDSB10AaUFj3o/HkB3u7WfpRBJGFopxxY0oH3ux7ZsDjLtK7xqvw==}
    engines: {node: '>= 0.4'}

  is-bun-module@1.3.0:
    resolution: {integrity: sha512-DgXeu5UWI0IsMQundYb5UAOzm6G2eVnarJ0byP6Tm55iZNKceD59LNPA2L4VvsScTtHcw0yEkVwSf7PC+QoLSA==}

  is-callable@1.2.7:
    resolution: {integrity: sha512-1BC0BVFhS/p0qtw6enp8e+8OD0UrK0oFLztSjNzhcKA3WDuJxxAPXzPuPtKkjEY9UUoEWlX/8fgKeu2S8i9JTA==}
    engines: {node: '>= 0.4'}

  is-core-module@2.15.1:
    resolution: {integrity: sha512-z0vtXSwucUJtANQWldhbtbt7BnL0vxiFjIdDLAatwhDYty2bad6s+rijD6Ri4YuYJubLzIJLUidCh09e1djEVQ==}
    engines: {node: '>= 0.4'}

  is-data-view@1.0.1:
    resolution: {integrity: sha512-AHkaJrsUVW6wq6JS8y3JnM/GJF/9cf+k20+iDzlSaJrinEo5+7vRiteOSwBhHRiAyQATN1AmY4hwzxJKPmYf+w==}
    engines: {node: '>= 0.4'}

  is-date-object@1.0.5:
    resolution: {integrity: sha512-9YQaSxsAiSwcvS33MBk3wTCVnWK+HhF8VZR2jRxehM16QcVOdHqPn4VPHmRK4lSr38n9JriurInLcP90xsYNfQ==}
    engines: {node: '>= 0.4'}

  is-decimal@1.0.4:
    resolution: {integrity: sha512-RGdriMmQQvZ2aqaQq3awNA6dCGtKpiDFcOzrTWrDAT2MiWrKQVPmxLGHl7Y2nNu6led0kEyoX0enY0qXYsv9zw==}

  is-decimal@2.0.1:
    resolution: {integrity: sha512-AAB9hiomQs5DXWcRB1rqsxGUstbRroFOPPVAomNk/3XHR5JyEZChOyTWe2oayKnsSsr/kcGqF+z6yuH6HHpN0A==}

  is-extglob@2.1.1:
    resolution: {integrity: sha512-SbKbANkN603Vi4jEZv49LeVJMn4yGwsbzZworEoyEiutsN3nJYdbO36zfhGJ6QEDpOZIFkDtnq5JRxmvl3jsoQ==}
    engines: {node: '>=0.10.0'}

  is-finalizationregistry@1.1.0:
    resolution: {integrity: sha512-qfMdqbAQEwBw78ZyReKnlA8ezmPdb9BemzIIip/JkjaZUhitfXDkkr+3QTboW0JrSXT1QWyYShpvnNHGZ4c4yA==}
    engines: {node: '>= 0.4'}

  is-fullwidth-code-point@3.0.0:
    resolution: {integrity: sha512-zymm5+u+sCsSWyD9qNaejV3DFvhCKclKdizYaJUuHA83RLjb7nSuGnddCHGv0hk+KY7BMAlsWeK4Ueg6EV6XQg==}
    engines: {node: '>=8'}

  is-generator-function@1.0.10:
    resolution: {integrity: sha512-jsEjy9l3yiXEQ+PsXdmBwEPcOxaXWLspKdplFUVI9vq1iZgIekeC0L167qeu86czQaxed3q/Uzuw0swL0irL8A==}
    engines: {node: '>= 0.4'}

  is-glob@4.0.3:
    resolution: {integrity: sha512-xelSayHH36ZgE7ZWhli7pW34hNbNl8Ojv5KVmkJD4hBdD3th8Tfk9vYasLM+mXWOZhFkgZfxhLSnrwRr4elSSg==}
    engines: {node: '>=0.10.0'}

  is-hexadecimal@1.0.4:
    resolution: {integrity: sha512-gyPJuv83bHMpocVYoqof5VDiZveEoGoFL8m3BXNb2VW8Xs+rz9kqO8LOQ5DH6EsuvilT1ApazU0pyl+ytbPtlw==}

  is-hexadecimal@2.0.1:
    resolution: {integrity: sha512-DgZQp241c8oO6cA1SbTEWiXeoxV42vlcJxgH+B3hi1AiqqKruZR3ZGF8In3fj4+/y/7rHvlOZLZtgJ/4ttYGZg==}

  is-map@2.0.3:
    resolution: {integrity: sha512-1Qed0/Hr2m+YqxnM09CjA2d/i6YZNfF6R2oRAOj36eUdS6qIV/huPJNSEpKbupewFs+ZsJlxsjjPbc0/afW6Lw==}
    engines: {node: '>= 0.4'}

  is-negative-zero@2.0.3:
    resolution: {integrity: sha512-5KoIu2Ngpyek75jXodFvnafB6DJgr3u8uuK0LEZJjrU19DrMD3EVERaR8sjz8CCGgpZvxPl9SuE1GMVPFHx1mw==}
    engines: {node: '>= 0.4'}

  is-number-object@1.1.0:
    resolution: {integrity: sha512-KVSZV0Dunv9DTPkhXwcZ3Q+tUc9TsaE1ZwX5J2WMvsSGS6Md8TFPun5uwh0yRdrNerI6vf/tbJxqSx4c1ZI1Lw==}
    engines: {node: '>= 0.4'}

  is-number@7.0.0:
    resolution: {integrity: sha512-41Cifkg6e8TylSpdtTpeLVMqvSBEVzTttHvERD741+pnZ8ANv0004MRL43QKPDlK9cGvNp6NZWZUBlbGXYxxng==}
    engines: {node: '>=0.12.0'}

  is-path-inside@3.0.3:
    resolution: {integrity: sha512-Fd4gABb+ycGAmKou8eMftCupSir5lRxqf4aD/vd0cD2qc4HL07OjCeuHMr8Ro4CoMaeCKDB0/ECBOVWjTwUvPQ==}
    engines: {node: '>=8'}

  is-plain-obj@4.1.0:
    resolution: {integrity: sha512-+Pgi+vMuUNkJyExiMBt5IlFoMyKnr5zhJ4Uspz58WOhBF5QoIZkFyNHIbBAtHwzVAgk5RtndVNsDRN61/mmDqg==}
    engines: {node: '>=12'}

<<<<<<< HEAD
  is-regex@1.1.4:
    resolution: {integrity: sha512-kvRdxDsxZjhzUX07ZnLydzS1TU/TJlTUHHY4YLL87e37oUA49DfkLqgy+VjFocowy29cKvcSiu+kIv728jTTVg==}
=======
  is-reference@3.0.3:
    resolution: {integrity: sha512-ixkJoqQvAP88E6wLydLGGqCJsrFUnqoH6HnaczB8XmDH1oaWU+xxdptvikTgaEhtZ53Ky6YXiBuUI2WXLMCwjw==}

  is-regex@1.2.0:
    resolution: {integrity: sha512-B6ohK4ZmoftlUe+uvenXSbPJFo6U37BH7oO1B3nQH8f/7h27N56s85MhUtbFJAziz5dcmuR3i8ovUl35zp8pFA==}
>>>>>>> 65e62b95
    engines: {node: '>= 0.4'}

  is-set@2.0.3:
    resolution: {integrity: sha512-iPAjerrse27/ygGLxw+EBR9agv9Y6uLeYVJMu+QNCoouJ1/1ri0mGrcWpfCqFZuzzx3WjtwxG098X+n4OuRkPg==}
    engines: {node: '>= 0.4'}

  is-shared-array-buffer@1.0.3:
    resolution: {integrity: sha512-nA2hv5XIhLR3uVzDDfCIknerhx8XUKnstuOERPNNIinXG7v9u+ohXF67vxm4TPTEPU6lm61ZkwP3c9PCB97rhg==}
    engines: {node: '>= 0.4'}

  is-string@1.1.0:
    resolution: {integrity: sha512-PlfzajuF9vSo5wErv3MJAKD/nqf9ngAs1NFQYm16nUYFO2IzxJ2hcm+IOCg+EEopdykNNUhVq5cz35cAUxU8+g==}
    engines: {node: '>= 0.4'}

  is-symbol@1.1.0:
    resolution: {integrity: sha512-qS8KkNNXUZ/I+nX6QT8ZS1/Yx0A444yhzdTKxCzKkNjQ9sHErBxJnJAgh+f5YhusYECEcjo4XcyH87hn6+ks0A==}
    engines: {node: '>= 0.4'}

  is-typed-array@1.1.13:
    resolution: {integrity: sha512-uZ25/bUAlUY5fR4OKT4rZQEBrzQWYV9ZJYGGsUmEJ6thodVJ1HX64ePQ6Z0qPWP+m+Uq6e9UugrE38jeYsDSMw==}
    engines: {node: '>= 0.4'}

  is-weakmap@2.0.2:
    resolution: {integrity: sha512-K5pXYOm9wqY1RgjpL3YTkF39tni1XajUIkawTLUo9EZEVUFga5gSQJF8nNS7ZwJQ02y+1YCNYcMh+HIf1ZqE+w==}
    engines: {node: '>= 0.4'}

  is-weakref@1.0.2:
    resolution: {integrity: sha512-qctsuLZmIQ0+vSSMfoVvyFe2+GSEvnmZ2ezTup1SBse9+twCCeial6EEi3Nc2KFcf6+qz2FBPnjXsk8xhKSaPQ==}

  is-weakset@2.0.3:
    resolution: {integrity: sha512-LvIm3/KWzS9oRFHugab7d+M/GcBXuXX5xZkzPmN+NxihdQlZUQ4dWuSV1xR/sq6upL1TJEDrfBgRepHFdBtSNQ==}
    engines: {node: '>= 0.4'}

  isarray@1.0.0:
    resolution: {integrity: sha512-VLghIWNM6ELQzo7zwmcg0NmTVyWKYjvIeM83yjp0wRDTmUnrM678fQbcKBo6n2CJEF0szoG//ytg+TKla89ALQ==}

  isarray@2.0.5:
    resolution: {integrity: sha512-xHjhDr3cNBK0BzdUJSPXZntQUx/mwMS5Rw4A7lPJ90XGAO6ISP/ePDNuo0vhqOZU+UD5JoodwCAAoZQd3FeAKw==}

  isexe@2.0.0:
    resolution: {integrity: sha512-RHxMLp9lnKHGHRng9QFhRCMbYAcVpn69smSGcq3f36xjgVVWThj4qqLbTLlq7Ssj8B+fIQ1EuCEGI2lKsyQeIw==}

  isomorphic-ws@5.0.0:
    resolution: {integrity: sha512-muId7Zzn9ywDsyXgTIafTry2sV3nySZeUDe6YedVd1Hvuuep5AsIlqK+XefWpYTyJG5e503F2xIuT2lcU6rCSw==}
    peerDependencies:
      ws: '*'

  iterator.prototype@1.1.3:
    resolution: {integrity: sha512-FW5iMbeQ6rBGm/oKgzq2aW4KvAGpxPzYES8N4g4xNXUKpL1mclMvOe+76AcLDTvD+Ze+sOpVhgdAQEKF4L9iGQ==}
    engines: {node: '>= 0.4'}

  jackspeak@2.3.6:
    resolution: {integrity: sha512-N3yCS/NegsOBokc8GAdM8UcmfsKiSS8cipheD/nivzr700H+nsMOxJjQnvwOcRYVuFkdH0wGUvW2WbXGmrZGbQ==}
    engines: {node: '>=14'}

  jackspeak@3.4.3:
    resolution: {integrity: sha512-OGlZQpz2yfahA/Rd1Y8Cd9SIEsqvXkLVoSw/cgwhnhFMDbsQFeZYoJJ7bIZBS9BcamUW96asq/npPWugM+RQBw==}

  jiti@1.21.6:
    resolution: {integrity: sha512-2yTgeWTWzMWkHu6Jp9NKgePDaYHbntiwvYuuJLbbN9vl7DC9DvXKOB2BC3ZZ92D3cvV/aflH0osDfwpHepQ53w==}
    hasBin: true

  jiti@2.4.1:
    resolution: {integrity: sha512-yPBThwecp1wS9DmoA4x4KR2h3QoslacnDR8ypuFM962kI4/456Iy1oHx2RAgh4jfZNdn0bctsdadceiBUgpU1g==}
    hasBin: true

  jmespath@0.16.0:
    resolution: {integrity: sha512-9FzQjJ7MATs1tSpnco1K6ayiYE3figslrXA72G2HQ/n76RzvYlofyi5QM+iX4YRs/pu3yzxlVQSST23+dMDknw==}
    engines: {node: '>= 0.6.0'}

  jose@4.15.9:
    resolution: {integrity: sha512-1vUQX+IdDMVPj4k8kOxgUqlcK518yluMuGZwqlr44FS1ppZB/5GWh4rZG89erpOBOJjU/OBsnCVFfapsRz6nEA==}

  js-tokens@4.0.0:
    resolution: {integrity: sha512-RdJUflcE3cUzKiMqQgsCu06FPu9UdIJO0beYbPhHN4k6apgJtifcoCtT9bcxOpYBtpD2kCM6Sbzg4CausW/PKQ==}

  js-yaml@4.1.0:
    resolution: {integrity: sha512-wpxZs9NoxZaJESJGIZTyDEaYpl0FKSA+FB9aJiyemKhMwkxQg63h4T1KJgUGHpTqPDNRcmmYLugrRjJlBtWvRA==}
    hasBin: true

  json-buffer@3.0.1:
    resolution: {integrity: sha512-4bV5BfR2mqfQTJm+V5tPPdf+ZpuhiIvTuAB5g8kcrXOZpTT/QwwVRWBywX1ozr6lEuPdbHxwaJlm9G6mI2sfSQ==}

  json-schema-traverse@0.4.1:
    resolution: {integrity: sha512-xbbCH5dCYU5T8LcEhhuh7HJ88HXuW3qsI3Y0zOZFKfZEHcpWiHU/Jxzk629Brsab/mMiHQti9wMP+845RPe3Vg==}

  json-schema@0.4.0:
    resolution: {integrity: sha512-es94M3nTIfsEPisRafak+HDLfHXnKBhV3vU5eqPcS3flIWqcxJWgXHXiey3YrpaNsanY5ei1VoYEbOzijuq9BA==}

  json-stable-stringify-without-jsonify@1.0.1:
    resolution: {integrity: sha512-Bdboy+l7tA3OGW6FjyFHWkP5LuByj1Tk33Ljyq0axyzdk9//JSi2u3fP1QSmd1KNwq6VOKYGlAu87CisVir6Pw==}

  json5@1.0.2:
    resolution: {integrity: sha512-g1MWMLBiz8FKi1e4w0UyVL3w+iJceWAFBAaBnnGKOpNa5f8TLktkbre1+s6oICydWAm+HRUGTmI+//xv2hvXYA==}
    hasBin: true

  jsondiffpatch@0.6.0:
    resolution: {integrity: sha512-3QItJOXp2AP1uv7waBkao5nCvhEv+QmJAd38Ybq7wNI74Q+BBmnLn4EDKz6yI9xGAIQoUF87qHt+kc1IVxB4zQ==}
    engines: {node: ^18.0.0 || >=20.0.0}
    hasBin: true

  jsonwebtoken@9.0.2:
    resolution: {integrity: sha512-PRp66vJ865SSqOlgqS8hujT5U4AOgMfhrwYIuIhfKaoSCZcirrmASQr8CX7cUg+RMih+hgznrjp99o+W4pJLHQ==}
    engines: {node: '>=12', npm: '>=6'}

  jsx-ast-utils@3.3.5:
    resolution: {integrity: sha512-ZZow9HBI5O6EPgSJLUb8n2NKgmVWTwCvHGwFuJlMjvLFqlGG6pjirPhtdsseaLZjSibD8eegzmYpUZwoIlj2cQ==}
    engines: {node: '>=4.0'}

  jwa@1.4.1:
    resolution: {integrity: sha512-qiLX/xhEEFKUAJ6FiBMbes3w9ATzyk5W7Hvzpa/SLYdxNtng+gcurvrI7TbACjIXlsJyr05/S1oUhZrc63evQA==}

  jws@3.2.2:
    resolution: {integrity: sha512-YHlZCB6lMTllWDtSPHz/ZXTsi8S00usEV6v1tjq8tOUZzw7DpSDWVXjXDre6ed1w/pd495ODpHZYSdkRTsa0HA==}

  keyv@4.5.4:
    resolution: {integrity: sha512-oxVHkHR/EJf2CNXnWxRLW6mg7JyCCUcG0DtEGmL2ctUo1PNTin1PUil+r/+4r5MpVgC/fn1kjsx7mjSujKqIpw==}

  knip@5.39.1:
    resolution: {integrity: sha512-a7QFI40JOUIXeU5PcGt6pX3amIDSA8sXwwh59RWN3X6ZbIe8U4nzAWSXyx+dBW+SJgBUt5/6uQ8zhC6BKbxR/A==}
    engines: {node: '>=18.6.0'}
    hasBin: true
    peerDependencies:
      '@types/node': '>=18'
      typescript: '>=5.0.4'

  language-subtag-registry@0.3.23:
    resolution: {integrity: sha512-0K65Lea881pHotoGEa5gDlMxt3pctLi2RplBb7Ezh4rRdLEOtgi7n4EwK9lamnUCkKBqaeKRVebTq6BAxSkpXQ==}

  language-tags@1.0.9:
    resolution: {integrity: sha512-MbjN408fEndfiQXbFQ1vnd+1NoLDsnQW41410oQBXiyXDMYH5z505juWa4KUE1LqxRC7DgOgZDbKLxHIwm27hA==}
    engines: {node: '>=0.10'}

  levn@0.4.1:
    resolution: {integrity: sha512-+bT2uH4E5LGE7h/n3evcS/sQlJXCpIp6ym8OWJ5eV6+67Dsql/LaaT7qJBAt2rzfoa/5QBGBhxDix1dMt2kQKQ==}
    engines: {node: '>= 0.8.0'}

  lilconfig@3.1.3:
    resolution: {integrity: sha512-/vlFKAoH5Cgt3Ie+JLhRbwOsCQePABiU3tJ1egGvyQ+33R/vcwM2Zl2QR/LzjsBeItPt3oSVXapn+m4nQDvpzw==}
    engines: {node: '>=14'}

  lines-and-columns@1.2.4:
    resolution: {integrity: sha512-7ylylesZQ/PV29jhEDl3Ufjo6ZX7gCqJr5F7PKrqc93v7fzSymt1BpwEU8nAUXs8qzzvqhbjhK5QZg6Mt/HkBg==}

  locate-path@6.0.0:
    resolution: {integrity: sha512-iPZK6eYjbxRu3uB4/WZ3EsEIMJFMqAoopl3R+zuq0UjcAm/MO6KCweDgPfP3elTztoKP3KtnVHxTn2NHBSDVUw==}
    engines: {node: '>=10'}

  lodash.debounce@4.0.8:
    resolution: {integrity: sha512-FT1yDzDYEoYWhnSGnpE/4Kj1fLZkDFyqRb7fNt6FdYOSxlUWAtp42Eh6Wb0rGIv/m9Bgo7x4GhQbm5Ys4SG5ow==}

  lodash.includes@4.3.0:
    resolution: {integrity: sha512-W3Bx6mdkRTGtlJISOvVD/lbqjTlPPUDTMnlXZFnVwi9NKJ6tiAk6LVdlhZMm17VZisqhKcgzpO5Wz91PCt5b0w==}

  lodash.isboolean@3.0.3:
    resolution: {integrity: sha512-Bz5mupy2SVbPHURB98VAcw+aHh4vRV5IPNhILUCsOzRmsTmSQ17jIuqopAentWoehktxGd9e/hbIXq980/1QJg==}

  lodash.isinteger@4.0.4:
    resolution: {integrity: sha512-DBwtEWN2caHQ9/imiNeEA5ys1JoRtRfY3d7V9wkqtbycnAmTvRRmbHKDV4a0EYc678/dia0jrte4tjYwVBaZUA==}

  lodash.isnumber@3.0.3:
    resolution: {integrity: sha512-QYqzpfwO3/CWf3XP+Z+tkQsfaLL/EnUlXWVkIk5FUPc4sBdTehEqZONuyRt2P67PXAk+NXmTBcc97zw9t1FQrw==}

  lodash.isplainobject@4.0.6:
    resolution: {integrity: sha512-oSXzaWypCMHkPC3NvBEaPHf0KsA5mvPrOPgQWDsbg8n7orZ290M0BmC/jgRZ4vcJ6DTAhjrsSYgdsW/F+MFOBA==}

  lodash.isstring@4.0.1:
    resolution: {integrity: sha512-0wJxfxH1wgO3GrbuP+dTTk7op+6L41QCXbGINEmD+ny/G/eCqGzxyCsh7159S+mgDDcoarnBw6PC1PS5+wUGgw==}

  lodash.merge@4.6.2:
    resolution: {integrity: sha512-0KpjqXRVvrYyCsX1swR/XTK0va6VQkQM6MNo7PqW77ByjAhoARA8EfrP1N4+KlKj8YS0ZUCtRT/YUuhyYDujIQ==}

  lodash.once@4.1.1:
    resolution: {integrity: sha512-Sb487aTOCr9drQVL8pIxOzVhafOjZN9UU54hiN8PU3uAiSV7lx1yYNpbNmex2PK6dSJoNTSJUUswT651yww3Mg==}

  lodash@4.17.21:
    resolution: {integrity: sha512-v2kDEe57lecTulaDIuNTPy3Ry4gLGJ6Z1O3vE1krgXZNrsQ+LFTGHVxVjcXPs17LhbZVGedAJv8XZ1tvj5FvSg==}

  longest-streak@3.1.0:
    resolution: {integrity: sha512-9Ri+o0JYgehTaVBBDoMqIl8GXtbWg711O3srftcHhZ0dqnETqLaoIK0x17fUw9rFSlK/0NlsKe0Ahhyl5pXE2g==}

  loose-envify@1.4.0:
    resolution: {integrity: sha512-lyuxPGr/Wfhrlem2CL/UcnUc1zcqKAImBDzukY7Y5F/yQiNdko6+fRLevlw1HgMySw7f611UIY408EtxRSoK3Q==}
    hasBin: true

  lowlight@1.20.0:
    resolution: {integrity: sha512-8Ktj+prEb1RoCPkEOrPMYUN/nCggB7qAWe3a7OpMjWQkh3l2RD5wKRQ+o8Q8YuI9RG/xs95waaI/E6ym/7NsTw==}

  lru-cache@10.4.3:
    resolution: {integrity: sha512-JNAzZcXrCt42VGLuYz0zfAzDfAvJWW6AfYlDBQyDV5DClI2m5sAmK+OIO7s59XfsRsWHp02jAJrRadPRGTt6SQ==}

  lucide-react@0.436.0:
    resolution: {integrity: sha512-N292bIxoqm1aObAg0MzFtvhYwgQE6qnIOWx/GLj5ONgcTPH6N0fD9bVq/GfdeC9ZORBXozt/XeEKDpiB3x3vlQ==}
    peerDependencies:
      react: ^16.5.1 || ^17.0.0 || ^18.0.0 || ^19.0.0-rc

<<<<<<< HEAD
=======
  magic-string@0.30.14:
    resolution: {integrity: sha512-5c99P1WKTed11ZC0HMJOj6CDIue6F8ySu+bJL+85q1zBEIY8IklrJ1eiKC2NDRh3Ct3FcvmJPyQHb9erXMTJNw==}

>>>>>>> 65e62b95
  markdown-table@3.0.4:
    resolution: {integrity: sha512-wiYz4+JrLyb/DqW2hkFJxP7Vd7JuTDm77fvbM8VfEQdmSMqcImWeeRbHwZjBjIFki/VaMK2BhFi7oUUZeM5bqw==}

  mdast-util-find-and-replace@3.0.1:
    resolution: {integrity: sha512-SG21kZHGC3XRTSUhtofZkBzZTJNM5ecCi0SK2IMKmSXR8vO3peL+kb1O0z7Zl83jKtutG4k5Wv/W7V3/YHvzPA==}

  mdast-util-from-markdown@2.0.2:
    resolution: {integrity: sha512-uZhTV/8NBuw0WHkPTrCqDOl0zVe1BIng5ZtHoDk49ME1qqcjYmmLmOf0gELgcRMxN4w2iuIeVso5/6QymSrgmA==}

  mdast-util-gfm-autolink-literal@2.0.1:
    resolution: {integrity: sha512-5HVP2MKaP6L+G6YaxPNjuL0BPrq9orG3TsrZ9YXbA3vDw/ACI4MEsnoDpn6ZNm7GnZgtAcONJyPhOP8tNJQavQ==}

  mdast-util-gfm-footnote@2.0.0:
    resolution: {integrity: sha512-5jOT2boTSVkMnQ7LTrd6n/18kqwjmuYqo7JUPe+tRCY6O7dAuTFMtTPauYYrMPpox9hlN0uOx/FL8XvEfG9/mQ==}

  mdast-util-gfm-strikethrough@2.0.0:
    resolution: {integrity: sha512-mKKb915TF+OC5ptj5bJ7WFRPdYtuHv0yTRxK2tJvi+BDqbkiG7h7u/9SI89nRAYcmap2xHQL9D+QG/6wSrTtXg==}

  mdast-util-gfm-table@2.0.0:
    resolution: {integrity: sha512-78UEvebzz/rJIxLvE7ZtDd/vIQ0RHv+3Mh5DR96p7cS7HsBhYIICDBCu8csTNWNO6tBWfqXPWekRuj2FNOGOZg==}

  mdast-util-gfm-task-list-item@2.0.0:
    resolution: {integrity: sha512-IrtvNvjxC1o06taBAVJznEnkiHxLFTzgonUdy8hzFVeDun0uTjxxrRGVaNFqkU1wJR3RBPEfsxmU6jDWPofrTQ==}

  mdast-util-gfm@3.0.0:
    resolution: {integrity: sha512-dgQEX5Amaq+DuUqf26jJqSK9qgixgd6rYDHAv4aTBuA92cTknZlKpPfa86Z/s8Dj8xsAQpFfBmPUHWJBWqS4Bw==}

  mdast-util-mdx-expression@2.0.1:
    resolution: {integrity: sha512-J6f+9hUp+ldTZqKRSg7Vw5V6MqjATc+3E4gf3CFNcuZNWD8XdyI6zQ8GqH7f8169MM6P7hMBRDVGnn7oHB9kXQ==}

  mdast-util-mdx-jsx@3.1.3:
    resolution: {integrity: sha512-bfOjvNt+1AcbPLTFMFWY149nJz0OjmewJs3LQQ5pIyVGxP4CdOqNVJL6kTaM5c68p8q82Xv3nCyFfUnuEcH3UQ==}

  mdast-util-mdxjs-esm@2.0.1:
    resolution: {integrity: sha512-EcmOpxsZ96CvlP03NghtH1EsLtr0n9Tm4lPUJUBccV9RwUOneqSycg19n5HGzCf+10LozMRSObtVr3ee1WoHtg==}

  mdast-util-phrasing@4.1.0:
    resolution: {integrity: sha512-TqICwyvJJpBwvGAMZjj4J2n0X8QWp21b9l0o7eXyVJ25YNWYbJDVIyD1bZXE6WtV6RmKJVYmQAKWa0zWOABz2w==}

  mdast-util-to-hast@13.2.0:
    resolution: {integrity: sha512-QGYKEuUsYT9ykKBCMOEDLsU5JRObWQusAolFMeko/tYPufNkRffBAQjIE+99jbA87xv6FgmjLtwjh9wBWajwAA==}

  mdast-util-to-markdown@2.1.2:
    resolution: {integrity: sha512-xj68wMTvGXVOKonmog6LwyJKrYXZPvlwabaryTjLh9LuvovB/KAH+kvi8Gjj+7rJjsFi23nkUxRQv1KqSroMqA==}

  mdast-util-to-string@4.0.0:
    resolution: {integrity: sha512-0H44vDimn51F0YwvxSJSm0eCDOJTRlmN0R1yBh4HLj9wiV1Dn0QoXGbvFAWj2hSItVTlCmBF1hqKlIyUBVFLPg==}

  merge2@1.4.1:
    resolution: {integrity: sha512-8q7VEgMJW4J8tcfVPy8g09NcQwZdbwFEqhe/WZkoIzjn/3TGDwtOCYtXGxA3O8tPzpczCCDgv+P2P5y00ZJOOg==}
    engines: {node: '>= 8'}

  micromark-core-commonmark@2.0.2:
    resolution: {integrity: sha512-FKjQKbxd1cibWMM1P9N+H8TwlgGgSkWZMmfuVucLCHaYqeSvJ0hFeHsIa65pA2nYbes0f8LDHPMrd9X7Ujxg9w==}

  micromark-extension-gfm-autolink-literal@2.1.0:
    resolution: {integrity: sha512-oOg7knzhicgQ3t4QCjCWgTmfNhvQbDDnJeVu9v81r7NltNCVmhPy1fJRX27pISafdjL+SVc4d3l48Gb6pbRypw==}

  micromark-extension-gfm-footnote@2.1.0:
    resolution: {integrity: sha512-/yPhxI1ntnDNsiHtzLKYnE3vf9JZ6cAisqVDauhp4CEHxlb4uoOTxOCJ+9s51bIB8U1N1FJ1RXOKTIlD5B/gqw==}

  micromark-extension-gfm-strikethrough@2.1.0:
    resolution: {integrity: sha512-ADVjpOOkjz1hhkZLlBiYA9cR2Anf8F4HqZUO6e5eDcPQd0Txw5fxLzzxnEkSkfnD0wziSGiv7sYhk/ktvbf1uw==}

  micromark-extension-gfm-table@2.1.0:
    resolution: {integrity: sha512-Ub2ncQv+fwD70/l4ou27b4YzfNaCJOvyX4HxXU15m7mpYY+rjuWzsLIPZHJL253Z643RpbcP1oeIJlQ/SKW67g==}

  micromark-extension-gfm-tagfilter@2.0.0:
    resolution: {integrity: sha512-xHlTOmuCSotIA8TW1mDIM6X2O1SiX5P9IuDtqGonFhEK0qgRI4yeC6vMxEV2dgyr2TiD+2PQ10o+cOhdVAcwfg==}

  micromark-extension-gfm-task-list-item@2.1.0:
    resolution: {integrity: sha512-qIBZhqxqI6fjLDYFTBIa4eivDMnP+OZqsNwmQ3xNLE4Cxwc+zfQEfbs6tzAo2Hjq+bh6q5F+Z8/cksrLFYWQQw==}

  micromark-extension-gfm@3.0.0:
    resolution: {integrity: sha512-vsKArQsicm7t0z2GugkCKtZehqUm31oeGBV/KVSorWSy8ZlNAv7ytjFhvaryUiCUJYqs+NoE6AFhpQvBTM6Q4w==}

  micromark-factory-destination@2.0.1:
    resolution: {integrity: sha512-Xe6rDdJlkmbFRExpTOmRj9N3MaWmbAgdpSrBQvCFqhezUn4AHqJHbaEnfbVYYiexVSs//tqOdY/DxhjdCiJnIA==}

  micromark-factory-label@2.0.1:
    resolution: {integrity: sha512-VFMekyQExqIW7xIChcXn4ok29YE3rnuyveW3wZQWWqF4Nv9Wk5rgJ99KzPvHjkmPXF93FXIbBp6YdW3t71/7Vg==}

  micromark-factory-space@2.0.1:
    resolution: {integrity: sha512-zRkxjtBxxLd2Sc0d+fbnEunsTj46SWXgXciZmHq0kDYGnck/ZSGj9/wULTV95uoeYiK5hRXP2mJ98Uo4cq/LQg==}

  micromark-factory-title@2.0.1:
    resolution: {integrity: sha512-5bZ+3CjhAd9eChYTHsjy6TGxpOFSKgKKJPJxr293jTbfry2KDoWkhBb6TcPVB4NmzaPhMs1Frm9AZH7OD4Cjzw==}

  micromark-factory-whitespace@2.0.1:
    resolution: {integrity: sha512-Ob0nuZ3PKt/n0hORHyvoD9uZhr+Za8sFoP+OnMcnWK5lngSzALgQYKMr9RJVOWLqQYuyn6ulqGWSXdwf6F80lQ==}

  micromark-util-character@2.1.1:
    resolution: {integrity: sha512-wv8tdUTJ3thSFFFJKtpYKOYiGP2+v96Hvk4Tu8KpCAsTMs6yi+nVmGh1syvSCsaxz45J6Jbw+9DD6g97+NV67Q==}

  micromark-util-chunked@2.0.1:
    resolution: {integrity: sha512-QUNFEOPELfmvv+4xiNg2sRYeS/P84pTW0TCgP5zc9FpXetHY0ab7SxKyAQCNCc1eK0459uoLI1y5oO5Vc1dbhA==}

  micromark-util-classify-character@2.0.1:
    resolution: {integrity: sha512-K0kHzM6afW/MbeWYWLjoHQv1sgg2Q9EccHEDzSkxiP/EaagNzCm7T/WMKZ3rjMbvIpvBiZgwR3dKMygtA4mG1Q==}

  micromark-util-combine-extensions@2.0.1:
    resolution: {integrity: sha512-OnAnH8Ujmy59JcyZw8JSbK9cGpdVY44NKgSM7E9Eh7DiLS2E9RNQf0dONaGDzEG9yjEl5hcqeIsj4hfRkLH/Bg==}

  micromark-util-decode-numeric-character-reference@2.0.2:
    resolution: {integrity: sha512-ccUbYk6CwVdkmCQMyr64dXz42EfHGkPQlBj5p7YVGzq8I7CtjXZJrubAYezf7Rp+bjPseiROqe7G6foFd+lEuw==}

  micromark-util-decode-string@2.0.1:
    resolution: {integrity: sha512-nDV/77Fj6eH1ynwscYTOsbK7rR//Uj0bZXBwJZRfaLEJ1iGBR6kIfNmlNqaqJf649EP0F3NWNdeJi03elllNUQ==}

  micromark-util-encode@2.0.1:
    resolution: {integrity: sha512-c3cVx2y4KqUnwopcO9b/SCdo2O67LwJJ/UyqGfbigahfegL9myoEFoDYZgkT7f36T0bLrM9hZTAaAyH+PCAXjw==}

  micromark-util-html-tag-name@2.0.1:
    resolution: {integrity: sha512-2cNEiYDhCWKI+Gs9T0Tiysk136SnR13hhO8yW6BGNyhOC4qYFnwF1nKfD3HFAIXA5c45RrIG1ub11GiXeYd1xA==}

  micromark-util-normalize-identifier@2.0.1:
    resolution: {integrity: sha512-sxPqmo70LyARJs0w2UclACPUUEqltCkJ6PhKdMIDuJ3gSf/Q+/GIe3WKl0Ijb/GyH9lOpUkRAO2wp0GVkLvS9Q==}

  micromark-util-resolve-all@2.0.1:
    resolution: {integrity: sha512-VdQyxFWFT2/FGJgwQnJYbe1jjQoNTS4RjglmSjTUlpUMa95Htx9NHeYW4rGDJzbjvCsl9eLjMQwGeElsqmzcHg==}

  micromark-util-sanitize-uri@2.0.1:
    resolution: {integrity: sha512-9N9IomZ/YuGGZZmQec1MbgxtlgougxTodVwDzzEouPKo3qFWvymFHWcnDi2vzV1ff6kas9ucW+o3yzJK9YB1AQ==}

  micromark-util-subtokenize@2.0.3:
    resolution: {integrity: sha512-VXJJuNxYWSoYL6AJ6OQECCFGhIU2GGHMw8tahogePBrjkG8aCCas3ibkp7RnVOSTClg2is05/R7maAhF1XyQMg==}

  micromark-util-symbol@2.0.1:
    resolution: {integrity: sha512-vs5t8Apaud9N28kgCrRUdEed4UJ+wWNvicHLPxCa9ENlYuAY31M0ETy5y1vA33YoNPDFTghEbnh6efaE8h4x0Q==}

  micromark-util-types@2.0.1:
    resolution: {integrity: sha512-534m2WhVTddrcKVepwmVEVnUAmtrx9bfIjNoQHRqfnvdaHQiFytEhJoTgpWJvDEXCO5gLTQh3wYC1PgOJA4NSQ==}

  micromark@4.0.1:
    resolution: {integrity: sha512-eBPdkcoCNvYcxQOAKAlceo5SNdzZWfF+FcSupREAzdAh9rRmE239CEQAiTwIgblwnoM8zzj35sZ5ZwvSEOF6Kw==}

  micromatch@4.0.8:
    resolution: {integrity: sha512-PXwfBhYu0hBCPw8Dn0E+WDYb7af3dSLVWKi3HGv84IdF4TyFoC0ysxFd0Goxw7nSv4T/PzEJQxsYsEiFCKo2BA==}
    engines: {node: '>=8.6'}

  mime-db@1.52.0:
    resolution: {integrity: sha512-sPU4uV7dYlvtWJxwwxHD0PuihVNiE7TyAbQ5SWxDCB9mUYvOgroQOwYQQOKPJ8CIbE+1ETVlOoK1UC2nU3gYvg==}
    engines: {node: '>= 0.6'}

  mime-types@2.1.35:
    resolution: {integrity: sha512-ZDY+bPm5zTTF+YpCrAU9nK0UgICYPT0QtT1NZWFv4s++TNkcgVaT0g6+4R2uI4MjQjzysHB1zxuWL50hzaeXiw==}
    engines: {node: '>= 0.6'}

  minimatch@3.1.2:
    resolution: {integrity: sha512-J7p63hRiAjw1NDEww1W7i37+ByIrOWO5XQQAzZ3VOcL0PNybwpfmV/N05zFAzwQ9USyEcX6t3UO+K5aqBQOIHw==}

  minimatch@9.0.3:
    resolution: {integrity: sha512-RHiac9mvaRw0x3AYRgDC1CxAP7HTcNrrECeA8YYJeWnpo+2Q5CegtZjaotWTWxDG3UeGA1coE05iH1mPjT/2mg==}
    engines: {node: '>=16 || 14 >=14.17'}

  minimatch@9.0.5:
    resolution: {integrity: sha512-G6T0ZX48xgozx7587koeX9Ys2NYy6Gmv//P89sEte9V9whIapMNF4idKxnW2QtCcLiTWlb/wfCabAtAFWhhBow==}
    engines: {node: '>=16 || 14 >=14.17'}

  minimist@1.2.8:
    resolution: {integrity: sha512-2yyAR8qBkN3YuheJanUpWC5U3bb5osDywNB8RzDVlDwDHbocAJveqqj1u8+SVD7jkWT4yvsHCpWqqWqAxb0zCA==}

  minipass@7.1.2:
    resolution: {integrity: sha512-qOOzS1cBTWYF4BH8fVePDBOO9iptMnGUEZwNc/cMWnTV2nVLZ7VoNWEPHkYczZA0pdoA7dl6e7FL659nX9S2aw==}
    engines: {node: '>=16 || 14 >=14.17'}

  motion-dom@11.13.0:
    resolution: {integrity: sha512-Oc1MLGJQ6nrvXccXA89lXtOqFyBmvHtaDcTRGT66o8Czl7nuA8BeHAd9MQV1pQKX0d2RHFBFaw5g3k23hQJt0w==}

  motion-utils@11.13.0:
    resolution: {integrity: sha512-lq6TzXkH5c/ysJQBxgLXgM01qwBH1b4goTPh57VvZWJbVJZF/0SB31UWEn4EIqbVPf3au88n2rvK17SpDTja1A==}

  ms@2.1.3:
    resolution: {integrity: sha512-6FlzubTLZG3J2a/NVCAleEhjzq5oxgHyaCU9yYXvcLsvoVaHJq/s5xXI6/XXP6tz7R9xAOtHnSO/tXtF3WRTlA==}

  mz@2.7.0:
    resolution: {integrity: sha512-z81GNO7nnYMEhrGh9LeymoE4+Yr0Wn5McHIZMK5cfQCl+NDX08sCZgUc9/6MHni9IWuFLm1Z3HTCXu2z9fN62Q==}

  nanoid@3.3.6:
    resolution: {integrity: sha512-BGcqMMJuToF7i1rt+2PWSNVnWIkGCU78jBG3RxO/bZlnZPK2Cmi2QaffxGO/2RvWi9sL+FAiRiXMgsyxQ1DIDA==}
    engines: {node: ^10 || ^12 || ^13.7 || ^14 || >=15.0.1}
    hasBin: true

  nanoid@3.3.8:
    resolution: {integrity: sha512-WNLf5Sd8oZxOm+TzppcYk8gVOgP+l58xNy58D0nbUnOxOWRWvlcCV4kUF7ltmI6PsrLl/BgKEyS4mqsGChFN0w==}
    engines: {node: ^10 || ^12 || ^13.7 || ^14 || >=15.0.1}
    hasBin: true

  nanoid@3.3.8:
    resolution: {integrity: sha512-WNLf5Sd8oZxOm+TzppcYk8gVOgP+l58xNy58D0nbUnOxOWRWvlcCV4kUF7ltmI6PsrLl/BgKEyS4mqsGChFN0w==}
    engines: {node: ^10 || ^12 || ^13.7 || ^14 || >=15.0.1}
    hasBin: true

  natural-compare@1.4.0:
    resolution: {integrity: sha512-OWND8ei3VtNC9h7V60qff3SVobHr996CTwgxubgyQYEpg290h9J0buyECNNJexkFm5sOajh5G116RYA1c8ZMSw==}

  next@14.2.19:
    resolution: {integrity: sha512-YTOWj8MDofNLfSeHhDgFJK6koeMOrbzEZIL2SQ7yeSA8WWGgfoajI4V21Wn2bqVtM7D3QYWSIK/Sdvqi0ptfQQ==}
    engines: {node: '>=18.17.0'}
    hasBin: true
    peerDependencies:
      '@opentelemetry/api': ^1.1.0
      '@playwright/test': ^1.41.2
      react: ^18.2.0
      react-dom: ^18.2.0
      sass: ^1.3.0
    peerDependenciesMeta:
      '@opentelemetry/api':
        optional: true
      '@playwright/test':
        optional: true
      sass:
        optional: true

  node-domexception@1.0.0:
    resolution: {integrity: sha512-/jKZoMpw0F8GRwl4/eLROPA3cfcXtLApP0QzLmUT/HuPCZWyB7IY9ZrMeKw2O/nFIqPQB3PVM9aYm0F312AXDQ==}
    engines: {node: '>=10.5.0'}

  node-fetch@2.7.0:
    resolution: {integrity: sha512-c4FRfUm/dbcWZ7U+1Wq0AwCyFL+3nt2bEw05wfxSz+DWpWsitgmSgYmy2dQdWyKC1694ELPqMs/YzUSNozLt8A==}
    engines: {node: 4.x || >=6.0.0}
    peerDependencies:
      encoding: ^0.1.0
    peerDependenciesMeta:
      encoding:
        optional: true

  node-gyp-build@4.8.4:
    resolution: {integrity: sha512-LA4ZjwlnUblHVgq0oBF3Jl/6h/Nvs5fzBLwdEF4nuxnFdsfajde4WfxtJr3CaiH+F6ewcIB/q4jQ4UzPyid+CQ==}
    hasBin: true

  normalize-path@3.0.0:
    resolution: {integrity: sha512-6eZs5Ls3WtCisHWp9S2GUy8dqkpGi4BVSz3GaqiE6ezub0512ESztXUwUB6C6IKbQkY2Pnb/mD4WYojCRwcwLA==}
    engines: {node: '>=0.10.0'}

  object-assign@4.1.1:
    resolution: {integrity: sha512-rJgTQnkUnH1sFw8yT6VSU3zD3sWmu6sZhIseY8VX+GRu3P6F7Fu+JNDoXfklElbLJSnc3FUQHVe4cU5hj+BcUg==}
    engines: {node: '>=0.10.0'}

  object-hash@3.0.0:
    resolution: {integrity: sha512-RSn9F68PjH9HqtltsSnqYC1XXoWe9Bju5+213R98cNGttag9q9yAOTzdbsqvIa7aNm5WffBZFpWYr2aWrklWAw==}
    engines: {node: '>= 6'}

  object-inspect@1.13.3:
    resolution: {integrity: sha512-kDCGIbxkDSXE3euJZZXzc6to7fCrKHNI/hSRQnRuQ+BWjFNzZwiFF8fj/6o2t2G9/jTj8PSIYTfCLelLZEeRpA==}
    engines: {node: '>= 0.4'}

  object-keys@1.1.1:
    resolution: {integrity: sha512-NuAESUOUMrlIXOfHKzD6bpPu3tYt3xvjNdRIQ+FeT0lNb4K8WR70CaDxhuNguS2XG+GjkyMwOzsN5ZktImfhLA==}
    engines: {node: '>= 0.4'}

  object.assign@4.1.5:
    resolution: {integrity: sha512-byy+U7gp+FVwmyzKPYhW2h5l3crpmGsxl7X2s8y43IgxvG4g3QZ6CffDtsNQy1WsmZpQbO+ybo0AlW7TY6DcBQ==}
    engines: {node: '>= 0.4'}

  object.entries@1.1.8:
    resolution: {integrity: sha512-cmopxi8VwRIAw/fkijJohSfpef5PdN0pMQJN6VC/ZKvn0LIknWD8KtgY6KlQdEc4tIjcQ3HxSMmnvtzIscdaYQ==}
    engines: {node: '>= 0.4'}

  object.fromentries@2.0.8:
    resolution: {integrity: sha512-k6E21FzySsSK5a21KRADBd/NGneRegFO5pLHfdQLpRDETUNJueLXs3WCzyQ3tFRDYgbq3KHGXfTbi2bs8WQ6rQ==}
    engines: {node: '>= 0.4'}

  object.groupby@1.0.3:
    resolution: {integrity: sha512-+Lhy3TQTuzXI5hevh8sBGqbmurHbbIjAi0Z4S63nthVLmLxfbj4T54a4CfZrXIrt9iP4mVAPYMo/v99taj3wjQ==}
    engines: {node: '>= 0.4'}

  object.values@1.2.0:
    resolution: {integrity: sha512-yBYjY9QX2hnRmZHAjG/f13MzmBzxzYgQhFrke06TTyKY5zSTEqkOeukBzIdVA3j3ulu8Qa3MbVFShV7T2RmGtQ==}
    engines: {node: '>= 0.4'}

  once@1.4.0:
    resolution: {integrity: sha512-lNaJgI+2Q5URQBkccEKHTQOPaXdUxnZZElQTZY0MFUAuaEqe1E+Nyvgdz/aIyNi6Z9MzO5dv1H8n58/GELp3+w==}

  openapi-typescript-fetch@1.1.3:
    resolution: {integrity: sha512-smLZPck4OkKMNExcw8jMgrMOGgVGx2N/s6DbKL2ftNl77g5HfoGpZGFy79RBzU/EkaO0OZpwBnslfdBfh7ZcWg==}
    engines: {node: '>= 12.0.0', npm: '>= 7.0.0'}

  optionator@0.9.4:
    resolution: {integrity: sha512-6IpQ7mKUxRcZNLIObR0hz7lxsapSSIYNZJwXPGeF0mTVqGKFIXj1DQcMoT22S3ROcLyY/rz0PWaWZ9ayWmad9g==}
    engines: {node: '>= 0.8.0'}

  p-limit@3.1.0:
    resolution: {integrity: sha512-TYOanM3wGwNGsZN2cVTYPArw454xnXj5qmWF1bEoAc4+cU/ol7GVh7odevjp1FNHduHc3KZMcFduxU5Xc6uJRQ==}
    engines: {node: '>=10'}

  p-locate@5.0.0:
    resolution: {integrity: sha512-LaNjtRWUBY++zB5nE/NwcaoMylSPk+S+ZHNB1TzdbMJMny6dynpAGt7X/tl/QYq3TIeE6nxHppbo2LGymrG5Pw==}
    engines: {node: '>=10'}

  p-map@4.0.0:
    resolution: {integrity: sha512-/bjOqmgETBYB5BoEeGVea8dmvHb2m9GLy1E9W43yeyfP6QQCZGFNa+XRceJEuDB6zqr+gKpIAmlLebMpykw/MQ==}
    engines: {node: '>=10'}

  package-json-from-dist@1.0.1:
    resolution: {integrity: sha512-UEZIS3/by4OC8vL3P2dTXRETpebLI2NiI5vIrjaD/5UtrkFX/tNbwjTSRAGC/+7CAo2pIcBaRgWmcBBHcsaCIw==}

  papaparse@5.4.1:
    resolution: {integrity: sha512-HipMsgJkZu8br23pW15uvo6sib6wne/4woLZPlFf3rpDyMe9ywEXUsuD7+6K9PRkJlVT51j/sCOYDKGGS3ZJrw==}

  parent-module@1.0.1:
    resolution: {integrity: sha512-GQ2EWRpQV8/o+Aw8YqtfZZPfNRWZYkbidE9k5rpl/hC3vtHHBfGm2Ifi6qWV+coDGkrUKZAxE3Lot5kcsRlh+g==}
    engines: {node: '>=6'}

  parse-entities@2.0.0:
    resolution: {integrity: sha512-kkywGpCcRYhqQIchaWqZ875wzpS/bMKhz5HnN3p7wveJTkTtyAB/AlnS0f8DFSqYW1T82t6yEAkEcB+A1I3MbQ==}

  parse-entities@4.0.1:
    resolution: {integrity: sha512-SWzvYcSJh4d/SGLIOQfZ/CoNv6BTlI6YEQ7Nj82oDVnRpwe/Z/F1EMx42x3JAOwGBlCjeCH0BRJQbQ/opHL17w==}

  parse-ms@4.0.0:
    resolution: {integrity: sha512-TXfryirbmq34y8QBwgqCVLi+8oA3oWx2eAnSn62ITyEhEYaWRlVZ2DvMM9eZbMs/RfxPu/PK/aBLyGj4IrqMHw==}
    engines: {node: '>=18'}

  path-browserify@1.0.1:
    resolution: {integrity: sha512-b7uo2UCUOYZcnF/3ID0lulOJi/bafxa1xPe7ZPsammBSpjSWQkjNxlt635YGS2MiR9GjvuXCtz2emr3jbsz98g==}

  path-exists@4.0.0:
    resolution: {integrity: sha512-ak9Qy5Q7jYb2Wwcey5Fpvg2KoAc/ZIhLSLOSBmRmygPsGwkVVt0fZa0qrtMz+m6tJTAHfZQ8FnmB4MG4LWy7/w==}
    engines: {node: '>=8'}

  path-is-absolute@1.0.1:
    resolution: {integrity: sha512-AVbw3UJ2e9bq64vSaS9Am0fje1Pa8pbGqTTsmXfaIiMpnr5DlDhfJOuLj9Sf95ZPVDAUerDfEk88MPmPe7UCQg==}
    engines: {node: '>=0.10.0'}

  path-key@3.1.1:
    resolution: {integrity: sha512-ojmeN0qd+y0jszEtoY48r0Peq5dwMEkIlCOu6Q5f41lfkswXuKtYrhgoTpLnyIcHm24Uhqx+5Tqm2InSwLhE6Q==}
    engines: {node: '>=8'}

  path-parse@1.0.7:
    resolution: {integrity: sha512-LDJzPVEEEPR+y48z93A0Ed0yXb8pAByGWo/k5YYdYgpY2/2EsOsksJrq7lOHxryrVOn1ejG6oAp8ahvOIQD8sw==}

  path-scurry@1.11.1:
    resolution: {integrity: sha512-Xa4Nw17FS9ApQFJ9umLiJS4orGjm7ZzwUrwamcGQuHSzDyth9boKDaycYdDcZDuqYATXw4HFXgaqWTctW/v1HA==}
    engines: {node: '>=16 || 14 >=14.18'}

  path-type@4.0.0:
    resolution: {integrity: sha512-gDKb8aZMDeD/tZWs9P6+q0J9Mwkdl6xMV8TjnGP3qJVJ06bdMgkbBlLU8IdfOsIsFz2BW1rNVT3XuNEl8zPAvw==}
    engines: {node: '>=8'}

  picocolors@1.1.1:
    resolution: {integrity: sha512-xceH2snhtb5M9liqDsmEw56le376mTZkEX/jEb/RxNFyegNul7eNslCXP9FDj/Lcu0X8KEyMceP2ntpaHrDEVA==}

  picomatch@2.3.1:
    resolution: {integrity: sha512-JU3teHTNjmE2VCGFzuY8EXzCDVwEqB2a8fsIvwaStHhAWJEeVd1o1QD80CU6+ZdEXXSLbSsuLwJjkCBWqRQUVA==}
    engines: {node: '>=8.6'}

  picomatch@4.0.2:
    resolution: {integrity: sha512-M7BAV6Rlcy5u+m6oPhAPFgJTzAioX/6B0DxyvDlo9l8+T3nLKbrczg2WLUyzd45L8RqfUMyGPzekbMvX2Ldkwg==}
    engines: {node: '>=12'}

  pify@2.3.0:
    resolution: {integrity: sha512-udgsAY+fTnvv7kI7aaxbqwWNb0AHiB0qBO89PZKPkoTmGOgdbrHDKD+0B2X4uTfJ/FT1R09r9gTsjUjNJotuog==}
    engines: {node: '>=0.10.0'}

  pirates@4.0.6:
    resolution: {integrity: sha512-saLsH7WeYYPiD25LDuLRRY/i+6HaPYr6G1OUlN39otzkSTxKnubR9RTxS3/Kk50s1g2JTgFwWQDQyplC5/SHZg==}
    engines: {node: '>= 6'}

  platform@1.3.6:
    resolution: {integrity: sha512-fnWVljUchTro6RiCFvCXBbNhJc2NijN7oIQxbwsyL0buWJPG85v81ehlHI9fXrJsMNgTofEoWIQeClKpgxFLrg==}

  possible-typed-array-names@1.0.0:
    resolution: {integrity: sha512-d7Uw+eZoloe0EHDIYoe+bQ5WXnGMOpmiZFTuMWCwpjzzkL2nTjcKiAk4hh8TjnGye2TwWOk3UXucZ+3rbmBa8Q==}
    engines: {node: '>= 0.4'}

  postcss-import@15.1.0:
    resolution: {integrity: sha512-hpr+J05B2FVYUAXHeK1YyI267J/dDDhMU6B6civm8hSY1jYJnBXxzKDKDswzJmtLHryrjhnDjqqp/49t8FALew==}
    engines: {node: '>=14.0.0'}
    peerDependencies:
      postcss: ^8.0.0

  postcss-js@4.0.1:
    resolution: {integrity: sha512-dDLF8pEO191hJMtlHFPRa8xsizHaM82MLfNkUHdUtVEV3tgTp5oj+8qbEqYM57SLfc74KSbw//4SeJma2LRVIw==}
    engines: {node: ^12 || ^14 || >= 16}
    peerDependencies:
      postcss: ^8.4.21

  postcss-load-config@4.0.2:
    resolution: {integrity: sha512-bSVhyJGL00wMVoPUzAVAnbEoWyqRxkjv64tUl427SKnPrENtq6hJwUojroMz2VB+Q1edmi4IfrAPpami5VVgMQ==}
    engines: {node: '>= 14'}
    peerDependencies:
      postcss: '>=8.0.9'
      ts-node: '>=9.0.0'
    peerDependenciesMeta:
      postcss:
        optional: true
      ts-node:
        optional: true

  postcss-nested@6.2.0:
    resolution: {integrity: sha512-HQbt28KulC5AJzG+cZtj9kvKB93CFCdLvog1WFLf1D+xmMvPGlBstkpTEZfK5+AN9hfJocyBFCNiqyS48bpgzQ==}
    engines: {node: '>=12.0'}
    peerDependencies:
      postcss: ^8.2.14

  postcss-selector-parser@6.1.2:
    resolution: {integrity: sha512-Q8qQfPiZ+THO/3ZrOrO0cJJKfpYCagtMUkXbnEfmgUjwXg6z/WBeOyS9APBBPCTSiDV+s4SwQGu8yFsiMRIudg==}
    engines: {node: '>=4'}

  postcss-value-parser@4.2.0:
    resolution: {integrity: sha512-1NNCs6uurfkVbeXG4S8JFT9t19m45ICnif8zWLd5oPSZ50QnwMfK+H3jv408d4jw/7Bttv5axS5IiHoLaVNHeQ==}

  postcss@8.4.31:
    resolution: {integrity: sha512-PS08Iboia9mts/2ygV3eLpY5ghnUcfLV/EXTOW1E2qYxJKGGBUtNjN76FYHnMs36RmARn41bC0AZmn+rR0OVpQ==}
    engines: {node: ^10 || ^12 || >=14}

  postcss@8.4.49:
    resolution: {integrity: sha512-OCVPnIObs4N29kxTjzLfUryOkvZEq+pf8jTF0lg8E7uETuWHA+v7j3c/xJmiqpX450191LlmZfUKkXxkTry7nA==}
    engines: {node: ^10 || ^12 || >=14}

  prelude-ls@1.2.1:
    resolution: {integrity: sha512-vkcDPrRZo1QZLbn5RLGPpg/WmIQ65qoWWhcGKf/b5eplkkarX0m9z8ppCat4mlOqUsWpyNuYgO3VRyrYHSzX5g==}
    engines: {node: '>= 0.8.0'}

  prettier-plugin-organize-imports@3.2.4:
    resolution: {integrity: sha512-6m8WBhIp0dfwu0SkgfOxJqh+HpdyfqSSLfKKRZSFbDuEQXDDndb8fTpRWkUrX/uBenkex3MgnVk0J3b3Y5byog==}
    peerDependencies:
      '@volar/vue-language-plugin-pug': ^1.0.4
      '@volar/vue-typescript': ^1.0.4
      prettier: '>=2.0'
      typescript: '>=2.9'
    peerDependenciesMeta:
      '@volar/vue-language-plugin-pug':
        optional: true
      '@volar/vue-typescript':
        optional: true

  prettier@3.4.1:
    resolution: {integrity: sha512-G+YdqtITVZmOJje6QkXQWzl3fSfMxFwm1tjTyo9exhkmWSqC4Yhd1+lug++IlR2mvRVAxEDDWYkQdeSztajqgg==}
    engines: {node: '>=14'}
    hasBin: true

  pretty-ms@9.2.0:
    resolution: {integrity: sha512-4yf0QO/sllf/1zbZWYnvWw3NxCQwLXKzIj0G849LSufP15BXKM0rbD2Z3wVnkMfjdn/CB0Dpp444gYAACdsplg==}
    engines: {node: '>=18'}

  prismjs@1.27.0:
    resolution: {integrity: sha512-t13BGPUlFDR7wRB5kQDG4jjl7XeuH6jbJGt11JHPL96qwsEHNX2+68tFXqc1/k+/jALsbSWJKUOT/hcYAZ5LkA==}
    engines: {node: '>=6'}

  prismjs@1.29.0:
    resolution: {integrity: sha512-Kx/1w86q/epKcmte75LNrEoT+lX8pBpavuAbvJWRXar7Hz8jrtF+e3vY751p0R8H9HdArwaCTNDDzHg/ScJK1Q==}
    engines: {node: '>=6'}

  prop-types@15.8.1:
    resolution: {integrity: sha512-oj87CgZICdulUohogVAR7AjlC0327U4el4L6eAvOqCeudMDVU0NThNaV+b9Df4dXgSP1gXMTnPdhfe/2qDH5cg==}

  property-information@5.6.0:
    resolution: {integrity: sha512-YUHSPk+A30YPv+0Qf8i9Mbfe/C0hdPXk1s1jPVToV8pk8BQtpw10ct89Eo7OWkutrwqvT0eicAxlOg3dOAu8JA==}

  property-information@6.5.0:
    resolution: {integrity: sha512-PgTgs/BlvHxOu8QuEN7wi5A0OmXaBcHpmCSTehcs6Uuu9IkDIEo13Hy7n898RHfrQ49vKCoGeWZSaAK01nwVig==}

  punycode@1.3.2:
    resolution: {integrity: sha512-RofWgt/7fL5wP1Y7fxE7/EmTLzQVnB0ycyibJ0OOHIlJqTNzglYFxVwETOcIoJqJmpDXJ9xImDv+Fq34F/d4Dw==}

  punycode@2.3.1:
    resolution: {integrity: sha512-vYt7UD1U9Wg6138shLtLOvdAu+8DsC/ilFtEVHcH+wydcSpNE20AfSOduf6MkRFahL5FY7X1oU7nKVZFtfq8Fg==}
    engines: {node: '>=6'}

  querystring@0.2.0:
    resolution: {integrity: sha512-X/xY82scca2tau62i9mDyU9K+I+djTMUsvwf7xnUX5GLvVzgJybOJf4Y6o9Zx3oJK/LSXg5tTZBjwzqVPaPO2g==}
    engines: {node: '>=0.4.x'}
    deprecated: The querystring API is considered Legacy. new code should use the URLSearchParams API instead.

  queue-microtask@1.2.3:
    resolution: {integrity: sha512-NuaNSa6flKT5JaSYQzJok04JzTL1CA6aGhv5rfLW3PgqA+M2ChpZQnAC8h8i4ZFkBS8X5RqkDBHA7r4hej3K9A==}

  react-dom@18.3.1:
    resolution: {integrity: sha512-5m4nQKp+rZRb09LNH59GM4BxTh9251/ylbKIbpe7TpGxfJ+9kv6BLkLBXIjjspbgbnIBNqlI23tRnTWT0snUIw==}
    peerDependencies:
      react: ^18.3.1

  react-dropzone@14.3.5:
    resolution: {integrity: sha512-9nDUaEEpqZLOz5v5SUcFA0CjM4vq8YbqO0WRls+EYT7+DvxUdzDPKNCPLqGfj3YL9MsniCLCD4RFA6M95V6KMQ==}
    engines: {node: '>= 10.13'}
    peerDependencies:
      react: '>= 16.8 || 18.0.0'

  react-is@16.13.1:
    resolution: {integrity: sha512-24e6ynE2H+OKt4kqsOvNd8kBpV65zoxbA4BVsEOB3ARVWQki/DHzaUoC5KuON/BiccDaCCTZBuOcfZs70kR8bQ==}

  react-is@18.3.1:
    resolution: {integrity: sha512-/LLMVyas0ljjAtoYiPqYiL8VWXzUUdThrmU5+n20DZv+a+ClRoevUzw5JxU+Ieh5/c87ytoTBV9G1FiKfNJdmg==}

  react-markdown@9.0.1:
    resolution: {integrity: sha512-186Gw/vF1uRkydbsOIkcGXw7aHq0sZOCRFFjGrr7b9+nVZg4UfA4enXCaxm4fUzecU38sWfrNDitGhshuU7rdg==}
    peerDependencies:
      '@types/react': '>=18'
      react: '>=18'

  react-remove-scroll-bar@2.3.6:
    resolution: {integrity: sha512-DtSYaao4mBmX+HDo5YWYdBWQwYIQQshUV/dVxFxK+KM26Wjwp1gZ6rv6OC3oujI6Bfu6Xyg3TwK533AQutsn/g==}
    engines: {node: '>=10'}
    peerDependencies:
      '@types/react': ^16.8.0 || ^17.0.0 || ^18.0.0
      react: ^16.8.0 || ^17.0.0 || ^18.0.0
    peerDependenciesMeta:
      '@types/react':
        optional: true

  react-remove-scroll@2.6.0:
    resolution: {integrity: sha512-I2U4JVEsQenxDAKaVa3VZ/JeJZe0/2DxPWL8Tj8yLKctQJQiZM52pn/GWFpSp8dftjM3pSAHVJZscAnC/y+ySQ==}
    engines: {node: '>=10'}
    peerDependencies:
      '@types/react': ^16.8.0 || ^17.0.0 || ^18.0.0
      react: ^16.8.0 || ^17.0.0 || ^18.0.0
    peerDependenciesMeta:
      '@types/react':
        optional: true

  react-resizable-panels@2.1.7:
    resolution: {integrity: sha512-JtT6gI+nURzhMYQYsx8DKkx6bSoOGFp7A3CwMrOb8y5jFHFyqwo9m68UhmXRw57fRVJksFn1TSlm3ywEQ9vMgA==}
    peerDependencies:
      react: ^16.14.0 || ^17.0.0 || ^18.0.0 || ^19.0.0 || ^19.0.0-rc
      react-dom: ^16.14.0 || ^17.0.0 || ^18.0.0 || ^19.0.0 || ^19.0.0-rc

  react-simple-code-editor@0.14.1:
    resolution: {integrity: sha512-BR5DtNRy+AswWJECyA17qhUDvrrCZ6zXOCfkQY5zSmb96BVUbpVAv03WpcjcwtCwiLbIANx3gebHOcXYn1EHow==}
    peerDependencies:
      react: '>=16.8.0'
      react-dom: '>=16.8.0'

  react-smooth@4.0.1:
    resolution: {integrity: sha512-OE4hm7XqR0jNOq3Qmk9mFLyd6p2+j6bvbPJ7qlB7+oo0eNcL2l7WQzG6MBnT3EXY6xzkLMUBec3AfewJdA0J8w==}
    peerDependencies:
      react: ^16.8.0 || ^17.0.0 || ^18.0.0
      react-dom: ^16.8.0 || ^17.0.0 || ^18.0.0

  react-style-singleton@2.2.1:
    resolution: {integrity: sha512-ZWj0fHEMyWkHzKYUr2Bs/4zU6XLmq9HsgBURm7g5pAVfyn49DgUiNgY2d4lXRlYSiCif9YBGpQleewkcqddc7g==}
    engines: {node: '>=10'}
    peerDependencies:
      '@types/react': ^16.8.0 || ^17.0.0 || ^18.0.0
      react: ^16.8.0 || ^17.0.0 || ^18.0.0
    peerDependenciesMeta:
      '@types/react':
        optional: true

  react-syntax-highlighter@15.6.1:
    resolution: {integrity: sha512-OqJ2/vL7lEeV5zTJyG7kmARppUjiB9h9udl4qHQjjgEos66z00Ia0OckwYfRxCSFrW8RJIBnsBwQsHZbVPspqg==}
    peerDependencies:
      react: '>= 0.14.0'

  react-transition-group@4.4.5:
    resolution: {integrity: sha512-pZcd1MCJoiKiBR2NRxeCRg13uCXbydPnmB4EOeRrY7480qNWO8IIgQG6zlDkm6uRMsURXPuKq0GWtiM59a5Q6g==}
    peerDependencies:
      react: '>=16.6.0'
      react-dom: '>=16.6.0'

  react@18.3.1:
    resolution: {integrity: sha512-wS+hAgJShR0KhEvPJArfuPVN1+Hz1t0Y6n5jLrGQbkb4urgPE/0Rve+1kMB1v/oWgHgm4WIcV+i7F2pTVj+2iQ==}
    engines: {node: '>=0.10.0'}

  read-cache@1.0.0:
    resolution: {integrity: sha512-Owdv/Ft7IjOgm/i0xvNDZ1LrRANRfew4b2prF3OWMQLxLfu3bS8FVhCsrSCMK4lR56Y9ya+AThoTpDCTxCmpRA==}

  readdirp@3.6.0:
    resolution: {integrity: sha512-hOS089on8RduqdbhvQ5Z37A0ESjsqz6qnRcffsMU3495FuTdqSm+7bhJ29JvIOsBDEEnan5DPu9t3To9VRlMzA==}
    engines: {node: '>=8.10.0'}

  recharts-scale@0.4.5:
    resolution: {integrity: sha512-kivNFO+0OcUNu7jQquLXAxz1FIwZj8nrj+YkOKc5694NbjCvcT6aSZiIzNzd2Kul4o4rTto8QVR9lMNtxD4G1w==}

  recharts@2.14.1:
    resolution: {integrity: sha512-xtWulflkA+/xu4/QClBdtZYN30dbvTHjxjkh5XTMrH/CQ3WGDDPHHa/LLKCbgoqz0z3UaSH2/blV1i6VNMeh1g==}
    engines: {node: '>=14'}
    peerDependencies:
      react: ^16.0.0 || ^17.0.0 || ^18.0.0
      react-dom: ^16.0.0 || ^17.0.0 || ^18.0.0

  reflect.getprototypeof@1.0.7:
    resolution: {integrity: sha512-bMvFGIUKlc/eSfXNX+aZ+EL95/EgZzuwA0OBPTbZZDEJw/0AkentjMuM1oiRfwHrshqk4RzdgiTg5CcDalXN5g==}
    engines: {node: '>= 0.4'}

  refractor@3.6.0:
    resolution: {integrity: sha512-MY9W41IOWxxk31o+YvFCNyNzdkc9M20NoZK5vq6jkv4I/uh2zkWcfudj0Q1fovjUQJrNewS9NMzeTtqPf+n5EA==}

  regenerator-runtime@0.14.1:
    resolution: {integrity: sha512-dYnhHh0nJoMfnkZs6GmmhFknAGRrLznOu5nc9ML+EJxGvrx6H7teuevqVqCuPcPK//3eDrrjQhehXVx9cnkGdw==}

  regexp.prototype.flags@1.5.3:
    resolution: {integrity: sha512-vqlC04+RQoFalODCbCumG2xIOvapzVMHwsyIGM/SIE8fRhFFsXeH8/QQ+s0T0kDAhKc4k30s73/0ydkHQz6HlQ==}
    engines: {node: '>= 0.4'}

  remark-gfm@4.0.0:
    resolution: {integrity: sha512-U92vJgBPkbw4Zfu/IiW2oTZLSL3Zpv+uI7My2eq8JxKgqraFdU8YUGicEJCEgSbeaG+QDFqIcwwfMTOEelPxuA==}

  remark-parse@11.0.0:
    resolution: {integrity: sha512-FCxlKLNGknS5ba/1lmpYijMUzX2esxW5xQqjWxw2eHFfS2MSdaHVINFmhjo+qN1WhZhNimq0dZATN9pH0IDrpA==}

  remark-rehype@11.1.1:
    resolution: {integrity: sha512-g/osARvjkBXb6Wo0XvAeXQohVta8i84ACbenPpoSsxTOQH/Ae0/RGP4WZgnMH5pMLpsj4FG7OHmcIcXxpza8eQ==}

  remark-stringify@11.0.0:
    resolution: {integrity: sha512-1OSmLd3awB/t8qdoEOMazZkNsfVTeY4fTsgzcQFdXNq8ToTN4ZGwrMnlda4K6smTFKD+GRV6O48i6Z4iKgPPpw==}

  resolve-from@4.0.0:
    resolution: {integrity: sha512-pb/MYmXstAkysRFx8piNI1tGFNQIFA3vkE3Gq4EuA1dF6gHp/+vgZqsCGJapvy8N3Q+4o7FwvquPJcnZ7RYy4g==}
    engines: {node: '>=4'}

  resolve-pkg-maps@1.0.0:
    resolution: {integrity: sha512-seS2Tj26TBVOC2NIc2rOe2y2ZO7efxITtLZcGSOnHHNOQ7CkiUBfw0Iw2ck6xkIhPwLhKNLS8BO+hEpngQlqzw==}

  resolve@1.22.8:
    resolution: {integrity: sha512-oKWePCxqpd6FlLvGV1VU0x7bkPmmCNolxzjMf4NczoDnQcIWrAF+cPtZn5i6n+RfD2d9i0tzpKnG6Yk168yIyw==}
    hasBin: true

  resolve@2.0.0-next.5:
    resolution: {integrity: sha512-U7WjGVG9sH8tvjW5SmGbQuui75FiyjAX72HX15DwBBwF9dNiQZRQAg9nnPhYy+TUnE0+VcrttuvNI8oSxZcocA==}
    hasBin: true

  reusify@1.0.4:
    resolution: {integrity: sha512-U9nH88a3fc/ekCF1l0/UP1IosiuIjyTh7hBvXVMHYgVcfGvt897Xguj2UOLDeI5BG2m7/uwyaLVT6fbtCwTyzw==}
    engines: {iojs: '>=1.0.0', node: '>=0.10.0'}

  rimraf@3.0.2:
    resolution: {integrity: sha512-JZkJMZkAGFFPP2YqXZXPbMlMBgsxzE8ILs4lMIX/2o0L9UBw9O/Y3o6wFw/i9YLapcUJWwqbi3kdxIPdC62TIA==}
    deprecated: Rimraf versions prior to v4 are no longer supported
    hasBin: true

  run-parallel@1.2.0:
    resolution: {integrity: sha512-5l4VyZR86LZ/lDxZTR6jqL8AFE2S0IFLMP26AbjsLVADxHdhB/c0GUsH+y39UfCi3dzz8OlQuPmnaJOMoDHQBA==}

  safe-array-concat@1.1.2:
    resolution: {integrity: sha512-vj6RsCsWBCf19jIeHEfkRMw8DPiBb+DMXklQ/1SGDHOMlHdPUkZXFQ2YdplS23zESTijAcurb1aSgJA3AgMu1Q==}
    engines: {node: '>=0.4'}

  safe-buffer@5.2.1:
    resolution: {integrity: sha512-rp3So07KcdmmKbGvgaNxQSJr7bGVSVk5S9Eq1F+ppbRo70+YeaDxkw5Dd8NPN+GD6bjnYm2VuPuCXmpuYvmCXQ==}

  safe-regex-test@1.0.3:
    resolution: {integrity: sha512-CdASjNJPvRa7roO6Ra/gLYBTzYzzPyyBXxIMdGW3USQLyjWEls2RgW5UBTXaQVp+OrpeCK3bLem8smtmheoRuw==}
    engines: {node: '>= 0.4'}

  sax@1.2.1:
    resolution: {integrity: sha512-8I2a3LovHTOpm7NV5yOyO8IHqgVsfK4+UuySrXU8YXkSRX7k6hCV9b3HrkKCr3nMpgj+0bmocaJJWpvp1oc7ZA==}

  scheduler@0.23.2:
    resolution: {integrity: sha512-UOShsPwz7NrMUqhR6t0hWjFduvOzbtv7toDH1/hIrfRNIDBnnBWd0CwJTGvTpngVlmwGCdP9/Zl/tVrDqcuYzQ==}

  secure-json-parse@2.7.0:
    resolution: {integrity: sha512-6aU+Rwsezw7VR8/nyvKTx8QpWH9FrcYiXXlqC4z5d5XQBDRqtbfsRjnwGyqbi3gddNtWHuEk9OANUotL26qKUw==}

  semver@6.3.1:
    resolution: {integrity: sha512-BR7VvDCVHO+q2xBEWskxS6DJE1qRnb7DxzUrogb71CWoSficBxYsiAGd+Kl0mmq/MprG9yArRkyrQxTO6XjMzA==}
    hasBin: true

  semver@7.6.3:
    resolution: {integrity: sha512-oVekP1cKtI+CTDvHWYFUcMtsK/00wmAEfyqKfNdARm8u1wNVhSgaX7A8d4UuIlUI5e84iEwOhs7ZPYRmzU9U6A==}
    engines: {node: '>=10'}
    hasBin: true

  set-cookie-parser@2.7.1:
    resolution: {integrity: sha512-IOc8uWeOZgnb3ptbCURJWNjWUPcO3ZnTTdzsurqERrP6nPyv+paC55vJM0LpOlT2ne+Ix+9+CRG1MNLlyZ4GjQ==}

  set-function-length@1.2.2:
    resolution: {integrity: sha512-pgRc4hJ4/sNjWCSS9AmnS40x3bNMDTknHgL5UaMBTMyJnU90EgWh1Rz+MC9eFu4BuN/UwZjKQuY/1v3rM7HMfg==}
    engines: {node: '>= 0.4'}

  set-function-name@2.0.2:
    resolution: {integrity: sha512-7PGFlmtwsEADb0WYyvCMa1t+yke6daIG4Wirafur5kcf+MhUnPms1UeR0CKQdTZD81yESwMHbtn+TR+dMviakQ==}
    engines: {node: '>= 0.4'}

  shebang-command@2.0.0:
    resolution: {integrity: sha512-kHxr2zZpYtdmrN1qDjrrX/Z1rR1kG8Dx+gkpK1G4eXmvXswmcE1hTWBWYUzlraYw1/yZp6YuDY77YtvbN0dmDA==}
    engines: {node: '>=8'}

  shebang-regex@3.0.0:
    resolution: {integrity: sha512-7++dFhtcx3353uBaq8DDR4NuxBetBzC7ZQOhmTQInHEd6bSrXdiEyzCvG07Z44UYdLShWUyXt5M/yhz8ekcb1A==}
    engines: {node: '>=8'}

  side-channel@1.0.6:
    resolution: {integrity: sha512-fDW/EZ6Q9RiO8eFG8Hj+7u/oW+XrPTIChwCOM2+th2A6OblDtYYIpve9m+KvI9Z4C9qSEXlaGR6bTEYHReuglA==}
    engines: {node: '>= 0.4'}

  signal-exit@4.1.0:
    resolution: {integrity: sha512-bzyZ1e88w9O1iNJbKnOlvYTrWPDl46O1bG0D3XInv+9tkPrxrN8jUUTiFlDkkmKWgn1M6CfIA13SuGqOa9Korw==}
    engines: {node: '>=14'}

  slash@3.0.0:
    resolution: {integrity: sha512-g9Q1haeby36OSStwb4ntCGGGaKsaVSjQ68fBxoQcutl5fS1vuY18H3wSt3jFyFtrkx+Kz0V1G85A4MyAdDMi2Q==}
    engines: {node: '>=8'}

  smol-toml@1.3.1:
    resolution: {integrity: sha512-tEYNll18pPKHroYSmLLrksq233j021G0giwW7P3D24jC54pQ5W5BXMsQ/Mvw1OJCmEYDgY+lrzT+3nNUtoNfXQ==}
    engines: {node: '>= 18'}

  source-map-js@1.2.1:
    resolution: {integrity: sha512-UXWMKhLOwVKb728IUtQPXxfYU+usdybtUrK/8uGE8CQMvrhOpwvzDBwj0QhSL7MQc7vIsISBG8VQ8+IDQxpfQA==}
    engines: {node: '>=0.10.0'}

  space-separated-tokens@1.1.5:
    resolution: {integrity: sha512-q/JSVd1Lptzhf5bkYm4ob4iWPjx0KiRe3sRFBNrVqbJkFaBm5vbbowy1mymoPNLRa52+oadOhJ+K49wsSeSjTA==}

  space-separated-tokens@2.0.2:
    resolution: {integrity: sha512-PEGlAwrG8yXGXRjW32fGbg66JAlOAwbObuqVoJpv/mRgoWDQfgH1wDPvtzWyUSNAXBGSk8h755YDbbcEy3SH2Q==}

<<<<<<< HEAD
=======
  sswr@2.1.0:
    resolution: {integrity: sha512-Cqc355SYlTAaUt8iDPaC/4DPPXK925PePLMxyBKuWd5kKc5mwsG3nT9+Mq2tyguL5s7b4Jg+IRMpTRsNTAfpSQ==}
    peerDependencies:
      svelte: ^4.0.0 || ^5.0.0-next.0

  stable-hash@0.0.4:
    resolution: {integrity: sha512-LjdcbuBeLcdETCrPn9i8AYAZ1eCtu4ECAWtP7UleOiZ9LzVxRzzUZEoZ8zB24nhkQnDWyET0I+3sWokSDS3E7g==}

>>>>>>> 65e62b95
  streamsearch@1.1.0:
    resolution: {integrity: sha512-Mcc5wHehp9aXz1ax6bZUyY5afg9u2rv5cqQI3mRrYkGC8rW2hM02jWuwjtL++LS5qinSyhj2QfLyNsuc+VsExg==}
    engines: {node: '>=10.0.0'}

  string-width@4.2.3:
    resolution: {integrity: sha512-wKyQRQpjJ0sIp62ErSZdGsjMJWsap5oRNihHhu6G7JVO/9jIB6UyevL+tXuOqrng8j/cxKTWyWUwvSTriiZz/g==}
    engines: {node: '>=8'}

  string-width@5.1.2:
    resolution: {integrity: sha512-HnLOCR3vjcY8beoNLtcjZ5/nxn2afmME6lhrDrebokqMap+XbeW8n9TXpPDOqdGK5qcI3oT0GKTW6wC7EMiVqA==}
    engines: {node: '>=12'}

  string.prototype.includes@2.0.1:
    resolution: {integrity: sha512-o7+c9bW6zpAdJHTtujeePODAhkuicdAryFsfVKwA+wGw89wJ4GTY484WTucM9hLtDEOpOvI+aHnzqnC5lHp4Rg==}
    engines: {node: '>= 0.4'}

  string.prototype.matchall@4.0.11:
    resolution: {integrity: sha512-NUdh0aDavY2og7IbBPenWqR9exH+E26Sv8e0/eTe1tltDGZL+GtBkDAnnyBtmekfK6/Dq3MkcGtzXFEd1LQrtg==}
    engines: {node: '>= 0.4'}

  string.prototype.repeat@1.0.0:
    resolution: {integrity: sha512-0u/TldDbKD8bFCQ/4f5+mNRrXwZ8hg2w7ZR8wa16e8z9XpePWl3eGEcUD0OXpEH/VJH/2G3gjUtR3ZOiBe2S/w==}

  string.prototype.trim@1.2.9:
    resolution: {integrity: sha512-klHuCNxiMZ8MlsOihJhJEBJAiMVqU3Z2nEXWfWnIqjN0gEFS9J9+IxKozWWtQGcgoa1WUZzLjKPTr4ZHNFTFxw==}
    engines: {node: '>= 0.4'}

  string.prototype.trimend@1.0.8:
    resolution: {integrity: sha512-p73uL5VCHCO2BZZ6krwwQE3kCzM7NKmis8S//xEC6fQonchbum4eP6kR4DLEjQFO3Wnj3Fuo8NM0kOSjVdHjZQ==}

  string.prototype.trimstart@1.0.8:
    resolution: {integrity: sha512-UXSH262CSZY1tfu3G3Secr6uGLCFVPMhIqHjlgCUtCCcgihYc/xKs9djMTMUOb2j1mVSeU8EU6NWc/iQKU6Gfg==}
    engines: {node: '>= 0.4'}

  stringify-entities@4.0.4:
    resolution: {integrity: sha512-IwfBptatlO+QCJUo19AqvrPNqlVMpW9YEL2LIVY+Rpv2qsjCGxaDLNRgeGsQWJhfItebuJhsGSLjaBbNSQ+ieg==}

  strip-ansi@6.0.1:
    resolution: {integrity: sha512-Y38VPSHcqkFrCpFnQ9vuSXmquuv5oXOKpGeT6aGrr3o3Gc9AlVa6JBfUSOCnbxGGZF+/0ooI7KrPuUSztUdU5A==}
    engines: {node: '>=8'}

  strip-ansi@7.1.0:
    resolution: {integrity: sha512-iq6eVVI64nQQTRYq2KtEg2d2uU7LElhTJwsH4YzIHZshxlgZms/wIc4VoDQTlG/IvVIrBKG06CrZnp0qv7hkcQ==}
    engines: {node: '>=12'}

  strip-bom@3.0.0:
    resolution: {integrity: sha512-vavAMRXOgBVNF6nyEEmL3DBK19iRpDcoIwW+swQ+CbGiu7lju6t+JklA1MHweoWtadgt4ISVUsXLyDq34ddcwA==}
    engines: {node: '>=4'}

  strip-json-comments@3.1.1:
    resolution: {integrity: sha512-6fPc+R4ihwqP6N/aIv2f1gMH8lOVtWQHoqC4yK6oSDVVocumAsfCqjkXnqiYMhmMwS/mEHLp7Vehlt3ql6lEig==}
    engines: {node: '>=8'}

  strip-json-comments@5.0.1:
    resolution: {integrity: sha512-0fk9zBqO67Nq5M/m45qHCJxylV/DhBlIOVExqgOMiCCrzrhU6tCibRXNqE3jwJLftzE9SNuZtYbpzcO+i9FiKw==}
    engines: {node: '>=14.16'}

  strnum@1.0.5:
    resolution: {integrity: sha512-J8bbNyKKXl5qYcR36TIO8W3mVGVHrmmxsd5PAItGkmyzwJvybiw2IVq5nqd0i4LSNSkB/sx9VHllbfFdr9k1JA==}

  style-to-object@1.0.8:
    resolution: {integrity: sha512-xT47I/Eo0rwJmaXC4oilDGDWLohVhR6o/xAQcPQN8q6QBuZVL8qMYL85kLmST5cPjAorwvqIA4qXTRQoYHaL6g==}

  styled-jsx@5.1.1:
    resolution: {integrity: sha512-pW7uC1l4mBZ8ugbiZrcIsiIvVx1UmTfw7UkC3Um2tmfUq9Bhk8IiyEIPl6F8agHgjzku6j0xQEZbfA5uSgSaCw==}
    engines: {node: '>= 12.0.0'}
    peerDependencies:
      '@babel/core': '*'
      babel-plugin-macros: '*'
      react: '>= 16.8.0 || 17.x.x || ^18.0.0-0'
    peerDependenciesMeta:
      '@babel/core':
        optional: true
      babel-plugin-macros:
        optional: true

  sucrase@3.35.0:
    resolution: {integrity: sha512-8EbVDiu9iN/nESwxeSxDKe0dunta1GOlHufmSSXxMD2z2/tMZpDMpvXQGsc+ajGo8y2uYUmixaSRUc/QPoQ0GA==}
    engines: {node: '>=16 || 14 >=14.17'}
    hasBin: true

  summary@2.1.0:
    resolution: {integrity: sha512-nMIjMrd5Z2nuB2RZCKJfFMjgS3fygbeyGk9PxPPaJR1RIcyN9yn4A63Isovzm3ZtQuEkLBVgMdPup8UeLH7aQw==}

  supports-color@7.2.0:
    resolution: {integrity: sha512-qpCAvRl9stuOHveKsn7HncJRvv501qIacKzQlO/+Lwxc9+0q2wLyv4Dfvt80/DPn2pqOBsJdDiogXGR9+OvwRw==}
    engines: {node: '>=8'}

  supports-preserve-symlinks-flag@1.0.0:
    resolution: {integrity: sha512-ot0WnXS9fgdkgIcePe6RHNk1WA8+muPa6cSjeR3V8K27q9BB1rTE3R1p7Hv0z1ZyAc8s6Vvv8DIyWf681MAt0w==}
    engines: {node: '>= 0.4'}

<<<<<<< HEAD
=======
  svelte@5.5.3:
    resolution: {integrity: sha512-0j7XTSg5iXcLNCFcEsIZPtHO7SQeE0KgMcyF1K4K7HkjdKVPumz7dnxeXq5lGJRHfVAMZKqpEJ46rPKPKRJ57Q==}
    engines: {node: '>=18'}

>>>>>>> 65e62b95
  swr@2.2.5:
    resolution: {integrity: sha512-QtxqyclFeAsxEUeZIYmsaQ0UjimSq1RZ9Un7I68/0ClKK/U3LoyQunwkQfJZr2fc22DfIXLNDc2wFyTEikCUpg==}
    peerDependencies:
      react: ^16.11.0 || ^17.0.0 || ^18.0.0

  tailwind-merge@2.5.5:
    resolution: {integrity: sha512-0LXunzzAZzo0tEPxV3I297ffKZPlKDrjj7NXphC8V5ak9yHC5zRmxnOe2m/Rd/7ivsOMJe3JZ2JVocoDdQTRBA==}

  tailwindcss-animate@1.0.7:
    resolution: {integrity: sha512-bl6mpH3T7I3UFxuvDEXLxy/VuFxBk5bbzplh7tXI68mwMokNYd1t9qPBHlnyTwfa4JGC4zP516I1hYYtQ/vspA==}
    peerDependencies:
      tailwindcss: '>=3.0.0 || insiders'

  tailwindcss@3.4.16:
    resolution: {integrity: sha512-TI4Cyx7gDiZ6r44ewaJmt0o6BrMCT5aK5e0rmJ/G9Xq3w7CX/5VXl/zIPEJZFUK5VEqwByyhqNPycPlvcK4ZNw==}
    engines: {node: '>=14.0.0'}
    hasBin: true

  tapable@2.2.1:
    resolution: {integrity: sha512-GNzQvQTOIP6RyTfE2Qxb8ZVlNmw0n88vp1szwWRimP02mnTsx3Wtn5qRdqY9w2XduFNUgvOwhNnQsjwCp+kqaQ==}
    engines: {node: '>=6'}

  text-table@0.2.0:
    resolution: {integrity: sha512-N+8UisAXDGk8PFXP4HAzVR9nbfmVJ3zYLAWiTIoqC5v5isinhr+r5uaO8+7r3BMfuNIufIsA7RdpVgacC2cSpw==}

  thenify-all@1.6.0:
    resolution: {integrity: sha512-RNxQH/qI8/t3thXJDwcstUO4zeqo64+Uy/+sNVRBx4Xn2OX+OZ9oP+iJnNFqplFra2ZUVeKCSa2oVWi3T4uVmA==}
    engines: {node: '>=0.8'}

  thenify@3.3.1:
    resolution: {integrity: sha512-RVZSIV5IG10Hk3enotrhvz0T9em6cyHBLkH/YAZuKqd8hRkKhSfCGIcP2KUY0EPxndzANBmNllzWPwak+bheSw==}

  throttleit@2.1.0:
    resolution: {integrity: sha512-nt6AMGKW1p/70DF/hGBdJB57B8Tspmbp5gfJ8ilhLnt7kkr2ye7hzD6NVG8GGErk2HWF34igrL2CXmNIkzKqKw==}
    engines: {node: '>=18'}

  tiny-invariant@1.3.3:
    resolution: {integrity: sha512-+FbBPE1o9QAYvviau/qC5SE3caw21q3xkvWKBtja5vgqOWIHHJ3ioaq1VPfn/Szqctz2bU/oYeKd9/z5BL+PVg==}

  to-regex-range@5.0.1:
    resolution: {integrity: sha512-65P7iz6X5yEr1cwcgvQxbbIw7Uk3gOy5dIdtZ4rDveLqhrdJP+Li/Hx6tyK0NEb+2GCyneCMJiGqrADCSNk8sQ==}
    engines: {node: '>=8.0'}

  tr46@0.0.3:
    resolution: {integrity: sha512-N3WMsuqV66lT30CrXNbEjx4GEwlow3v6rr4mCcv6prnfwhS01rkgyFdjPNBYd9br7LpXV1+Emh01fHnq2Gdgrw==}

  trim-lines@3.0.1:
    resolution: {integrity: sha512-kRj8B+YHZCc9kQYdWfJB2/oUl9rA99qbowYYBtr4ui4mZyAQ2JpvVBd/6U2YloATfqBhBTSMhTpgBHtU0Mf3Rg==}

  trough@2.2.0:
    resolution: {integrity: sha512-tmMpK00BjZiUyVyvrBK7knerNgmgvcV/KLVyuma/SC+TQN167GrMRciANTz09+k3zW8L8t60jWO1GpfkZdjTaw==}

  ts-api-utils@1.4.3:
    resolution: {integrity: sha512-i3eMG77UTMD0hZhgRS562pv83RC6ukSAC2GMNWc+9dieh/+jDM5u5YG+NHX6VNDRHQcHwmsTHctP9LhbC3WxVw==}
    engines: {node: '>=16'}
    peerDependencies:
      typescript: '>=4.2.0'

  ts-interface-checker@0.1.13:
    resolution: {integrity: sha512-Y/arvbn+rrz3JCKl9C4kVNfTfSm2/mEp5FSz5EsZSANGPSlQrpRI5M4PKF+mJnE52jOO90PnPSc3Ur3bTQw0gA==}

  tsconfig-paths@3.15.0:
    resolution: {integrity: sha512-2Ac2RgzDe/cn48GvOe3M+o82pEFewD3UPbyoUHHdKasHwJKjds4fLXWf/Ux5kATBKN20oaFGu+jbElp1pos0mg==}

  tslib@2.8.1:
    resolution: {integrity: sha512-oJFu94HQb+KVduSUQL7wnpmqnfmLsOA/nAh6b6EH0wCEoK0/mPeXU6c3wKDV83MkOuHPRHtSXKKU99IBazS/2w==}

  type-check@0.4.0:
    resolution: {integrity: sha512-XleUoc9uwGXqjWwXaUTZAmzMcFZ5858QA2vvx1Ur5xIcixXIP+8LnFDgRplU30us6teqdlskFfu+ae4K79Ooew==}
    engines: {node: '>= 0.8.0'}

  type-fest@0.20.2:
    resolution: {integrity: sha512-Ne+eE4r0/iWnpAxD852z3A+N0Bt5RN//NjJwRd2VFHEmrywxf5vsZlh4R6lixl6B+wz/8d+maTSAkN1FIkI3LQ==}
    engines: {node: '>=10'}

  typed-array-buffer@1.0.2:
    resolution: {integrity: sha512-gEymJYKZtKXzzBzM4jqa9w6Q1Jjm7x2d+sh19AdsD4wqnMPDYyvwpsIc2Q/835kHuo3BEQ7CjelGhfTsoBb2MQ==}
    engines: {node: '>= 0.4'}

  typed-array-byte-length@1.0.1:
    resolution: {integrity: sha512-3iMJ9q0ao7WE9tWcaYKIptkNBuOIcZCCT0d4MRvuuH88fEoEH62IuQe0OtraD3ebQEoTRk8XCBoknUNc1Y67pw==}
    engines: {node: '>= 0.4'}

  typed-array-byte-offset@1.0.3:
    resolution: {integrity: sha512-GsvTyUHTriq6o/bHcTd0vM7OQ9JEdlvluu9YISaA7+KzDzPaIzEeDFNkTfhdE3MYcNhNi0vq/LlegYgIs5yPAw==}
    engines: {node: '>= 0.4'}

  typed-array-length@1.0.7:
    resolution: {integrity: sha512-3KS2b+kL7fsuk/eJZ7EQdnEmQoaho/r6KUef7hxvltNA5DR8NAUM+8wJMbJyZ4G9/7i3v5zPBIMN5aybAh2/Jg==}
    engines: {node: '>= 0.4'}

  typescript@5.7.2:
    resolution: {integrity: sha512-i5t66RHxDvVN40HfDd1PsEThGNnlMCMT3jMUuoh9/0TaqWevNontacunWyN02LA9/fIbEWlcHZcgTKb9QoaLfg==}
    engines: {node: '>=14.17'}
    hasBin: true

  unbox-primitive@1.0.2:
    resolution: {integrity: sha512-61pPlCD9h51VoreyJ0BReideM3MDKMKnh6+V9L08331ipq6Q8OFXZYiqP6n/tbHx4s5I9uRhcye6BrbkizkBDw==}

  undici-types@5.26.5:
    resolution: {integrity: sha512-JlCMO+ehdEIKqlFxk6IfVoAUVmgz7cU7zD/h9XZ0qzeosSHmUJVOzSQvvYSYWXkFXC+IfLKSIffhv0sVZup6pA==}

  undici-types@6.19.8:
    resolution: {integrity: sha512-ve2KP6f/JnbPBFyobGHuerC9g1FYGn/F8n1LWTwNxCEzd6IfqTwUQcNXgEtmmQ6DlRrC1hrSrBnCZPokRrDHjw==}

  unified@11.0.5:
    resolution: {integrity: sha512-xKvGhPWw3k84Qjh8bI3ZeJjqnyadK+GEFtazSfZv/rKeTkTjOJho6mFqh2SM96iIcZokxiOpg78GazTSg8+KHA==}

  unist-util-is@6.0.0:
    resolution: {integrity: sha512-2qCTHimwdxLfz+YzdGfkqNlH0tLi9xjTnHddPmJwtIG9MGsdbutfTc4P+haPD7l7Cjxf/WZj+we5qfVPvvxfYw==}

  unist-util-position@5.0.0:
    resolution: {integrity: sha512-fucsC7HjXvkB5R3kTCO7kUjRdrS0BJt3M/FPxmHMBOm8JQi2BsHAHFsy27E0EolP8rp0NzXsJ+jNPyDWvOJZPA==}

  unist-util-stringify-position@4.0.0:
    resolution: {integrity: sha512-0ASV06AAoKCDkS2+xw5RXJywruurpbC4JZSm7nr7MOt1ojAzvyyaO+UxZf18j8FCF6kmzCZKcAgN/yu2gm2XgQ==}

  unist-util-visit-parents@6.0.1:
    resolution: {integrity: sha512-L/PqWzfTP9lzzEa6CKs0k2nARxTdZduw3zyh8d2NVBnsyvHjSX4TWse388YrrQKbvI8w20fGjGlhgT96WwKykw==}

  unist-util-visit@5.0.0:
    resolution: {integrity: sha512-MR04uvD+07cwl/yhVuVWAtw+3GOR/knlL55Nd/wAdblk27GCVt3lqpTivy/tkJcZoNPzTwS1Y+KMojlLDhoTzg==}

  uri-js@4.4.1:
    resolution: {integrity: sha512-7rKUyy33Q1yc98pQ1DAmLtwX109F7TIfWlW1Ydo8Wl1ii1SeHieeh0HHfPeL2fMXK6z0s8ecKs9frCuLJvndBg==}

  url@0.10.3:
    resolution: {integrity: sha512-hzSUW2q06EqL1gKM/a+obYHLIO6ct2hwPuviqTTOcfFVc61UbfJ2Q32+uGL/HCPxKqrdGB5QUwIe7UqlDgwsOQ==}

  use-callback-ref@1.3.2:
    resolution: {integrity: sha512-elOQwe6Q8gqZgDA8mrh44qRTQqpIHDcZ3hXTLjBe1i4ph8XpNJnO+aQf3NaG+lriLopI4HMx9VjQLfPQ6vhnoA==}
    engines: {node: '>=10'}
    peerDependencies:
      '@types/react': ^16.8.0 || ^17.0.0 || ^18.0.0
      react: ^16.8.0 || ^17.0.0 || ^18.0.0
    peerDependenciesMeta:
      '@types/react':
        optional: true

  use-sidecar@1.1.2:
    resolution: {integrity: sha512-epTbsLuzZ7lPClpz2TyryBfztm7m+28DlEv2ZCQ3MDr5ssiwyOwGH/e5F9CkfWjJ1t4clvI58yF822/GUkjjhw==}
    engines: {node: '>=10'}
    peerDependencies:
      '@types/react': ^16.9.0 || ^17.0.0 || ^18.0.0
      react: ^16.8.0 || ^17.0.0 || ^18.0.0
    peerDependenciesMeta:
      '@types/react':
        optional: true

  use-sync-external-store@1.2.2:
    resolution: {integrity: sha512-PElTlVMwpblvbNqQ82d2n6RjStvdSoNe9FG28kNfz3WiXilJm4DdNkEzRhCZuIDwY8U08WVihhGR5iRqAwfDiw==}
    peerDependencies:
      react: ^16.8.0 || ^17.0.0 || ^18.0.0

  usehooks-ts@3.1.0:
    resolution: {integrity: sha512-bBIa7yUyPhE1BCc0GmR96VU/15l/9gP1Ch5mYdLcFBaFGQsdmXkvjV0TtOqW1yUd6VjIwDunm+flSciCQXujiw==}
    engines: {node: '>=16.15.0'}
    peerDependencies:
      react: ^16.8.0  || ^17 || ^18

  utf-8-validate@6.0.5:
    resolution: {integrity: sha512-EYZR+OpIXp9Y1eG1iueg8KRsY8TuT8VNgnanZ0uA3STqhHQTLwbl+WX76/9X5OY12yQubymBpaBSmMPkSTQcKA==}
    engines: {node: '>=6.14.2'}

  util-deprecate@1.0.2:
    resolution: {integrity: sha512-EPD5q1uXyFxJpCrLnCc1nHnq3gOa6DZBocAIiI2TaSCA7VCJ1UJDMagCzIkXNsUYfD1daK//LTEQ8xiIbrHtcw==}

  util@0.12.5:
    resolution: {integrity: sha512-kZf/K6hEIrWHI6XqOFUiiMa+79wE/D8Q+NCNAWclkyg3b4d2k7s0QGepNjiABc+aR3N1PAyHL7p6UcLY6LmrnA==}

  uuid@11.0.3:
    resolution: {integrity: sha512-d0z310fCWv5dJwnX1Y/MncBAqGMKEzlBb1AOf7z9K8ALnd0utBX/msg/fA0+sbyN1ihbMsLhrBlnl1ak7Wa0rg==}
    hasBin: true

  uuid@8.0.0:
    resolution: {integrity: sha512-jOXGuXZAWdsTH7eZLtyXMqUb9EcWMGZNbL9YcGBJl4MH4nrxHmZJhEHvyLFrkxo+28uLb/NYRcStH48fnD0Vzw==}
    hasBin: true

  uuid@9.0.1:
    resolution: {integrity: sha512-b+1eJOlsR9K8HJpow9Ok3fiWOWSIcIzXodvv0rQjVoOVNpWMpxf1wZNpt4y9h10odCNrqnYp1OBzRktckBe3sA==}
    hasBin: true

  vfile-message@4.0.2:
    resolution: {integrity: sha512-jRDZ1IMLttGj41KcZvlrYAaI3CfqpLpfpf+Mfig13viT6NKvRzWZ+lXz0Y5D60w6uJIBAOGq9mSHf0gktF0duw==}

  vfile@6.0.3:
    resolution: {integrity: sha512-KzIbH/9tXat2u30jf+smMwFCsno4wHVdNmzFyL+T/L3UGqqk6JKfVqOFOZEpZSHADH1k40ab6NUIXZq422ov3Q==}

  victory-vendor@36.9.2:
    resolution: {integrity: sha512-PnpQQMuxlwYdocC8fIJqVXvkeViHYzotI+NJrCuav0ZYFoq912ZHBk3mCeuj+5/VpodOjPe1z0Fk2ihgzlXqjQ==}

  wcwidth@1.0.1:
    resolution: {integrity: sha512-XHPEwS0q6TaxcvG85+8EYkbiCux2XtWG2mkc47Ng2A77BQu9+DqIOJldST4HgPkuea7dvKSj5VgX3P1d4rW8Tg==}

  web-streams-polyfill@4.0.0-beta.3:
    resolution: {integrity: sha512-QW95TCTaHmsYfHDybGMwO5IJIM93I/6vTRk+daHTWFPhwh+C8Cg7j7XyKrwrj8Ib6vYXe0ocYNrmzY4xAAN6ug==}
    engines: {node: '>= 14'}

  webidl-conversions@3.0.1:
    resolution: {integrity: sha512-2JAn3z8AR6rjK8Sm8orRC0h/bcl/DqL7tRPdGZ4I1CjdF+EaMLmYxBHyXuKL849eucPFhvBoxMsflfOb8kxaeQ==}

  whatwg-url@5.0.0:
    resolution: {integrity: sha512-saE57nupxk6v3HY35+jzBwYa0rKSy0XR8JSxZPwgLr7ys0IBzhGviA1/TUGJLmSVqs8pb9AnvICXEuOHLprYTw==}

  which-boxed-primitive@1.1.0:
    resolution: {integrity: sha512-Ei7Miu/AXe2JJ4iNF5j/UphAgRoma4trE6PtisM09bPygb3egMH3YLW/befsWb1A1AxvNSFidOFTB18XtnIIng==}
    engines: {node: '>= 0.4'}

  which-builtin-type@1.2.0:
    resolution: {integrity: sha512-I+qLGQ/vucCby4tf5HsLmGueEla4ZhwTBSqaooS+Y0BuxN4Cp+okmGuV+8mXZ84KDI9BA+oklo+RzKg0ONdSUA==}
    engines: {node: '>= 0.4'}

  which-collection@1.0.2:
    resolution: {integrity: sha512-K4jVyjnBdgvc86Y6BkaLZEN933SwYOuBFkdmBu9ZfkcAbdVbpITnDmjvZ/aQjRXQrv5EPkTnD1s39GiiqbngCw==}
    engines: {node: '>= 0.4'}

  which-typed-array@1.1.16:
    resolution: {integrity: sha512-g+N+GAWiRj66DngFwHvISJd+ITsyphZvD1vChfVg6cEdnzy53GzB3oy0fUNlvhz7H7+MiqhYr26qxQShCpKTTQ==}
    engines: {node: '>= 0.4'}

  which@2.0.2:
    resolution: {integrity: sha512-BLI3Tl1TW3Pvl70l3yq3Y64i+awpwXqsGBYWkkqMtnbXgrMD+yj7rhW0kuEDxzJaYXGjEW5ogapKNMEKNMjibA==}
    engines: {node: '>= 8'}
    hasBin: true

  word-wrap@1.2.5:
    resolution: {integrity: sha512-BN22B5eaMMI9UMtjrGd5g5eCYPpCPDUy0FJXbYsaT5zYxjFOckS53SQDE3pWkVoWpHXVb3BrYcEN4Twa55B5cA==}
    engines: {node: '>=0.10.0'}

  wrap-ansi@7.0.0:
    resolution: {integrity: sha512-YVGIj2kamLSTxw6NsZjoBxfSwsn0ycdesmc4p+Q21c5zPuZ1pl+NfxVdxPtdHvmNVOQ6XSYG4AUtyt/Fi7D16Q==}
    engines: {node: '>=10'}

  wrap-ansi@8.1.0:
    resolution: {integrity: sha512-si7QWI6zUMq56bESFvagtmzMdGOtoxfR+Sez11Mobfc7tm+VkUckk9bW2UeffTGVUbOksxmSw0AA2gs8g71NCQ==}
    engines: {node: '>=12'}

  wrappy@1.0.2:
    resolution: {integrity: sha512-l4Sp/DRseor9wL6EvV2+TuQn63dMkPjZ/sp9XkghTEbV9KlPS1xUsZ3u7/IQO4wxtcFB4bgpQPRcR3QCvezPcQ==}

  ws@8.18.0:
    resolution: {integrity: sha512-8VbfWfHLbbwu3+N6OKsOMpBdT4kXPDDB9cJk2bJ6mh9ucxdlnNvH1e+roYkKmN9Nxw2yjz7VzeO9oOz2zJ04Pw==}
    engines: {node: '>=10.0.0'}
    peerDependencies:
      bufferutil: ^4.0.1
      utf-8-validate: '>=5.0.2'
    peerDependenciesMeta:
      bufferutil:
        optional: true
      utf-8-validate:
        optional: true

  xml2js@0.6.2:
    resolution: {integrity: sha512-T4rieHaC1EXcES0Kxxj4JWgaUQHDk+qwHcYOCFHfiwKz7tOVPLq7Hjq9dM1WCMhylqMEfP7hMcOIChvotiZegA==}
    engines: {node: '>=4.0.0'}

  xmlbuilder@11.0.1:
    resolution: {integrity: sha512-fDlsI/kFEx7gLvbecc0/ohLG50fugQp8ryHzMTuW9vSa1GJ0XYWKnhsUx7oie3G98+r56aTQIUB4kht42R3JvA==}
    engines: {node: '>=4.0'}

  xtend@4.0.2:
    resolution: {integrity: sha512-LKYU1iAXJXUgAXn9URjiu+MWhyUXHsvfp7mcuYm9dSUKK0/CjtrUwFAxD82/mCWbtLsGjFIad0wIsod4zrTAEQ==}
    engines: {node: '>=0.4'}

  yaml@2.6.1:
    resolution: {integrity: sha512-7r0XPzioN/Q9kXBro/XPnA6kznR73DHq+GXh5ON7ZozRO6aMjbmiBuKste2wslTFkC5d1dw0GooOCepZXJ2SAg==}
    engines: {node: '>= 14'}
    hasBin: true

  yocto-queue@0.1.0:
    resolution: {integrity: sha512-rVksvsnNCdJ/ohGc6xgPwyN8eheCxsiLM8mxuE/t/mOVqJewPuO1miLpTHQiRgTKCLexL4MeAFVagts7HmNZ2Q==}
    engines: {node: '>=10'}

  zod-to-json-schema@3.23.5:
    resolution: {integrity: sha512-5wlSS0bXfF/BrL4jPAbz9da5hDlDptdEppYfe+x4eIJ7jioqKG9uUxOwPzqof09u/XeVdrgFu29lZi+8XNDJtA==}
    peerDependencies:
      zod: ^3.23.3

  zod-validation-error@3.4.0:
    resolution: {integrity: sha512-ZOPR9SVY6Pb2qqO5XHt+MkkTRxGXb4EVtnjc9JpXUOtUB1T9Ru7mZOT361AN3MsetVe7R0a1KZshJDZdgp9miQ==}
    engines: {node: '>=18.0.0'}
    peerDependencies:
      zod: ^3.18.0

  zod@3.23.8:
    resolution: {integrity: sha512-XBx9AXhXktjUqnepgTiE5flcKIYWi/rme0Eaj+5Y0lftuGBq+jyRu/md4WnuxqgP1ubdpNCsYEYPxrzVHD8d6g==}

  zustand@5.0.1:
    resolution: {integrity: sha512-pRET7Lao2z+n5R/HduXMio35TncTlSW68WsYBq2Lg1ASspsNGjpwLAsij3RpouyV6+kHMwwwzP0bZPD70/Jx/w==}
    engines: {node: '>=12.20.0'}
    peerDependencies:
      '@types/react': '>=18.0.0'
      immer: '>=9.0.6'
      react: '>=18.0.0'
      use-sync-external-store: '>=1.2.0'
    peerDependenciesMeta:
      '@types/react':
        optional: true
      immer:
        optional: true
      react:
        optional: true
      use-sync-external-store:
        optional: true

  zwitch@2.0.4:
    resolution: {integrity: sha512-bXE4cR/kVZhKZX/RjPEflHaKVhUVl85noU3v6b8apfQEc1x4A+zBxjZ4lN8LqGd6WZ3dl98pY4o717VFmoPp+A==}

snapshots:

  '@ai-sdk/anthropic@0.0.51(zod@3.23.8)':
    dependencies:
      '@ai-sdk/provider': 0.0.24
      '@ai-sdk/provider-utils': 1.0.20(zod@3.23.8)
      zod: 3.23.8

  '@ai-sdk/provider-utils@1.0.20(zod@3.23.8)':
    dependencies:
      '@ai-sdk/provider': 0.0.24
      eventsource-parser: 1.1.2
      nanoid: 3.3.6
      secure-json-parse: 2.7.0
    optionalDependencies:
      zod: 3.23.8

  '@ai-sdk/provider-utils@2.0.2(zod@3.23.8)':
    dependencies:
<<<<<<< HEAD
      '@ai-sdk/provider': 1.0.1
      eventsource-parser: 3.0.0
=======
      '@ai-sdk/provider': 0.0.26
      eventsource-parser: 1.1.2
>>>>>>> 65e62b95
      nanoid: 3.3.8
      secure-json-parse: 2.7.0
    optionalDependencies:
      zod: 3.23.8

  '@ai-sdk/provider@0.0.24':
    dependencies:
      json-schema: 0.4.0

  '@ai-sdk/provider@1.0.1':
    dependencies:
      json-schema: 0.4.0

  '@ai-sdk/react@1.0.3(react@18.3.1)(zod@3.23.8)':
    dependencies:
      '@ai-sdk/provider-utils': 2.0.2(zod@3.23.8)
      '@ai-sdk/ui-utils': 1.0.2(zod@3.23.8)
      swr: 2.2.5(react@18.3.1)
      throttleit: 2.1.0
    optionalDependencies:
      react: 18.3.1
      zod: 3.23.8

  '@ai-sdk/ui-utils@1.0.2(zod@3.23.8)':
    dependencies:
<<<<<<< HEAD
      '@ai-sdk/provider': 1.0.1
      '@ai-sdk/provider-utils': 2.0.2(zod@3.23.8)
=======
      '@ai-sdk/provider-utils': 1.0.22(zod@3.23.8)
      '@ai-sdk/ui-utils': 0.0.50(zod@3.23.8)
    transitivePeerDependencies:
      - zod

  '@ai-sdk/svelte@0.0.57(svelte@5.5.3)(zod@3.23.8)':
    dependencies:
      '@ai-sdk/provider-utils': 1.0.22(zod@3.23.8)
      '@ai-sdk/ui-utils': 0.0.50(zod@3.23.8)
      sswr: 2.1.0(svelte@5.5.3)
    optionalDependencies:
      svelte: 5.5.3
    transitivePeerDependencies:
      - zod

  '@ai-sdk/ui-utils@0.0.50(zod@3.23.8)':
    dependencies:
      '@ai-sdk/provider': 0.0.26
      '@ai-sdk/provider-utils': 1.0.22(zod@3.23.8)
      json-schema: 0.4.0
      secure-json-parse: 2.7.0
>>>>>>> 65e62b95
      zod-to-json-schema: 3.23.5(zod@3.23.8)
    optionalDependencies:
      zod: 3.23.8

  '@alloc/quick-lru@5.2.0': {}

  '@anthropic-ai/sdk@0.27.3':
    dependencies:
      '@types/node': 18.19.67
      '@types/node-fetch': 2.6.12
      abort-controller: 3.0.0
      agentkeepalive: 4.5.0
      form-data-encoder: 1.7.2
      formdata-node: 4.4.1
      node-fetch: 2.7.0
    transitivePeerDependencies:
      - encoding

<<<<<<< HEAD
=======
  '@aws-crypto/crc32@5.2.0':
    dependencies:
      '@aws-crypto/util': 5.2.0
      '@aws-sdk/types': 3.696.0
      tslib: 2.8.1

  '@aws-crypto/crc32c@5.2.0':
    dependencies:
      '@aws-crypto/util': 5.2.0
      '@aws-sdk/types': 3.696.0
      tslib: 2.8.1

  '@aws-crypto/sha1-browser@5.2.0':
    dependencies:
      '@aws-crypto/supports-web-crypto': 5.2.0
      '@aws-crypto/util': 5.2.0
      '@aws-sdk/types': 3.696.0
      '@aws-sdk/util-locate-window': 3.693.0
      '@smithy/util-utf8': 2.3.0
      tslib: 2.8.1

  '@aws-crypto/sha256-browser@5.2.0':
    dependencies:
      '@aws-crypto/sha256-js': 5.2.0
      '@aws-crypto/supports-web-crypto': 5.2.0
      '@aws-crypto/util': 5.2.0
      '@aws-sdk/types': 3.696.0
      '@aws-sdk/util-locate-window': 3.693.0
      '@smithy/util-utf8': 2.3.0
      tslib: 2.8.1

  '@aws-crypto/sha256-js@5.2.0':
    dependencies:
      '@aws-crypto/util': 5.2.0
      '@aws-sdk/types': 3.696.0
      tslib: 2.8.1

  '@aws-crypto/supports-web-crypto@5.2.0':
    dependencies:
      tslib: 2.8.1

  '@aws-crypto/util@5.2.0':
    dependencies:
      '@aws-sdk/types': 3.696.0
      '@smithy/util-utf8': 2.3.0
      tslib: 2.8.1

  '@aws-sdk/client-s3@3.705.0':
    dependencies:
      '@aws-crypto/sha1-browser': 5.2.0
      '@aws-crypto/sha256-browser': 5.2.0
      '@aws-crypto/sha256-js': 5.2.0
      '@aws-sdk/client-sso-oidc': 3.699.0(@aws-sdk/client-sts@3.699.0)
      '@aws-sdk/client-sts': 3.699.0
      '@aws-sdk/core': 3.696.0
      '@aws-sdk/credential-provider-node': 3.699.0(@aws-sdk/client-sso-oidc@3.699.0(@aws-sdk/client-sts@3.699.0))(@aws-sdk/client-sts@3.699.0)
      '@aws-sdk/middleware-bucket-endpoint': 3.696.0
      '@aws-sdk/middleware-expect-continue': 3.696.0
      '@aws-sdk/middleware-flexible-checksums': 3.701.0
      '@aws-sdk/middleware-host-header': 3.696.0
      '@aws-sdk/middleware-location-constraint': 3.696.0
      '@aws-sdk/middleware-logger': 3.696.0
      '@aws-sdk/middleware-recursion-detection': 3.696.0
      '@aws-sdk/middleware-sdk-s3': 3.696.0
      '@aws-sdk/middleware-ssec': 3.696.0
      '@aws-sdk/middleware-user-agent': 3.696.0
      '@aws-sdk/region-config-resolver': 3.696.0
      '@aws-sdk/signature-v4-multi-region': 3.696.0
      '@aws-sdk/types': 3.696.0
      '@aws-sdk/util-endpoints': 3.696.0
      '@aws-sdk/util-user-agent-browser': 3.696.0
      '@aws-sdk/util-user-agent-node': 3.696.0
      '@aws-sdk/xml-builder': 3.696.0
      '@smithy/config-resolver': 3.0.12
      '@smithy/core': 2.5.4
      '@smithy/eventstream-serde-browser': 3.0.13
      '@smithy/eventstream-serde-config-resolver': 3.0.10
      '@smithy/eventstream-serde-node': 3.0.12
      '@smithy/fetch-http-handler': 4.1.1
      '@smithy/hash-blob-browser': 3.1.9
      '@smithy/hash-node': 3.0.10
      '@smithy/hash-stream-node': 3.1.9
      '@smithy/invalid-dependency': 3.0.10
      '@smithy/md5-js': 3.0.10
      '@smithy/middleware-content-length': 3.0.12
      '@smithy/middleware-endpoint': 3.2.4
      '@smithy/middleware-retry': 3.0.28
      '@smithy/middleware-serde': 3.0.10
      '@smithy/middleware-stack': 3.0.10
      '@smithy/node-config-provider': 3.1.11
      '@smithy/node-http-handler': 3.3.1
      '@smithy/protocol-http': 4.1.7
      '@smithy/smithy-client': 3.4.5
      '@smithy/types': 3.7.1
      '@smithy/url-parser': 3.0.10
      '@smithy/util-base64': 3.0.0
      '@smithy/util-body-length-browser': 3.0.0
      '@smithy/util-body-length-node': 3.0.0
      '@smithy/util-defaults-mode-browser': 3.0.28
      '@smithy/util-defaults-mode-node': 3.0.28
      '@smithy/util-endpoints': 2.1.6
      '@smithy/util-middleware': 3.0.10
      '@smithy/util-retry': 3.0.10
      '@smithy/util-stream': 3.3.1
      '@smithy/util-utf8': 3.0.0
      '@smithy/util-waiter': 3.1.9
      tslib: 2.8.1
    transitivePeerDependencies:
      - aws-crt

  '@aws-sdk/client-sso-oidc@3.699.0(@aws-sdk/client-sts@3.699.0)':
    dependencies:
      '@aws-crypto/sha256-browser': 5.2.0
      '@aws-crypto/sha256-js': 5.2.0
      '@aws-sdk/client-sts': 3.699.0
      '@aws-sdk/core': 3.696.0
      '@aws-sdk/credential-provider-node': 3.699.0(@aws-sdk/client-sso-oidc@3.699.0(@aws-sdk/client-sts@3.699.0))(@aws-sdk/client-sts@3.699.0)
      '@aws-sdk/middleware-host-header': 3.696.0
      '@aws-sdk/middleware-logger': 3.696.0
      '@aws-sdk/middleware-recursion-detection': 3.696.0
      '@aws-sdk/middleware-user-agent': 3.696.0
      '@aws-sdk/region-config-resolver': 3.696.0
      '@aws-sdk/types': 3.696.0
      '@aws-sdk/util-endpoints': 3.696.0
      '@aws-sdk/util-user-agent-browser': 3.696.0
      '@aws-sdk/util-user-agent-node': 3.696.0
      '@smithy/config-resolver': 3.0.12
      '@smithy/core': 2.5.4
      '@smithy/fetch-http-handler': 4.1.1
      '@smithy/hash-node': 3.0.10
      '@smithy/invalid-dependency': 3.0.10
      '@smithy/middleware-content-length': 3.0.12
      '@smithy/middleware-endpoint': 3.2.4
      '@smithy/middleware-retry': 3.0.28
      '@smithy/middleware-serde': 3.0.10
      '@smithy/middleware-stack': 3.0.10
      '@smithy/node-config-provider': 3.1.11
      '@smithy/node-http-handler': 3.3.1
      '@smithy/protocol-http': 4.1.7
      '@smithy/smithy-client': 3.4.5
      '@smithy/types': 3.7.1
      '@smithy/url-parser': 3.0.10
      '@smithy/util-base64': 3.0.0
      '@smithy/util-body-length-browser': 3.0.0
      '@smithy/util-body-length-node': 3.0.0
      '@smithy/util-defaults-mode-browser': 3.0.28
      '@smithy/util-defaults-mode-node': 3.0.28
      '@smithy/util-endpoints': 2.1.6
      '@smithy/util-middleware': 3.0.10
      '@smithy/util-retry': 3.0.10
      '@smithy/util-utf8': 3.0.0
      tslib: 2.8.1
    transitivePeerDependencies:
      - aws-crt

  '@aws-sdk/client-sso@3.696.0':
    dependencies:
      '@aws-crypto/sha256-browser': 5.2.0
      '@aws-crypto/sha256-js': 5.2.0
      '@aws-sdk/core': 3.696.0
      '@aws-sdk/middleware-host-header': 3.696.0
      '@aws-sdk/middleware-logger': 3.696.0
      '@aws-sdk/middleware-recursion-detection': 3.696.0
      '@aws-sdk/middleware-user-agent': 3.696.0
      '@aws-sdk/region-config-resolver': 3.696.0
      '@aws-sdk/types': 3.696.0
      '@aws-sdk/util-endpoints': 3.696.0
      '@aws-sdk/util-user-agent-browser': 3.696.0
      '@aws-sdk/util-user-agent-node': 3.696.0
      '@smithy/config-resolver': 3.0.12
      '@smithy/core': 2.5.4
      '@smithy/fetch-http-handler': 4.1.1
      '@smithy/hash-node': 3.0.10
      '@smithy/invalid-dependency': 3.0.10
      '@smithy/middleware-content-length': 3.0.12
      '@smithy/middleware-endpoint': 3.2.4
      '@smithy/middleware-retry': 3.0.28
      '@smithy/middleware-serde': 3.0.10
      '@smithy/middleware-stack': 3.0.10
      '@smithy/node-config-provider': 3.1.11
      '@smithy/node-http-handler': 3.3.1
      '@smithy/protocol-http': 4.1.7
      '@smithy/smithy-client': 3.4.5
      '@smithy/types': 3.7.1
      '@smithy/url-parser': 3.0.10
      '@smithy/util-base64': 3.0.0
      '@smithy/util-body-length-browser': 3.0.0
      '@smithy/util-body-length-node': 3.0.0
      '@smithy/util-defaults-mode-browser': 3.0.28
      '@smithy/util-defaults-mode-node': 3.0.28
      '@smithy/util-endpoints': 2.1.6
      '@smithy/util-middleware': 3.0.10
      '@smithy/util-retry': 3.0.10
      '@smithy/util-utf8': 3.0.0
      tslib: 2.8.1
    transitivePeerDependencies:
      - aws-crt

  '@aws-sdk/client-sts@3.699.0':
    dependencies:
      '@aws-crypto/sha256-browser': 5.2.0
      '@aws-crypto/sha256-js': 5.2.0
      '@aws-sdk/client-sso-oidc': 3.699.0(@aws-sdk/client-sts@3.699.0)
      '@aws-sdk/core': 3.696.0
      '@aws-sdk/credential-provider-node': 3.699.0(@aws-sdk/client-sso-oidc@3.699.0(@aws-sdk/client-sts@3.699.0))(@aws-sdk/client-sts@3.699.0)
      '@aws-sdk/middleware-host-header': 3.696.0
      '@aws-sdk/middleware-logger': 3.696.0
      '@aws-sdk/middleware-recursion-detection': 3.696.0
      '@aws-sdk/middleware-user-agent': 3.696.0
      '@aws-sdk/region-config-resolver': 3.696.0
      '@aws-sdk/types': 3.696.0
      '@aws-sdk/util-endpoints': 3.696.0
      '@aws-sdk/util-user-agent-browser': 3.696.0
      '@aws-sdk/util-user-agent-node': 3.696.0
      '@smithy/config-resolver': 3.0.12
      '@smithy/core': 2.5.4
      '@smithy/fetch-http-handler': 4.1.1
      '@smithy/hash-node': 3.0.10
      '@smithy/invalid-dependency': 3.0.10
      '@smithy/middleware-content-length': 3.0.12
      '@smithy/middleware-endpoint': 3.2.4
      '@smithy/middleware-retry': 3.0.28
      '@smithy/middleware-serde': 3.0.10
      '@smithy/middleware-stack': 3.0.10
      '@smithy/node-config-provider': 3.1.11
      '@smithy/node-http-handler': 3.3.1
      '@smithy/protocol-http': 4.1.7
      '@smithy/smithy-client': 3.4.5
      '@smithy/types': 3.7.1
      '@smithy/url-parser': 3.0.10
      '@smithy/util-base64': 3.0.0
      '@smithy/util-body-length-browser': 3.0.0
      '@smithy/util-body-length-node': 3.0.0
      '@smithy/util-defaults-mode-browser': 3.0.28
      '@smithy/util-defaults-mode-node': 3.0.28
      '@smithy/util-endpoints': 2.1.6
      '@smithy/util-middleware': 3.0.10
      '@smithy/util-retry': 3.0.10
      '@smithy/util-utf8': 3.0.0
      tslib: 2.8.1
    transitivePeerDependencies:
      - aws-crt

  '@aws-sdk/core@3.696.0':
    dependencies:
      '@aws-sdk/types': 3.696.0
      '@smithy/core': 2.5.4
      '@smithy/node-config-provider': 3.1.11
      '@smithy/property-provider': 3.1.10
      '@smithy/protocol-http': 4.1.7
      '@smithy/signature-v4': 4.2.3
      '@smithy/smithy-client': 3.4.5
      '@smithy/types': 3.7.1
      '@smithy/util-middleware': 3.0.10
      fast-xml-parser: 4.4.1
      tslib: 2.8.1

  '@aws-sdk/credential-provider-env@3.696.0':
    dependencies:
      '@aws-sdk/core': 3.696.0
      '@aws-sdk/types': 3.696.0
      '@smithy/property-provider': 3.1.10
      '@smithy/types': 3.7.1
      tslib: 2.8.1

  '@aws-sdk/credential-provider-http@3.696.0':
    dependencies:
      '@aws-sdk/core': 3.696.0
      '@aws-sdk/types': 3.696.0
      '@smithy/fetch-http-handler': 4.1.1
      '@smithy/node-http-handler': 3.3.1
      '@smithy/property-provider': 3.1.10
      '@smithy/protocol-http': 4.1.7
      '@smithy/smithy-client': 3.4.5
      '@smithy/types': 3.7.1
      '@smithy/util-stream': 3.3.1
      tslib: 2.8.1

  '@aws-sdk/credential-provider-ini@3.699.0(@aws-sdk/client-sso-oidc@3.699.0(@aws-sdk/client-sts@3.699.0))(@aws-sdk/client-sts@3.699.0)':
    dependencies:
      '@aws-sdk/client-sts': 3.699.0
      '@aws-sdk/core': 3.696.0
      '@aws-sdk/credential-provider-env': 3.696.0
      '@aws-sdk/credential-provider-http': 3.696.0
      '@aws-sdk/credential-provider-process': 3.696.0
      '@aws-sdk/credential-provider-sso': 3.699.0(@aws-sdk/client-sso-oidc@3.699.0(@aws-sdk/client-sts@3.699.0))
      '@aws-sdk/credential-provider-web-identity': 3.696.0(@aws-sdk/client-sts@3.699.0)
      '@aws-sdk/types': 3.696.0
      '@smithy/credential-provider-imds': 3.2.7
      '@smithy/property-provider': 3.1.10
      '@smithy/shared-ini-file-loader': 3.1.11
      '@smithy/types': 3.7.1
      tslib: 2.8.1
    transitivePeerDependencies:
      - '@aws-sdk/client-sso-oidc'
      - aws-crt

  '@aws-sdk/credential-provider-node@3.699.0(@aws-sdk/client-sso-oidc@3.699.0(@aws-sdk/client-sts@3.699.0))(@aws-sdk/client-sts@3.699.0)':
    dependencies:
      '@aws-sdk/credential-provider-env': 3.696.0
      '@aws-sdk/credential-provider-http': 3.696.0
      '@aws-sdk/credential-provider-ini': 3.699.0(@aws-sdk/client-sso-oidc@3.699.0(@aws-sdk/client-sts@3.699.0))(@aws-sdk/client-sts@3.699.0)
      '@aws-sdk/credential-provider-process': 3.696.0
      '@aws-sdk/credential-provider-sso': 3.699.0(@aws-sdk/client-sso-oidc@3.699.0(@aws-sdk/client-sts@3.699.0))
      '@aws-sdk/credential-provider-web-identity': 3.696.0(@aws-sdk/client-sts@3.699.0)
      '@aws-sdk/types': 3.696.0
      '@smithy/credential-provider-imds': 3.2.7
      '@smithy/property-provider': 3.1.10
      '@smithy/shared-ini-file-loader': 3.1.11
      '@smithy/types': 3.7.1
      tslib: 2.8.1
    transitivePeerDependencies:
      - '@aws-sdk/client-sso-oidc'
      - '@aws-sdk/client-sts'
      - aws-crt

  '@aws-sdk/credential-provider-process@3.696.0':
    dependencies:
      '@aws-sdk/core': 3.696.0
      '@aws-sdk/types': 3.696.0
      '@smithy/property-provider': 3.1.10
      '@smithy/shared-ini-file-loader': 3.1.11
      '@smithy/types': 3.7.1
      tslib: 2.8.1

  '@aws-sdk/credential-provider-sso@3.699.0(@aws-sdk/client-sso-oidc@3.699.0(@aws-sdk/client-sts@3.699.0))':
    dependencies:
      '@aws-sdk/client-sso': 3.696.0
      '@aws-sdk/core': 3.696.0
      '@aws-sdk/token-providers': 3.699.0(@aws-sdk/client-sso-oidc@3.699.0(@aws-sdk/client-sts@3.699.0))
      '@aws-sdk/types': 3.696.0
      '@smithy/property-provider': 3.1.10
      '@smithy/shared-ini-file-loader': 3.1.11
      '@smithy/types': 3.7.1
      tslib: 2.8.1
    transitivePeerDependencies:
      - '@aws-sdk/client-sso-oidc'
      - aws-crt

  '@aws-sdk/credential-provider-web-identity@3.696.0(@aws-sdk/client-sts@3.699.0)':
    dependencies:
      '@aws-sdk/client-sts': 3.699.0
      '@aws-sdk/core': 3.696.0
      '@aws-sdk/types': 3.696.0
      '@smithy/property-provider': 3.1.10
      '@smithy/types': 3.7.1
      tslib: 2.8.1

  '@aws-sdk/middleware-bucket-endpoint@3.696.0':
    dependencies:
      '@aws-sdk/types': 3.696.0
      '@aws-sdk/util-arn-parser': 3.693.0
      '@smithy/node-config-provider': 3.1.11
      '@smithy/protocol-http': 4.1.7
      '@smithy/types': 3.7.1
      '@smithy/util-config-provider': 3.0.0
      tslib: 2.8.1

  '@aws-sdk/middleware-expect-continue@3.696.0':
    dependencies:
      '@aws-sdk/types': 3.696.0
      '@smithy/protocol-http': 4.1.7
      '@smithy/types': 3.7.1
      tslib: 2.8.1

  '@aws-sdk/middleware-flexible-checksums@3.701.0':
    dependencies:
      '@aws-crypto/crc32': 5.2.0
      '@aws-crypto/crc32c': 5.2.0
      '@aws-crypto/util': 5.2.0
      '@aws-sdk/core': 3.696.0
      '@aws-sdk/types': 3.696.0
      '@smithy/is-array-buffer': 3.0.0
      '@smithy/node-config-provider': 3.1.11
      '@smithy/protocol-http': 4.1.7
      '@smithy/types': 3.7.1
      '@smithy/util-middleware': 3.0.10
      '@smithy/util-stream': 3.3.1
      '@smithy/util-utf8': 3.0.0
      tslib: 2.8.1

  '@aws-sdk/middleware-host-header@3.696.0':
    dependencies:
      '@aws-sdk/types': 3.696.0
      '@smithy/protocol-http': 4.1.7
      '@smithy/types': 3.7.1
      tslib: 2.8.1

  '@aws-sdk/middleware-location-constraint@3.696.0':
    dependencies:
      '@aws-sdk/types': 3.696.0
      '@smithy/types': 3.7.1
      tslib: 2.8.1

  '@aws-sdk/middleware-logger@3.696.0':
    dependencies:
      '@aws-sdk/types': 3.696.0
      '@smithy/types': 3.7.1
      tslib: 2.8.1

  '@aws-sdk/middleware-recursion-detection@3.696.0':
    dependencies:
      '@aws-sdk/types': 3.696.0
      '@smithy/protocol-http': 4.1.7
      '@smithy/types': 3.7.1
      tslib: 2.8.1

  '@aws-sdk/middleware-sdk-s3@3.696.0':
    dependencies:
      '@aws-sdk/core': 3.696.0
      '@aws-sdk/types': 3.696.0
      '@aws-sdk/util-arn-parser': 3.693.0
      '@smithy/core': 2.5.4
      '@smithy/node-config-provider': 3.1.11
      '@smithy/protocol-http': 4.1.7
      '@smithy/signature-v4': 4.2.3
      '@smithy/smithy-client': 3.4.5
      '@smithy/types': 3.7.1
      '@smithy/util-config-provider': 3.0.0
      '@smithy/util-middleware': 3.0.10
      '@smithy/util-stream': 3.3.1
      '@smithy/util-utf8': 3.0.0
      tslib: 2.8.1

  '@aws-sdk/middleware-ssec@3.696.0':
    dependencies:
      '@aws-sdk/types': 3.696.0
      '@smithy/types': 3.7.1
      tslib: 2.8.1

  '@aws-sdk/middleware-user-agent@3.696.0':
    dependencies:
      '@aws-sdk/core': 3.696.0
      '@aws-sdk/types': 3.696.0
      '@aws-sdk/util-endpoints': 3.696.0
      '@smithy/core': 2.5.4
      '@smithy/protocol-http': 4.1.7
      '@smithy/types': 3.7.1
      tslib: 2.8.1

  '@aws-sdk/region-config-resolver@3.696.0':
    dependencies:
      '@aws-sdk/types': 3.696.0
      '@smithy/node-config-provider': 3.1.11
      '@smithy/types': 3.7.1
      '@smithy/util-config-provider': 3.0.0
      '@smithy/util-middleware': 3.0.10
      tslib: 2.8.1

  '@aws-sdk/s3-request-presigner@3.705.0':
    dependencies:
      '@aws-sdk/signature-v4-multi-region': 3.696.0
      '@aws-sdk/types': 3.696.0
      '@aws-sdk/util-format-url': 3.696.0
      '@smithy/middleware-endpoint': 3.2.4
      '@smithy/protocol-http': 4.1.7
      '@smithy/smithy-client': 3.4.5
      '@smithy/types': 3.7.1
      tslib: 2.8.1

  '@aws-sdk/signature-v4-multi-region@3.696.0':
    dependencies:
      '@aws-sdk/middleware-sdk-s3': 3.696.0
      '@aws-sdk/types': 3.696.0
      '@smithy/protocol-http': 4.1.7
      '@smithy/signature-v4': 4.2.3
      '@smithy/types': 3.7.1
      tslib: 2.8.1

  '@aws-sdk/token-providers@3.699.0(@aws-sdk/client-sso-oidc@3.699.0(@aws-sdk/client-sts@3.699.0))':
    dependencies:
      '@aws-sdk/client-sso-oidc': 3.699.0(@aws-sdk/client-sts@3.699.0)
      '@aws-sdk/types': 3.696.0
      '@smithy/property-provider': 3.1.10
      '@smithy/shared-ini-file-loader': 3.1.11
      '@smithy/types': 3.7.1
      tslib: 2.8.1

  '@aws-sdk/types@3.696.0':
    dependencies:
      '@smithy/types': 3.7.1
      tslib: 2.8.1

  '@aws-sdk/util-arn-parser@3.693.0':
    dependencies:
      tslib: 2.8.1

  '@aws-sdk/util-endpoints@3.696.0':
    dependencies:
      '@aws-sdk/types': 3.696.0
      '@smithy/types': 3.7.1
      '@smithy/util-endpoints': 2.1.6
      tslib: 2.8.1

  '@aws-sdk/util-format-url@3.696.0':
    dependencies:
      '@aws-sdk/types': 3.696.0
      '@smithy/querystring-builder': 3.0.10
      '@smithy/types': 3.7.1
      tslib: 2.8.1

  '@aws-sdk/util-locate-window@3.693.0':
    dependencies:
      tslib: 2.8.1

  '@aws-sdk/util-user-agent-browser@3.696.0':
    dependencies:
      '@aws-sdk/types': 3.696.0
      '@smithy/types': 3.7.1
      bowser: 2.11.0
      tslib: 2.8.1

  '@aws-sdk/util-user-agent-node@3.696.0':
    dependencies:
      '@aws-sdk/middleware-user-agent': 3.696.0
      '@aws-sdk/types': 3.696.0
      '@smithy/node-config-provider': 3.1.11
      '@smithy/types': 3.7.1
      tslib: 2.8.1

  '@aws-sdk/xml-builder@3.696.0':
    dependencies:
      '@smithy/types': 3.7.1
      tslib: 2.8.1

  '@babel/helper-string-parser@7.25.9': {}

  '@babel/helper-validator-identifier@7.25.9': {}

  '@babel/parser@7.26.2':
    dependencies:
      '@babel/types': 7.26.0

>>>>>>> 65e62b95
  '@babel/runtime@7.26.0':
    dependencies:
      regenerator-runtime: 0.14.1

  '@e2b/code-interpreter@0.0.8(bufferutil@4.0.8)(utf-8-validate@6.0.5)':
    dependencies:
      e2b: 0.16.2
      isomorphic-ws: 5.0.0(ws@8.18.0(bufferutil@4.0.8)(utf-8-validate@6.0.5))
      ws: 8.18.0(bufferutil@4.0.8)(utf-8-validate@6.0.5)
    transitivePeerDependencies:
      - bufferutil
      - utf-8-validate

  '@eslint-community/eslint-utils@4.4.1(eslint@8.57.1)':
    dependencies:
      eslint: 8.57.1
      eslint-visitor-keys: 3.4.3

  '@eslint-community/regexpp@4.12.1': {}

  '@eslint/eslintrc@2.1.4':
    dependencies:
      ajv: 6.12.6
      debug: 4.3.7
      espree: 9.6.1
      globals: 13.24.0
      ignore: 5.3.2
      import-fresh: 3.3.0
      js-yaml: 4.1.0
      minimatch: 3.1.2
      strip-json-comments: 3.1.1
    transitivePeerDependencies:
      - supports-color

  '@eslint/js@8.57.1': {}

  '@floating-ui/core@1.6.8':
    dependencies:
      '@floating-ui/utils': 0.2.8

  '@floating-ui/dom@1.6.12':
    dependencies:
      '@floating-ui/core': 1.6.8
      '@floating-ui/utils': 0.2.8

  '@floating-ui/react-dom@2.1.2(react-dom@18.3.1(react@18.3.1))(react@18.3.1)':
    dependencies:
      '@floating-ui/dom': 1.6.12
      react: 18.3.1
      react-dom: 18.3.1(react@18.3.1)

  '@floating-ui/utils@0.2.8': {}

  '@humanwhocodes/config-array@0.13.0':
    dependencies:
      '@humanwhocodes/object-schema': 2.0.3
      debug: 4.3.7
      minimatch: 3.1.2
    transitivePeerDependencies:
      - supports-color

  '@humanwhocodes/module-importer@1.0.1': {}

  '@humanwhocodes/object-schema@2.0.3': {}

  '@isaacs/cliui@8.0.2':
    dependencies:
      string-width: 5.1.2
      string-width-cjs: string-width@4.2.3
      strip-ansi: 7.1.0
      strip-ansi-cjs: strip-ansi@6.0.1
      wrap-ansi: 8.1.0
      wrap-ansi-cjs: wrap-ansi@7.0.0

  '@jridgewell/gen-mapping@0.3.5':
    dependencies:
      '@jridgewell/set-array': 1.2.1
      '@jridgewell/sourcemap-codec': 1.5.0
      '@jridgewell/trace-mapping': 0.3.25

  '@jridgewell/resolve-uri@3.1.2': {}

  '@jridgewell/set-array@1.2.1': {}

  '@jridgewell/sourcemap-codec@1.5.0': {}

  '@jridgewell/trace-mapping@0.3.25':
    dependencies:
      '@jridgewell/resolve-uri': 3.1.2
      '@jridgewell/sourcemap-codec': 1.5.0

  '@next/env@14.2.19': {}

  '@next/eslint-plugin-next@14.2.7':
    dependencies:
      glob: 10.3.10

  '@next/swc-darwin-arm64@14.2.19':
    optional: true

  '@next/swc-darwin-x64@14.2.19':
    optional: true

  '@next/swc-linux-arm64-gnu@14.2.19':
    optional: true

  '@next/swc-linux-arm64-musl@14.2.19':
    optional: true

  '@next/swc-linux-x64-gnu@14.2.19':
    optional: true

  '@next/swc-linux-x64-musl@14.2.19':
    optional: true

  '@next/swc-win32-arm64-msvc@14.2.19':
    optional: true

  '@next/swc-win32-ia32-msvc@14.2.19':
    optional: true

  '@next/swc-win32-x64-msvc@14.2.19':
    optional: true

  '@nodelib/fs.scandir@2.1.5':
    dependencies:
      '@nodelib/fs.stat': 2.0.5
      run-parallel: 1.2.0

  '@nodelib/fs.stat@2.0.5': {}

  '@nodelib/fs.walk@1.2.8':
    dependencies:
      '@nodelib/fs.scandir': 2.1.5
      fastq: 1.17.1

  '@nolyfill/is-core-module@1.0.39': {}

  '@opentelemetry/api@1.9.0': {}

  '@pkgjs/parseargs@0.11.0':
    optional: true

  '@radix-ui/number@1.1.0': {}

  '@radix-ui/primitive@1.1.0': {}

  '@radix-ui/react-alert-dialog@1.1.2(@types/react-dom@18.3.1)(@types/react@18.3.12)(react-dom@18.3.1(react@18.3.1))(react@18.3.1)':
    dependencies:
      '@radix-ui/primitive': 1.1.0
      '@radix-ui/react-compose-refs': 1.1.0(@types/react@18.3.12)(react@18.3.1)
      '@radix-ui/react-context': 1.1.1(@types/react@18.3.12)(react@18.3.1)
      '@radix-ui/react-dialog': 1.1.2(@types/react-dom@18.3.1)(@types/react@18.3.12)(react-dom@18.3.1(react@18.3.1))(react@18.3.1)
      '@radix-ui/react-primitive': 2.0.0(@types/react-dom@18.3.1)(@types/react@18.3.12)(react-dom@18.3.1(react@18.3.1))(react@18.3.1)
      '@radix-ui/react-slot': 1.1.0(@types/react@18.3.12)(react@18.3.1)
      react: 18.3.1
      react-dom: 18.3.1(react@18.3.1)
    optionalDependencies:
      '@types/react': 18.3.12
      '@types/react-dom': 18.3.1

  '@radix-ui/react-arrow@1.1.0(@types/react-dom@18.3.1)(@types/react@18.3.12)(react-dom@18.3.1(react@18.3.1))(react@18.3.1)':
    dependencies:
      '@radix-ui/react-primitive': 2.0.0(@types/react-dom@18.3.1)(@types/react@18.3.12)(react-dom@18.3.1(react@18.3.1))(react@18.3.1)
      react: 18.3.1
      react-dom: 18.3.1(react@18.3.1)
    optionalDependencies:
      '@types/react': 18.3.12
      '@types/react-dom': 18.3.1

  '@radix-ui/react-avatar@1.1.1(@types/react-dom@18.3.1)(@types/react@18.3.12)(react-dom@18.3.1(react@18.3.1))(react@18.3.1)':
    dependencies:
      '@radix-ui/react-context': 1.1.1(@types/react@18.3.12)(react@18.3.1)
      '@radix-ui/react-primitive': 2.0.0(@types/react-dom@18.3.1)(@types/react@18.3.12)(react-dom@18.3.1(react@18.3.1))(react@18.3.1)
      '@radix-ui/react-use-callback-ref': 1.1.0(@types/react@18.3.12)(react@18.3.1)
      '@radix-ui/react-use-layout-effect': 1.1.0(@types/react@18.3.12)(react@18.3.1)
      react: 18.3.1
      react-dom: 18.3.1(react@18.3.1)
    optionalDependencies:
      '@types/react': 18.3.12
      '@types/react-dom': 18.3.1

  '@radix-ui/react-collapsible@1.1.1(@types/react-dom@18.3.1)(@types/react@18.3.12)(react-dom@18.3.1(react@18.3.1))(react@18.3.1)':
    dependencies:
      '@radix-ui/primitive': 1.1.0
      '@radix-ui/react-compose-refs': 1.1.0(@types/react@18.3.12)(react@18.3.1)
      '@radix-ui/react-context': 1.1.1(@types/react@18.3.12)(react@18.3.1)
      '@radix-ui/react-id': 1.1.0(@types/react@18.3.12)(react@18.3.1)
      '@radix-ui/react-presence': 1.1.1(@types/react-dom@18.3.1)(@types/react@18.3.12)(react-dom@18.3.1(react@18.3.1))(react@18.3.1)
      '@radix-ui/react-primitive': 2.0.0(@types/react-dom@18.3.1)(@types/react@18.3.12)(react-dom@18.3.1(react@18.3.1))(react@18.3.1)
      '@radix-ui/react-use-controllable-state': 1.1.0(@types/react@18.3.12)(react@18.3.1)
      '@radix-ui/react-use-layout-effect': 1.1.0(@types/react@18.3.12)(react@18.3.1)
      react: 18.3.1
      react-dom: 18.3.1(react@18.3.1)
    optionalDependencies:
      '@types/react': 18.3.12
      '@types/react-dom': 18.3.1

  '@radix-ui/react-collection@1.1.0(@types/react-dom@18.3.1)(@types/react@18.3.12)(react-dom@18.3.1(react@18.3.1))(react@18.3.1)':
    dependencies:
      '@radix-ui/react-compose-refs': 1.1.0(@types/react@18.3.12)(react@18.3.1)
      '@radix-ui/react-context': 1.1.0(@types/react@18.3.12)(react@18.3.1)
      '@radix-ui/react-primitive': 2.0.0(@types/react-dom@18.3.1)(@types/react@18.3.12)(react-dom@18.3.1(react@18.3.1))(react@18.3.1)
      '@radix-ui/react-slot': 1.1.0(@types/react@18.3.12)(react@18.3.1)
      react: 18.3.1
      react-dom: 18.3.1(react@18.3.1)
    optionalDependencies:
      '@types/react': 18.3.12
      '@types/react-dom': 18.3.1

  '@radix-ui/react-compose-refs@1.1.0(@types/react@18.3.12)(react@18.3.1)':
    dependencies:
      react: 18.3.1
    optionalDependencies:
      '@types/react': 18.3.12

  '@radix-ui/react-context@1.1.0(@types/react@18.3.12)(react@18.3.1)':
    dependencies:
      react: 18.3.1
    optionalDependencies:
      '@types/react': 18.3.12

  '@radix-ui/react-context@1.1.1(@types/react@18.3.12)(react@18.3.1)':
    dependencies:
      react: 18.3.1
    optionalDependencies:
      '@types/react': 18.3.12

  '@radix-ui/react-dialog@1.1.2(@types/react-dom@18.3.1)(@types/react@18.3.12)(react-dom@18.3.1(react@18.3.1))(react@18.3.1)':
    dependencies:
      '@radix-ui/primitive': 1.1.0
      '@radix-ui/react-compose-refs': 1.1.0(@types/react@18.3.12)(react@18.3.1)
      '@radix-ui/react-context': 1.1.1(@types/react@18.3.12)(react@18.3.1)
      '@radix-ui/react-dismissable-layer': 1.1.1(@types/react-dom@18.3.1)(@types/react@18.3.12)(react-dom@18.3.1(react@18.3.1))(react@18.3.1)
      '@radix-ui/react-focus-guards': 1.1.1(@types/react@18.3.12)(react@18.3.1)
      '@radix-ui/react-focus-scope': 1.1.0(@types/react-dom@18.3.1)(@types/react@18.3.12)(react-dom@18.3.1(react@18.3.1))(react@18.3.1)
      '@radix-ui/react-id': 1.1.0(@types/react@18.3.12)(react@18.3.1)
      '@radix-ui/react-portal': 1.1.2(@types/react-dom@18.3.1)(@types/react@18.3.12)(react-dom@18.3.1(react@18.3.1))(react@18.3.1)
      '@radix-ui/react-presence': 1.1.1(@types/react-dom@18.3.1)(@types/react@18.3.12)(react-dom@18.3.1(react@18.3.1))(react@18.3.1)
      '@radix-ui/react-primitive': 2.0.0(@types/react-dom@18.3.1)(@types/react@18.3.12)(react-dom@18.3.1(react@18.3.1))(react@18.3.1)
      '@radix-ui/react-slot': 1.1.0(@types/react@18.3.12)(react@18.3.1)
      '@radix-ui/react-use-controllable-state': 1.1.0(@types/react@18.3.12)(react@18.3.1)
      aria-hidden: 1.2.4
      react: 18.3.1
      react-dom: 18.3.1(react@18.3.1)
      react-remove-scroll: 2.6.0(@types/react@18.3.12)(react@18.3.1)
    optionalDependencies:
      '@types/react': 18.3.12
      '@types/react-dom': 18.3.1

  '@radix-ui/react-direction@1.1.0(@types/react@18.3.12)(react@18.3.1)':
    dependencies:
      react: 18.3.1
    optionalDependencies:
      '@types/react': 18.3.12

  '@radix-ui/react-dismissable-layer@1.1.1(@types/react-dom@18.3.1)(@types/react@18.3.12)(react-dom@18.3.1(react@18.3.1))(react@18.3.1)':
    dependencies:
      '@radix-ui/primitive': 1.1.0
      '@radix-ui/react-compose-refs': 1.1.0(@types/react@18.3.12)(react@18.3.1)
      '@radix-ui/react-primitive': 2.0.0(@types/react-dom@18.3.1)(@types/react@18.3.12)(react-dom@18.3.1(react@18.3.1))(react@18.3.1)
      '@radix-ui/react-use-callback-ref': 1.1.0(@types/react@18.3.12)(react@18.3.1)
      '@radix-ui/react-use-escape-keydown': 1.1.0(@types/react@18.3.12)(react@18.3.1)
      react: 18.3.1
      react-dom: 18.3.1(react@18.3.1)
    optionalDependencies:
      '@types/react': 18.3.12
      '@types/react-dom': 18.3.1

  '@radix-ui/react-dropdown-menu@2.1.2(@types/react-dom@18.3.1)(@types/react@18.3.12)(react-dom@18.3.1(react@18.3.1))(react@18.3.1)':
    dependencies:
      '@radix-ui/primitive': 1.1.0
      '@radix-ui/react-compose-refs': 1.1.0(@types/react@18.3.12)(react@18.3.1)
      '@radix-ui/react-context': 1.1.1(@types/react@18.3.12)(react@18.3.1)
      '@radix-ui/react-id': 1.1.0(@types/react@18.3.12)(react@18.3.1)
      '@radix-ui/react-menu': 2.1.2(@types/react-dom@18.3.1)(@types/react@18.3.12)(react-dom@18.3.1(react@18.3.1))(react@18.3.1)
      '@radix-ui/react-primitive': 2.0.0(@types/react-dom@18.3.1)(@types/react@18.3.12)(react-dom@18.3.1(react@18.3.1))(react@18.3.1)
      '@radix-ui/react-use-controllable-state': 1.1.0(@types/react@18.3.12)(react@18.3.1)
      react: 18.3.1
      react-dom: 18.3.1(react@18.3.1)
    optionalDependencies:
      '@types/react': 18.3.12
      '@types/react-dom': 18.3.1

  '@radix-ui/react-focus-guards@1.1.1(@types/react@18.3.12)(react@18.3.1)':
    dependencies:
      react: 18.3.1
    optionalDependencies:
      '@types/react': 18.3.12

  '@radix-ui/react-focus-scope@1.1.0(@types/react-dom@18.3.1)(@types/react@18.3.12)(react-dom@18.3.1(react@18.3.1))(react@18.3.1)':
    dependencies:
      '@radix-ui/react-compose-refs': 1.1.0(@types/react@18.3.12)(react@18.3.1)
      '@radix-ui/react-primitive': 2.0.0(@types/react-dom@18.3.1)(@types/react@18.3.12)(react-dom@18.3.1(react@18.3.1))(react@18.3.1)
      '@radix-ui/react-use-callback-ref': 1.1.0(@types/react@18.3.12)(react@18.3.1)
      react: 18.3.1
      react-dom: 18.3.1(react@18.3.1)
    optionalDependencies:
      '@types/react': 18.3.12
      '@types/react-dom': 18.3.1

  '@radix-ui/react-id@1.1.0(@types/react@18.3.12)(react@18.3.1)':
    dependencies:
      '@radix-ui/react-use-layout-effect': 1.1.0(@types/react@18.3.12)(react@18.3.1)
      react: 18.3.1
    optionalDependencies:
      '@types/react': 18.3.12

  '@radix-ui/react-label@2.1.0(@types/react-dom@18.3.1)(@types/react@18.3.12)(react-dom@18.3.1(react@18.3.1))(react@18.3.1)':
    dependencies:
      '@radix-ui/react-primitive': 2.0.0(@types/react-dom@18.3.1)(@types/react@18.3.12)(react-dom@18.3.1(react@18.3.1))(react@18.3.1)
      react: 18.3.1
      react-dom: 18.3.1(react@18.3.1)
    optionalDependencies:
      '@types/react': 18.3.12
      '@types/react-dom': 18.3.1

  '@radix-ui/react-menu@2.1.2(@types/react-dom@18.3.1)(@types/react@18.3.12)(react-dom@18.3.1(react@18.3.1))(react@18.3.1)':
    dependencies:
      '@radix-ui/primitive': 1.1.0
      '@radix-ui/react-collection': 1.1.0(@types/react-dom@18.3.1)(@types/react@18.3.12)(react-dom@18.3.1(react@18.3.1))(react@18.3.1)
      '@radix-ui/react-compose-refs': 1.1.0(@types/react@18.3.12)(react@18.3.1)
      '@radix-ui/react-context': 1.1.1(@types/react@18.3.12)(react@18.3.1)
      '@radix-ui/react-direction': 1.1.0(@types/react@18.3.12)(react@18.3.1)
      '@radix-ui/react-dismissable-layer': 1.1.1(@types/react-dom@18.3.1)(@types/react@18.3.12)(react-dom@18.3.1(react@18.3.1))(react@18.3.1)
      '@radix-ui/react-focus-guards': 1.1.1(@types/react@18.3.12)(react@18.3.1)
      '@radix-ui/react-focus-scope': 1.1.0(@types/react-dom@18.3.1)(@types/react@18.3.12)(react-dom@18.3.1(react@18.3.1))(react@18.3.1)
      '@radix-ui/react-id': 1.1.0(@types/react@18.3.12)(react@18.3.1)
      '@radix-ui/react-popper': 1.2.0(@types/react-dom@18.3.1)(@types/react@18.3.12)(react-dom@18.3.1(react@18.3.1))(react@18.3.1)
      '@radix-ui/react-portal': 1.1.2(@types/react-dom@18.3.1)(@types/react@18.3.12)(react-dom@18.3.1(react@18.3.1))(react@18.3.1)
      '@radix-ui/react-presence': 1.1.1(@types/react-dom@18.3.1)(@types/react@18.3.12)(react-dom@18.3.1(react@18.3.1))(react@18.3.1)
      '@radix-ui/react-primitive': 2.0.0(@types/react-dom@18.3.1)(@types/react@18.3.12)(react-dom@18.3.1(react@18.3.1))(react@18.3.1)
      '@radix-ui/react-roving-focus': 1.1.0(@types/react-dom@18.3.1)(@types/react@18.3.12)(react-dom@18.3.1(react@18.3.1))(react@18.3.1)
      '@radix-ui/react-slot': 1.1.0(@types/react@18.3.12)(react@18.3.1)
      '@radix-ui/react-use-callback-ref': 1.1.0(@types/react@18.3.12)(react@18.3.1)
      aria-hidden: 1.2.4
      react: 18.3.1
      react-dom: 18.3.1(react@18.3.1)
      react-remove-scroll: 2.6.0(@types/react@18.3.12)(react@18.3.1)
    optionalDependencies:
      '@types/react': 18.3.12
      '@types/react-dom': 18.3.1

  '@radix-ui/react-popover@1.1.2(@types/react-dom@18.3.1)(@types/react@18.3.12)(react-dom@18.3.1(react@18.3.1))(react@18.3.1)':
    dependencies:
      '@radix-ui/primitive': 1.1.0
      '@radix-ui/react-compose-refs': 1.1.0(@types/react@18.3.12)(react@18.3.1)
      '@radix-ui/react-context': 1.1.1(@types/react@18.3.12)(react@18.3.1)
      '@radix-ui/react-dismissable-layer': 1.1.1(@types/react-dom@18.3.1)(@types/react@18.3.12)(react-dom@18.3.1(react@18.3.1))(react@18.3.1)
      '@radix-ui/react-focus-guards': 1.1.1(@types/react@18.3.12)(react@18.3.1)
      '@radix-ui/react-focus-scope': 1.1.0(@types/react-dom@18.3.1)(@types/react@18.3.12)(react-dom@18.3.1(react@18.3.1))(react@18.3.1)
      '@radix-ui/react-id': 1.1.0(@types/react@18.3.12)(react@18.3.1)
      '@radix-ui/react-popper': 1.2.0(@types/react-dom@18.3.1)(@types/react@18.3.12)(react-dom@18.3.1(react@18.3.1))(react@18.3.1)
      '@radix-ui/react-portal': 1.1.2(@types/react-dom@18.3.1)(@types/react@18.3.12)(react-dom@18.3.1(react@18.3.1))(react@18.3.1)
      '@radix-ui/react-presence': 1.1.1(@types/react-dom@18.3.1)(@types/react@18.3.12)(react-dom@18.3.1(react@18.3.1))(react@18.3.1)
      '@radix-ui/react-primitive': 2.0.0(@types/react-dom@18.3.1)(@types/react@18.3.12)(react-dom@18.3.1(react@18.3.1))(react@18.3.1)
      '@radix-ui/react-slot': 1.1.0(@types/react@18.3.12)(react@18.3.1)
      '@radix-ui/react-use-controllable-state': 1.1.0(@types/react@18.3.12)(react@18.3.1)
      aria-hidden: 1.2.4
      react: 18.3.1
      react-dom: 18.3.1(react@18.3.1)
      react-remove-scroll: 2.6.0(@types/react@18.3.12)(react@18.3.1)
    optionalDependencies:
      '@types/react': 18.3.12
      '@types/react-dom': 18.3.1

  '@radix-ui/react-popper@1.2.0(@types/react-dom@18.3.1)(@types/react@18.3.12)(react-dom@18.3.1(react@18.3.1))(react@18.3.1)':
    dependencies:
      '@floating-ui/react-dom': 2.1.2(react-dom@18.3.1(react@18.3.1))(react@18.3.1)
      '@radix-ui/react-arrow': 1.1.0(@types/react-dom@18.3.1)(@types/react@18.3.12)(react-dom@18.3.1(react@18.3.1))(react@18.3.1)
      '@radix-ui/react-compose-refs': 1.1.0(@types/react@18.3.12)(react@18.3.1)
      '@radix-ui/react-context': 1.1.0(@types/react@18.3.12)(react@18.3.1)
      '@radix-ui/react-primitive': 2.0.0(@types/react-dom@18.3.1)(@types/react@18.3.12)(react-dom@18.3.1(react@18.3.1))(react@18.3.1)
      '@radix-ui/react-use-callback-ref': 1.1.0(@types/react@18.3.12)(react@18.3.1)
      '@radix-ui/react-use-layout-effect': 1.1.0(@types/react@18.3.12)(react@18.3.1)
      '@radix-ui/react-use-rect': 1.1.0(@types/react@18.3.12)(react@18.3.1)
      '@radix-ui/react-use-size': 1.1.0(@types/react@18.3.12)(react@18.3.1)
      '@radix-ui/rect': 1.1.0
      react: 18.3.1
      react-dom: 18.3.1(react@18.3.1)
    optionalDependencies:
      '@types/react': 18.3.12
      '@types/react-dom': 18.3.1

  '@radix-ui/react-portal@1.1.2(@types/react-dom@18.3.1)(@types/react@18.3.12)(react-dom@18.3.1(react@18.3.1))(react@18.3.1)':
    dependencies:
      '@radix-ui/react-primitive': 2.0.0(@types/react-dom@18.3.1)(@types/react@18.3.12)(react-dom@18.3.1(react@18.3.1))(react@18.3.1)
      '@radix-ui/react-use-layout-effect': 1.1.0(@types/react@18.3.12)(react@18.3.1)
      react: 18.3.1
      react-dom: 18.3.1(react@18.3.1)
    optionalDependencies:
      '@types/react': 18.3.12
      '@types/react-dom': 18.3.1

  '@radix-ui/react-presence@1.1.1(@types/react-dom@18.3.1)(@types/react@18.3.12)(react-dom@18.3.1(react@18.3.1))(react@18.3.1)':
    dependencies:
      '@radix-ui/react-compose-refs': 1.1.0(@types/react@18.3.12)(react@18.3.1)
      '@radix-ui/react-use-layout-effect': 1.1.0(@types/react@18.3.12)(react@18.3.1)
      react: 18.3.1
      react-dom: 18.3.1(react@18.3.1)
    optionalDependencies:
      '@types/react': 18.3.12
      '@types/react-dom': 18.3.1

  '@radix-ui/react-primitive@2.0.0(@types/react-dom@18.3.1)(@types/react@18.3.12)(react-dom@18.3.1(react@18.3.1))(react@18.3.1)':
    dependencies:
      '@radix-ui/react-slot': 1.1.0(@types/react@18.3.12)(react@18.3.1)
      react: 18.3.1
      react-dom: 18.3.1(react@18.3.1)
    optionalDependencies:
      '@types/react': 18.3.12
      '@types/react-dom': 18.3.1

  '@radix-ui/react-roving-focus@1.1.0(@types/react-dom@18.3.1)(@types/react@18.3.12)(react-dom@18.3.1(react@18.3.1))(react@18.3.1)':
    dependencies:
      '@radix-ui/primitive': 1.1.0
      '@radix-ui/react-collection': 1.1.0(@types/react-dom@18.3.1)(@types/react@18.3.12)(react-dom@18.3.1(react@18.3.1))(react@18.3.1)
      '@radix-ui/react-compose-refs': 1.1.0(@types/react@18.3.12)(react@18.3.1)
      '@radix-ui/react-context': 1.1.0(@types/react@18.3.12)(react@18.3.1)
      '@radix-ui/react-direction': 1.1.0(@types/react@18.3.12)(react@18.3.1)
      '@radix-ui/react-id': 1.1.0(@types/react@18.3.12)(react@18.3.1)
      '@radix-ui/react-primitive': 2.0.0(@types/react-dom@18.3.1)(@types/react@18.3.12)(react-dom@18.3.1(react@18.3.1))(react@18.3.1)
      '@radix-ui/react-use-callback-ref': 1.1.0(@types/react@18.3.12)(react@18.3.1)
      '@radix-ui/react-use-controllable-state': 1.1.0(@types/react@18.3.12)(react@18.3.1)
      react: 18.3.1
      react-dom: 18.3.1(react@18.3.1)
    optionalDependencies:
      '@types/react': 18.3.12
      '@types/react-dom': 18.3.1

  '@radix-ui/react-scroll-area@1.2.1(@types/react-dom@18.3.1)(@types/react@18.3.12)(react-dom@18.3.1(react@18.3.1))(react@18.3.1)':
    dependencies:
      '@radix-ui/number': 1.1.0
      '@radix-ui/primitive': 1.1.0
      '@radix-ui/react-compose-refs': 1.1.0(@types/react@18.3.12)(react@18.3.1)
      '@radix-ui/react-context': 1.1.1(@types/react@18.3.12)(react@18.3.1)
      '@radix-ui/react-direction': 1.1.0(@types/react@18.3.12)(react@18.3.1)
      '@radix-ui/react-presence': 1.1.1(@types/react-dom@18.3.1)(@types/react@18.3.12)(react-dom@18.3.1(react@18.3.1))(react@18.3.1)
      '@radix-ui/react-primitive': 2.0.0(@types/react-dom@18.3.1)(@types/react@18.3.12)(react-dom@18.3.1(react@18.3.1))(react@18.3.1)
      '@radix-ui/react-use-callback-ref': 1.1.0(@types/react@18.3.12)(react@18.3.1)
      '@radix-ui/react-use-layout-effect': 1.1.0(@types/react@18.3.12)(react@18.3.1)
      react: 18.3.1
      react-dom: 18.3.1(react@18.3.1)
    optionalDependencies:
      '@types/react': 18.3.12
      '@types/react-dom': 18.3.1

  '@radix-ui/react-select@2.1.2(@types/react-dom@18.3.1)(@types/react@18.3.12)(react-dom@18.3.1(react@18.3.1))(react@18.3.1)':
    dependencies:
      '@radix-ui/number': 1.1.0
      '@radix-ui/primitive': 1.1.0
      '@radix-ui/react-collection': 1.1.0(@types/react-dom@18.3.1)(@types/react@18.3.12)(react-dom@18.3.1(react@18.3.1))(react@18.3.1)
      '@radix-ui/react-compose-refs': 1.1.0(@types/react@18.3.12)(react@18.3.1)
      '@radix-ui/react-context': 1.1.1(@types/react@18.3.12)(react@18.3.1)
      '@radix-ui/react-direction': 1.1.0(@types/react@18.3.12)(react@18.3.1)
      '@radix-ui/react-dismissable-layer': 1.1.1(@types/react-dom@18.3.1)(@types/react@18.3.12)(react-dom@18.3.1(react@18.3.1))(react@18.3.1)
      '@radix-ui/react-focus-guards': 1.1.1(@types/react@18.3.12)(react@18.3.1)
      '@radix-ui/react-focus-scope': 1.1.0(@types/react-dom@18.3.1)(@types/react@18.3.12)(react-dom@18.3.1(react@18.3.1))(react@18.3.1)
      '@radix-ui/react-id': 1.1.0(@types/react@18.3.12)(react@18.3.1)
      '@radix-ui/react-popper': 1.2.0(@types/react-dom@18.3.1)(@types/react@18.3.12)(react-dom@18.3.1(react@18.3.1))(react@18.3.1)
      '@radix-ui/react-portal': 1.1.2(@types/react-dom@18.3.1)(@types/react@18.3.12)(react-dom@18.3.1(react@18.3.1))(react@18.3.1)
      '@radix-ui/react-primitive': 2.0.0(@types/react-dom@18.3.1)(@types/react@18.3.12)(react-dom@18.3.1(react@18.3.1))(react@18.3.1)
      '@radix-ui/react-slot': 1.1.0(@types/react@18.3.12)(react@18.3.1)
      '@radix-ui/react-use-callback-ref': 1.1.0(@types/react@18.3.12)(react@18.3.1)
      '@radix-ui/react-use-controllable-state': 1.1.0(@types/react@18.3.12)(react@18.3.1)
      '@radix-ui/react-use-layout-effect': 1.1.0(@types/react@18.3.12)(react@18.3.1)
      '@radix-ui/react-use-previous': 1.1.0(@types/react@18.3.12)(react@18.3.1)
      '@radix-ui/react-visually-hidden': 1.1.0(@types/react-dom@18.3.1)(@types/react@18.3.12)(react-dom@18.3.1(react@18.3.1))(react@18.3.1)
      aria-hidden: 1.2.4
      react: 18.3.1
      react-dom: 18.3.1(react@18.3.1)
      react-remove-scroll: 2.6.0(@types/react@18.3.12)(react@18.3.1)
    optionalDependencies:
      '@types/react': 18.3.12
      '@types/react-dom': 18.3.1

  '@radix-ui/react-separator@1.1.0(@types/react-dom@18.3.1)(@types/react@18.3.12)(react-dom@18.3.1(react@18.3.1))(react@18.3.1)':
    dependencies:
      '@radix-ui/react-primitive': 2.0.0(@types/react-dom@18.3.1)(@types/react@18.3.12)(react-dom@18.3.1(react@18.3.1))(react@18.3.1)
      react: 18.3.1
      react-dom: 18.3.1(react@18.3.1)
    optionalDependencies:
      '@types/react': 18.3.12
      '@types/react-dom': 18.3.1

  '@radix-ui/react-slot@1.1.0(@types/react@18.3.12)(react@18.3.1)':
    dependencies:
      '@radix-ui/react-compose-refs': 1.1.0(@types/react@18.3.12)(react@18.3.1)
      react: 18.3.1
    optionalDependencies:
      '@types/react': 18.3.12

  '@radix-ui/react-tabs@1.1.1(@types/react-dom@18.3.1)(@types/react@18.3.12)(react-dom@18.3.1(react@18.3.1))(react@18.3.1)':
    dependencies:
      '@radix-ui/primitive': 1.1.0
      '@radix-ui/react-context': 1.1.1(@types/react@18.3.12)(react@18.3.1)
      '@radix-ui/react-direction': 1.1.0(@types/react@18.3.12)(react@18.3.1)
      '@radix-ui/react-id': 1.1.0(@types/react@18.3.12)(react@18.3.1)
      '@radix-ui/react-presence': 1.1.1(@types/react-dom@18.3.1)(@types/react@18.3.12)(react-dom@18.3.1(react@18.3.1))(react@18.3.1)
      '@radix-ui/react-primitive': 2.0.0(@types/react-dom@18.3.1)(@types/react@18.3.12)(react-dom@18.3.1(react@18.3.1))(react@18.3.1)
      '@radix-ui/react-roving-focus': 1.1.0(@types/react-dom@18.3.1)(@types/react@18.3.12)(react-dom@18.3.1(react@18.3.1))(react@18.3.1)
      '@radix-ui/react-use-controllable-state': 1.1.0(@types/react@18.3.12)(react@18.3.1)
      react: 18.3.1
      react-dom: 18.3.1(react@18.3.1)
    optionalDependencies:
      '@types/react': 18.3.12
      '@types/react-dom': 18.3.1

  '@radix-ui/react-tooltip@1.1.4(@types/react-dom@18.3.1)(@types/react@18.3.12)(react-dom@18.3.1(react@18.3.1))(react@18.3.1)':
    dependencies:
      '@radix-ui/primitive': 1.1.0
      '@radix-ui/react-compose-refs': 1.1.0(@types/react@18.3.12)(react@18.3.1)
      '@radix-ui/react-context': 1.1.1(@types/react@18.3.12)(react@18.3.1)
      '@radix-ui/react-dismissable-layer': 1.1.1(@types/react-dom@18.3.1)(@types/react@18.3.12)(react-dom@18.3.1(react@18.3.1))(react@18.3.1)
      '@radix-ui/react-id': 1.1.0(@types/react@18.3.12)(react@18.3.1)
      '@radix-ui/react-popper': 1.2.0(@types/react-dom@18.3.1)(@types/react@18.3.12)(react-dom@18.3.1(react@18.3.1))(react@18.3.1)
      '@radix-ui/react-portal': 1.1.2(@types/react-dom@18.3.1)(@types/react@18.3.12)(react-dom@18.3.1(react@18.3.1))(react@18.3.1)
      '@radix-ui/react-presence': 1.1.1(@types/react-dom@18.3.1)(@types/react@18.3.12)(react-dom@18.3.1(react@18.3.1))(react@18.3.1)
      '@radix-ui/react-primitive': 2.0.0(@types/react-dom@18.3.1)(@types/react@18.3.12)(react-dom@18.3.1(react@18.3.1))(react@18.3.1)
      '@radix-ui/react-slot': 1.1.0(@types/react@18.3.12)(react@18.3.1)
      '@radix-ui/react-use-controllable-state': 1.1.0(@types/react@18.3.12)(react@18.3.1)
      '@radix-ui/react-visually-hidden': 1.1.0(@types/react-dom@18.3.1)(@types/react@18.3.12)(react-dom@18.3.1(react@18.3.1))(react@18.3.1)
      react: 18.3.1
      react-dom: 18.3.1(react@18.3.1)
    optionalDependencies:
      '@types/react': 18.3.12
      '@types/react-dom': 18.3.1

  '@radix-ui/react-use-callback-ref@1.1.0(@types/react@18.3.12)(react@18.3.1)':
    dependencies:
      react: 18.3.1
    optionalDependencies:
      '@types/react': 18.3.12

  '@radix-ui/react-use-controllable-state@1.1.0(@types/react@18.3.12)(react@18.3.1)':
    dependencies:
      '@radix-ui/react-use-callback-ref': 1.1.0(@types/react@18.3.12)(react@18.3.1)
      react: 18.3.1
    optionalDependencies:
      '@types/react': 18.3.12

  '@radix-ui/react-use-escape-keydown@1.1.0(@types/react@18.3.12)(react@18.3.1)':
    dependencies:
      '@radix-ui/react-use-callback-ref': 1.1.0(@types/react@18.3.12)(react@18.3.1)
      react: 18.3.1
    optionalDependencies:
      '@types/react': 18.3.12

  '@radix-ui/react-use-layout-effect@1.1.0(@types/react@18.3.12)(react@18.3.1)':
    dependencies:
      react: 18.3.1
    optionalDependencies:
      '@types/react': 18.3.12

  '@radix-ui/react-use-previous@1.1.0(@types/react@18.3.12)(react@18.3.1)':
    dependencies:
      react: 18.3.1
    optionalDependencies:
      '@types/react': 18.3.12

  '@radix-ui/react-use-rect@1.1.0(@types/react@18.3.12)(react@18.3.1)':
    dependencies:
      '@radix-ui/rect': 1.1.0
      react: 18.3.1
    optionalDependencies:
      '@types/react': 18.3.12

  '@radix-ui/react-use-size@1.1.0(@types/react@18.3.12)(react@18.3.1)':
    dependencies:
      '@radix-ui/react-use-layout-effect': 1.1.0(@types/react@18.3.12)(react@18.3.1)
      react: 18.3.1
    optionalDependencies:
      '@types/react': 18.3.12

  '@radix-ui/react-visually-hidden@1.1.0(@types/react-dom@18.3.1)(@types/react@18.3.12)(react-dom@18.3.1(react@18.3.1))(react@18.3.1)':
    dependencies:
      '@radix-ui/react-primitive': 2.0.0(@types/react-dom@18.3.1)(@types/react@18.3.12)(react-dom@18.3.1(react@18.3.1))(react@18.3.1)
      react: 18.3.1
      react-dom: 18.3.1(react@18.3.1)
    optionalDependencies:
      '@types/react': 18.3.12
      '@types/react-dom': 18.3.1

  '@radix-ui/rect@1.1.0': {}

  '@rtsao/scc@1.1.0': {}

  '@rushstack/eslint-patch@1.10.4': {}

  '@smithy/abort-controller@3.1.8':
    dependencies:
      '@smithy/types': 3.7.1
      tslib: 2.8.1

  '@smithy/chunked-blob-reader-native@3.0.1':
    dependencies:
      '@smithy/util-base64': 3.0.0
      tslib: 2.8.1

  '@smithy/chunked-blob-reader@4.0.0':
    dependencies:
      tslib: 2.8.1

  '@smithy/config-resolver@3.0.12':
    dependencies:
      '@smithy/node-config-provider': 3.1.11
      '@smithy/types': 3.7.1
      '@smithy/util-config-provider': 3.0.0
      '@smithy/util-middleware': 3.0.10
      tslib: 2.8.1

  '@smithy/core@2.5.4':
    dependencies:
      '@smithy/middleware-serde': 3.0.10
      '@smithy/protocol-http': 4.1.7
      '@smithy/types': 3.7.1
      '@smithy/util-body-length-browser': 3.0.0
      '@smithy/util-middleware': 3.0.10
      '@smithy/util-stream': 3.3.1
      '@smithy/util-utf8': 3.0.0
      tslib: 2.8.1

  '@smithy/credential-provider-imds@3.2.7':
    dependencies:
      '@smithy/node-config-provider': 3.1.11
      '@smithy/property-provider': 3.1.10
      '@smithy/types': 3.7.1
      '@smithy/url-parser': 3.0.10
      tslib: 2.8.1

  '@smithy/eventstream-codec@3.1.9':
    dependencies:
      '@aws-crypto/crc32': 5.2.0
      '@smithy/types': 3.7.1
      '@smithy/util-hex-encoding': 3.0.0
      tslib: 2.8.1

  '@smithy/eventstream-serde-browser@3.0.13':
    dependencies:
      '@smithy/eventstream-serde-universal': 3.0.12
      '@smithy/types': 3.7.1
      tslib: 2.8.1

  '@smithy/eventstream-serde-config-resolver@3.0.10':
    dependencies:
      '@smithy/types': 3.7.1
      tslib: 2.8.1

  '@smithy/eventstream-serde-node@3.0.12':
    dependencies:
      '@smithy/eventstream-serde-universal': 3.0.12
      '@smithy/types': 3.7.1
      tslib: 2.8.1

  '@smithy/eventstream-serde-universal@3.0.12':
    dependencies:
      '@smithy/eventstream-codec': 3.1.9
      '@smithy/types': 3.7.1
      tslib: 2.8.1

  '@smithy/fetch-http-handler@4.1.1':
    dependencies:
      '@smithy/protocol-http': 4.1.7
      '@smithy/querystring-builder': 3.0.10
      '@smithy/types': 3.7.1
      '@smithy/util-base64': 3.0.0
      tslib: 2.8.1

  '@smithy/hash-blob-browser@3.1.9':
    dependencies:
      '@smithy/chunked-blob-reader': 4.0.0
      '@smithy/chunked-blob-reader-native': 3.0.1
      '@smithy/types': 3.7.1
      tslib: 2.8.1

  '@smithy/hash-node@3.0.10':
    dependencies:
      '@smithy/types': 3.7.1
      '@smithy/util-buffer-from': 3.0.0
      '@smithy/util-utf8': 3.0.0
      tslib: 2.8.1

  '@smithy/hash-stream-node@3.1.9':
    dependencies:
      '@smithy/types': 3.7.1
      '@smithy/util-utf8': 3.0.0
      tslib: 2.8.1

  '@smithy/invalid-dependency@3.0.10':
    dependencies:
      '@smithy/types': 3.7.1
      tslib: 2.8.1

  '@smithy/is-array-buffer@2.2.0':
    dependencies:
      tslib: 2.8.1

  '@smithy/is-array-buffer@3.0.0':
    dependencies:
      tslib: 2.8.1

  '@smithy/md5-js@3.0.10':
    dependencies:
      '@smithy/types': 3.7.1
      '@smithy/util-utf8': 3.0.0
      tslib: 2.8.1

  '@smithy/middleware-content-length@3.0.12':
    dependencies:
      '@smithy/protocol-http': 4.1.7
      '@smithy/types': 3.7.1
      tslib: 2.8.1

  '@smithy/middleware-endpoint@3.2.4':
    dependencies:
      '@smithy/core': 2.5.4
      '@smithy/middleware-serde': 3.0.10
      '@smithy/node-config-provider': 3.1.11
      '@smithy/shared-ini-file-loader': 3.1.11
      '@smithy/types': 3.7.1
      '@smithy/url-parser': 3.0.10
      '@smithy/util-middleware': 3.0.10
      tslib: 2.8.1

  '@smithy/middleware-retry@3.0.28':
    dependencies:
      '@smithy/node-config-provider': 3.1.11
      '@smithy/protocol-http': 4.1.7
      '@smithy/service-error-classification': 3.0.10
      '@smithy/smithy-client': 3.4.5
      '@smithy/types': 3.7.1
      '@smithy/util-middleware': 3.0.10
      '@smithy/util-retry': 3.0.10
      tslib: 2.8.1
      uuid: 9.0.1

  '@smithy/middleware-serde@3.0.10':
    dependencies:
      '@smithy/types': 3.7.1
      tslib: 2.8.1

  '@smithy/middleware-stack@3.0.10':
    dependencies:
      '@smithy/types': 3.7.1
      tslib: 2.8.1

  '@smithy/node-config-provider@3.1.11':
    dependencies:
      '@smithy/property-provider': 3.1.10
      '@smithy/shared-ini-file-loader': 3.1.11
      '@smithy/types': 3.7.1
      tslib: 2.8.1

  '@smithy/node-http-handler@3.3.1':
    dependencies:
      '@smithy/abort-controller': 3.1.8
      '@smithy/protocol-http': 4.1.7
      '@smithy/querystring-builder': 3.0.10
      '@smithy/types': 3.7.1
      tslib: 2.8.1

  '@smithy/property-provider@3.1.10':
    dependencies:
      '@smithy/types': 3.7.1
      tslib: 2.8.1

  '@smithy/protocol-http@4.1.7':
    dependencies:
      '@smithy/types': 3.7.1
      tslib: 2.8.1

  '@smithy/querystring-builder@3.0.10':
    dependencies:
      '@smithy/types': 3.7.1
      '@smithy/util-uri-escape': 3.0.0
      tslib: 2.8.1

  '@smithy/querystring-parser@3.0.10':
    dependencies:
      '@smithy/types': 3.7.1
      tslib: 2.8.1

  '@smithy/service-error-classification@3.0.10':
    dependencies:
      '@smithy/types': 3.7.1

  '@smithy/shared-ini-file-loader@3.1.11':
    dependencies:
      '@smithy/types': 3.7.1
      tslib: 2.8.1

  '@smithy/signature-v4@4.2.3':
    dependencies:
      '@smithy/is-array-buffer': 3.0.0
      '@smithy/protocol-http': 4.1.7
      '@smithy/types': 3.7.1
      '@smithy/util-hex-encoding': 3.0.0
      '@smithy/util-middleware': 3.0.10
      '@smithy/util-uri-escape': 3.0.0
      '@smithy/util-utf8': 3.0.0
      tslib: 2.8.1

  '@smithy/smithy-client@3.4.5':
    dependencies:
      '@smithy/core': 2.5.4
      '@smithy/middleware-endpoint': 3.2.4
      '@smithy/middleware-stack': 3.0.10
      '@smithy/protocol-http': 4.1.7
      '@smithy/types': 3.7.1
      '@smithy/util-stream': 3.3.1
      tslib: 2.8.1

  '@smithy/types@3.7.1':
    dependencies:
      tslib: 2.8.1

  '@smithy/url-parser@3.0.10':
    dependencies:
      '@smithy/querystring-parser': 3.0.10
      '@smithy/types': 3.7.1
      tslib: 2.8.1

  '@smithy/util-base64@3.0.0':
    dependencies:
      '@smithy/util-buffer-from': 3.0.0
      '@smithy/util-utf8': 3.0.0
      tslib: 2.8.1

  '@smithy/util-body-length-browser@3.0.0':
    dependencies:
      tslib: 2.8.1

  '@smithy/util-body-length-node@3.0.0':
    dependencies:
      tslib: 2.8.1

  '@smithy/util-buffer-from@2.2.0':
    dependencies:
      '@smithy/is-array-buffer': 2.2.0
      tslib: 2.8.1

  '@smithy/util-buffer-from@3.0.0':
    dependencies:
      '@smithy/is-array-buffer': 3.0.0
      tslib: 2.8.1

  '@smithy/util-config-provider@3.0.0':
    dependencies:
      tslib: 2.8.1

  '@smithy/util-defaults-mode-browser@3.0.28':
    dependencies:
      '@smithy/property-provider': 3.1.10
      '@smithy/smithy-client': 3.4.5
      '@smithy/types': 3.7.1
      bowser: 2.11.0
      tslib: 2.8.1

  '@smithy/util-defaults-mode-node@3.0.28':
    dependencies:
      '@smithy/config-resolver': 3.0.12
      '@smithy/credential-provider-imds': 3.2.7
      '@smithy/node-config-provider': 3.1.11
      '@smithy/property-provider': 3.1.10
      '@smithy/smithy-client': 3.4.5
      '@smithy/types': 3.7.1
      tslib: 2.8.1

  '@smithy/util-endpoints@2.1.6':
    dependencies:
      '@smithy/node-config-provider': 3.1.11
      '@smithy/types': 3.7.1
      tslib: 2.8.1

  '@smithy/util-hex-encoding@3.0.0':
    dependencies:
      tslib: 2.8.1

  '@smithy/util-middleware@3.0.10':
    dependencies:
      '@smithy/types': 3.7.1
      tslib: 2.8.1

  '@smithy/util-retry@3.0.10':
    dependencies:
      '@smithy/service-error-classification': 3.0.10
      '@smithy/types': 3.7.1
      tslib: 2.8.1

  '@smithy/util-stream@3.3.1':
    dependencies:
      '@smithy/fetch-http-handler': 4.1.1
      '@smithy/node-http-handler': 3.3.1
      '@smithy/types': 3.7.1
      '@smithy/util-base64': 3.0.0
      '@smithy/util-buffer-from': 3.0.0
      '@smithy/util-hex-encoding': 3.0.0
      '@smithy/util-utf8': 3.0.0
      tslib: 2.8.1

  '@smithy/util-uri-escape@3.0.0':
    dependencies:
      tslib: 2.8.1

  '@smithy/util-utf8@2.3.0':
    dependencies:
      '@smithy/util-buffer-from': 2.2.0
      tslib: 2.8.1

  '@smithy/util-utf8@3.0.0':
    dependencies:
      '@smithy/util-buffer-from': 3.0.0
      tslib: 2.8.1

  '@smithy/util-waiter@3.1.9':
    dependencies:
      '@smithy/abort-controller': 3.1.8
      '@smithy/types': 3.7.1
      tslib: 2.8.1

  '@snyk/github-codeowners@1.1.0':
    dependencies:
      commander: 4.1.1
      ignore: 5.3.2
      p-map: 4.0.0

  '@supabase/auth-helpers-nextjs@0.10.0(@supabase/supabase-js@2.46.2(bufferutil@4.0.8)(utf-8-validate@6.0.5))':
    dependencies:
      '@supabase/auth-helpers-shared': 0.7.0(@supabase/supabase-js@2.46.2(bufferutil@4.0.8)(utf-8-validate@6.0.5))
      '@supabase/supabase-js': 2.46.2(bufferutil@4.0.8)(utf-8-validate@6.0.5)
      set-cookie-parser: 2.7.1

  '@supabase/auth-helpers-shared@0.7.0(@supabase/supabase-js@2.46.2(bufferutil@4.0.8)(utf-8-validate@6.0.5))':
    dependencies:
      '@supabase/supabase-js': 2.46.2(bufferutil@4.0.8)(utf-8-validate@6.0.5)
      jose: 4.15.9

  '@supabase/auth-js@2.65.1':
    dependencies:
      '@supabase/node-fetch': 2.6.15

  '@supabase/functions-js@2.4.3':
    dependencies:
      '@supabase/node-fetch': 2.6.15

  '@supabase/node-fetch@2.6.15':
    dependencies:
      whatwg-url: 5.0.0

  '@supabase/postgrest-js@1.16.3':
    dependencies:
      '@supabase/node-fetch': 2.6.15

  '@supabase/realtime-js@2.10.9(bufferutil@4.0.8)(utf-8-validate@6.0.5)':
    dependencies:
      '@supabase/node-fetch': 2.6.15
      '@types/phoenix': 1.6.6
      '@types/ws': 8.5.13
      ws: 8.18.0(bufferutil@4.0.8)(utf-8-validate@6.0.5)
    transitivePeerDependencies:
      - bufferutil
      - utf-8-validate

  '@supabase/storage-js@2.7.1':
    dependencies:
      '@supabase/node-fetch': 2.6.15

  '@supabase/supabase-js@2.46.2(bufferutil@4.0.8)(utf-8-validate@6.0.5)':
    dependencies:
      '@supabase/auth-js': 2.65.1
      '@supabase/functions-js': 2.4.3
      '@supabase/node-fetch': 2.6.15
      '@supabase/postgrest-js': 1.16.3
      '@supabase/realtime-js': 2.10.9(bufferutil@4.0.8)(utf-8-validate@6.0.5)
      '@supabase/storage-js': 2.7.1
    transitivePeerDependencies:
      - bufferutil
      - utf-8-validate

  '@swc/counter@0.1.3': {}

  '@swc/helpers@0.5.5':
    dependencies:
      '@swc/counter': 0.1.3
      tslib: 2.8.1

  '@tanstack/query-core@5.62.2': {}

  '@tanstack/react-query@5.62.2(react@18.3.1)':
    dependencies:
      '@tanstack/query-core': 5.62.2
      react: 18.3.1

  '@types/d3-array@3.2.1': {}

  '@types/d3-color@3.1.3': {}

  '@types/d3-ease@3.0.2': {}

  '@types/d3-interpolate@3.0.4':
    dependencies:
      '@types/d3-color': 3.1.3

  '@types/d3-path@3.1.0': {}

  '@types/d3-scale@4.0.8':
    dependencies:
      '@types/d3-time': 3.0.4

  '@types/d3-shape@3.1.6':
    dependencies:
      '@types/d3-path': 3.1.0

  '@types/d3-time@3.0.4': {}

  '@types/d3-timer@3.0.2': {}

  '@types/debug@4.1.12':
    dependencies:
      '@types/ms': 0.7.34

  '@types/diff-match-patch@1.0.36': {}

  '@types/estree-jsx@1.0.5':
    dependencies:
      '@types/estree': 1.0.6

  '@types/estree@1.0.6': {}

  '@types/hast@2.3.10':
    dependencies:
      '@types/unist': 2.0.11

  '@types/hast@3.0.4':
    dependencies:
      '@types/unist': 3.0.3

  '@types/json5@0.0.29': {}

  '@types/jsonwebtoken@9.0.7':
    dependencies:
      '@types/node': 20.17.9

  '@types/mdast@4.0.4':
    dependencies:
      '@types/unist': 3.0.3

  '@types/ms@0.7.34': {}

  '@types/node-fetch@2.6.12':
    dependencies:
      '@types/node': 20.17.9
      form-data: 4.0.1

  '@types/node@18.19.67':
    dependencies:
      undici-types: 5.26.5

  '@types/node@20.17.9':
    dependencies:
      undici-types: 6.19.8

  '@types/papaparse@5.3.15':
    dependencies:
      '@types/node': 20.17.9

  '@types/phoenix@1.6.6': {}

  '@types/prismjs@1.26.5': {}

  '@types/prop-types@15.7.13': {}

  '@types/react-dom@18.3.1':
    dependencies:
      '@types/react': 18.3.12

  '@types/react-syntax-highlighter@15.5.13':
    dependencies:
      '@types/react': 18.3.12

  '@types/react@18.3.12':
    dependencies:
      '@types/prop-types': 15.7.13
      csstype: 3.1.3

  '@types/unist@2.0.11': {}

  '@types/unist@3.0.3': {}

  '@types/ws@8.5.13':
    dependencies:
      '@types/node': 20.17.9

  '@typescript-eslint/parser@7.2.0(eslint@8.57.1)(typescript@5.7.2)':
    dependencies:
      '@typescript-eslint/scope-manager': 7.2.0
      '@typescript-eslint/types': 7.2.0
      '@typescript-eslint/typescript-estree': 7.2.0(typescript@5.7.2)
      '@typescript-eslint/visitor-keys': 7.2.0
      debug: 4.3.7
      eslint: 8.57.1
    optionalDependencies:
      typescript: 5.7.2
    transitivePeerDependencies:
      - supports-color

  '@typescript-eslint/scope-manager@7.2.0':
    dependencies:
      '@typescript-eslint/types': 7.2.0
      '@typescript-eslint/visitor-keys': 7.2.0

  '@typescript-eslint/types@7.2.0': {}

  '@typescript-eslint/typescript-estree@7.2.0(typescript@5.7.2)':
    dependencies:
      '@typescript-eslint/types': 7.2.0
      '@typescript-eslint/visitor-keys': 7.2.0
      debug: 4.3.7
      globby: 11.1.0
      is-glob: 4.0.3
      minimatch: 9.0.3
      semver: 7.6.3
      ts-api-utils: 1.4.3(typescript@5.7.2)
    optionalDependencies:
      typescript: 5.7.2
    transitivePeerDependencies:
      - supports-color

  '@typescript-eslint/visitor-keys@7.2.0':
    dependencies:
      '@typescript-eslint/types': 7.2.0
      eslint-visitor-keys: 3.4.3

  '@ungap/structured-clone@1.2.0': {}

<<<<<<< HEAD
=======
  '@vue/compiler-core@3.5.13':
    dependencies:
      '@babel/parser': 7.26.2
      '@vue/shared': 3.5.13
      entities: 4.5.0
      estree-walker: 2.0.2
      source-map-js: 1.2.1

  '@vue/compiler-dom@3.5.13':
    dependencies:
      '@vue/compiler-core': 3.5.13
      '@vue/shared': 3.5.13

  '@vue/compiler-sfc@3.5.13':
    dependencies:
      '@babel/parser': 7.26.2
      '@vue/compiler-core': 3.5.13
      '@vue/compiler-dom': 3.5.13
      '@vue/compiler-ssr': 3.5.13
      '@vue/shared': 3.5.13
      estree-walker: 2.0.2
      magic-string: 0.30.14
      postcss: 8.4.49
      source-map-js: 1.2.1

  '@vue/compiler-ssr@3.5.13':
    dependencies:
      '@vue/compiler-dom': 3.5.13
      '@vue/shared': 3.5.13

  '@vue/reactivity@3.5.13':
    dependencies:
      '@vue/shared': 3.5.13

  '@vue/runtime-core@3.5.13':
    dependencies:
      '@vue/reactivity': 3.5.13
      '@vue/shared': 3.5.13

  '@vue/runtime-dom@3.5.13':
    dependencies:
      '@vue/reactivity': 3.5.13
      '@vue/runtime-core': 3.5.13
      '@vue/shared': 3.5.13
      csstype: 3.1.3

  '@vue/server-renderer@3.5.13(vue@3.5.13(typescript@5.7.2))':
    dependencies:
      '@vue/compiler-ssr': 3.5.13
      '@vue/shared': 3.5.13
      vue: 3.5.13(typescript@5.7.2)

  '@vue/shared@3.5.13': {}

>>>>>>> 65e62b95
  abort-controller@3.0.0:
    dependencies:
      event-target-shim: 5.0.1

  acorn-jsx@5.3.2(acorn@8.14.0):
    dependencies:
      acorn: 8.14.0

  acorn@8.14.0: {}

  agentkeepalive@4.5.0:
    dependencies:
      humanize-ms: 1.2.1

  aggregate-error@3.1.0:
    dependencies:
      clean-stack: 2.2.0
      indent-string: 4.0.0

<<<<<<< HEAD
  ai@4.0.9(react@18.3.1)(zod@3.23.8):
    dependencies:
      '@ai-sdk/provider': 1.0.1
      '@ai-sdk/provider-utils': 2.0.2(zod@3.23.8)
      '@ai-sdk/react': 1.0.3(react@18.3.1)(zod@3.23.8)
      '@ai-sdk/ui-utils': 1.0.2(zod@3.23.8)
=======
  ai@3.4.33(react@18.3.1)(sswr@2.1.0(svelte@5.5.3))(svelte@5.5.3)(vue@3.5.13(typescript@5.7.2))(zod@3.23.8):
    dependencies:
      '@ai-sdk/provider': 0.0.26
      '@ai-sdk/provider-utils': 1.0.22(zod@3.23.8)
      '@ai-sdk/react': 0.0.70(react@18.3.1)(zod@3.23.8)
      '@ai-sdk/solid': 0.0.54(zod@3.23.8)
      '@ai-sdk/svelte': 0.0.57(svelte@5.5.3)(zod@3.23.8)
      '@ai-sdk/ui-utils': 0.0.50(zod@3.23.8)
      '@ai-sdk/vue': 0.0.59(vue@3.5.13(typescript@5.7.2))(zod@3.23.8)
>>>>>>> 65e62b95
      '@opentelemetry/api': 1.9.0
      jsondiffpatch: 0.6.0
      zod-to-json-schema: 3.23.5(zod@3.23.8)
    optionalDependencies:
      react: 18.3.1
<<<<<<< HEAD
=======
      sswr: 2.1.0(svelte@5.5.3)
      svelte: 5.5.3
>>>>>>> 65e62b95
      zod: 3.23.8

  ajv@6.12.6:
    dependencies:
      fast-deep-equal: 3.1.3
      fast-json-stable-stringify: 2.1.0
      json-schema-traverse: 0.4.1
      uri-js: 4.4.1

  ansi-regex@5.0.1: {}

  ansi-regex@6.1.0: {}

  ansi-styles@4.3.0:
    dependencies:
      color-convert: 2.0.1

  ansi-styles@6.2.1: {}

  any-promise@1.3.0: {}

  anymatch@3.1.3:
    dependencies:
      normalize-path: 3.0.0
      picomatch: 2.3.1

  arg@5.0.2: {}

  argparse@2.0.1: {}

  aria-hidden@1.2.4:
    dependencies:
      tslib: 2.8.1

  aria-query@5.3.2: {}

  array-buffer-byte-length@1.0.1:
    dependencies:
      call-bind: 1.0.7
      is-array-buffer: 3.0.4

  array-includes@3.1.8:
    dependencies:
      call-bind: 1.0.7
      define-properties: 1.2.1
      es-abstract: 1.23.5
      es-object-atoms: 1.0.0
      get-intrinsic: 1.2.4
      is-string: 1.1.0

  array-union@2.1.0: {}

  array.prototype.findlast@1.2.5:
    dependencies:
      call-bind: 1.0.7
      define-properties: 1.2.1
      es-abstract: 1.23.5
      es-errors: 1.3.0
      es-object-atoms: 1.0.0
      es-shim-unscopables: 1.0.2

  array.prototype.findlastindex@1.2.5:
    dependencies:
      call-bind: 1.0.7
      define-properties: 1.2.1
      es-abstract: 1.23.5
      es-errors: 1.3.0
      es-object-atoms: 1.0.0
      es-shim-unscopables: 1.0.2

  array.prototype.flat@1.3.2:
    dependencies:
      call-bind: 1.0.7
      define-properties: 1.2.1
      es-abstract: 1.23.5
      es-shim-unscopables: 1.0.2

  array.prototype.flatmap@1.3.2:
    dependencies:
      call-bind: 1.0.7
      define-properties: 1.2.1
      es-abstract: 1.23.5
      es-shim-unscopables: 1.0.2

  array.prototype.tosorted@1.1.4:
    dependencies:
      call-bind: 1.0.7
      define-properties: 1.2.1
      es-abstract: 1.23.5
      es-errors: 1.3.0
      es-shim-unscopables: 1.0.2

  arraybuffer.prototype.slice@1.0.3:
    dependencies:
      array-buffer-byte-length: 1.0.1
      call-bind: 1.0.7
      define-properties: 1.2.1
      es-abstract: 1.23.5
      es-errors: 1.3.0
      get-intrinsic: 1.2.4
      is-array-buffer: 3.0.4
      is-shared-array-buffer: 1.0.3

  ast-types-flow@0.0.8: {}

  asynckit@0.4.0: {}

  attr-accept@2.2.5: {}

  available-typed-arrays@1.0.7:
    dependencies:
      possible-typed-array-names: 1.0.0

  aws-sdk@2.1692.0:
    dependencies:
      buffer: 4.9.2
      events: 1.1.1
      ieee754: 1.1.13
      jmespath: 0.16.0
      querystring: 0.2.0
      sax: 1.2.1
      url: 0.10.3
      util: 0.12.5
      uuid: 8.0.0
      xml2js: 0.6.2

  axe-core@4.10.2: {}

  axobject-query@4.1.0: {}

  bail@2.0.2: {}

  balanced-match@1.0.2: {}

  base64-js@1.5.1: {}

  binary-extensions@2.3.0: {}

  bowser@2.11.0: {}

  brace-expansion@1.1.11:
    dependencies:
      balanced-match: 1.0.2
      concat-map: 0.0.1

  brace-expansion@2.0.1:
    dependencies:
      balanced-match: 1.0.2

  braces@3.0.3:
    dependencies:
      fill-range: 7.1.1

  buffer-equal-constant-time@1.0.1: {}

  buffer@4.9.2:
    dependencies:
      base64-js: 1.5.1
      ieee754: 1.1.13
      isarray: 1.0.0

  bufferutil@4.0.8:
    dependencies:
      node-gyp-build: 4.8.4
    optional: true

  busboy@1.6.0:
    dependencies:
      streamsearch: 1.1.0

  call-bind@1.0.7:
    dependencies:
      es-define-property: 1.0.0
      es-errors: 1.3.0
      function-bind: 1.1.2
      get-intrinsic: 1.2.4
      set-function-length: 1.2.2

  callsites@3.1.0: {}

  camelcase-css@2.0.1: {}

  caniuse-lite@1.0.30001686: {}

  ccount@2.0.1: {}

  chalk@4.1.2:
    dependencies:
      ansi-styles: 4.3.0
      supports-color: 7.2.0

  chalk@5.3.0: {}

  character-entities-html4@2.1.0: {}

  character-entities-legacy@1.1.4: {}

  character-entities-legacy@3.0.0: {}

  character-entities@1.2.4: {}

  character-entities@2.0.2: {}

  character-reference-invalid@1.1.4: {}

  character-reference-invalid@2.0.1: {}

  chokidar@3.6.0:
    dependencies:
      anymatch: 3.1.3
      braces: 3.0.3
      glob-parent: 5.1.2
      is-binary-path: 2.1.0
      is-glob: 4.0.3
      normalize-path: 3.0.0
      readdirp: 3.6.0
    optionalDependencies:
      fsevents: 2.3.3

  class-variance-authority@0.7.1:
    dependencies:
      clsx: 2.1.1

  clean-stack@2.2.0: {}

  client-only@0.0.1: {}

  clone@1.0.4:
    optional: true

  clsx@2.1.1: {}

  color-convert@2.0.1:
    dependencies:
      color-name: 1.1.4

  color-name@1.1.4: {}

  combined-stream@1.0.8:
    dependencies:
      delayed-stream: 1.0.0

  comma-separated-tokens@1.0.8: {}

  comma-separated-tokens@2.0.3: {}

  commander@4.1.1: {}

  concat-map@0.0.1: {}

  cross-spawn@7.0.6:
    dependencies:
      path-key: 3.1.1
      shebang-command: 2.0.0
      which: 2.0.2

  cssesc@3.0.0: {}

  csstype@3.1.3: {}

  d3-array@3.2.4:
    dependencies:
      internmap: 2.0.3

  d3-color@3.1.0: {}

  d3-ease@3.0.1: {}

  d3-format@3.1.0: {}

  d3-interpolate@3.0.1:
    dependencies:
      d3-color: 3.1.0

  d3-path@3.1.0: {}

  d3-scale@4.0.2:
    dependencies:
      d3-array: 3.2.4
      d3-format: 3.1.0
      d3-interpolate: 3.0.1
      d3-time: 3.1.0
      d3-time-format: 4.1.0

  d3-shape@3.2.0:
    dependencies:
      d3-path: 3.1.0

  d3-time-format@4.1.0:
    dependencies:
      d3-time: 3.1.0

  d3-time@3.1.0:
    dependencies:
      d3-array: 3.2.4

  d3-timer@3.0.1: {}

  damerau-levenshtein@1.0.8: {}

  data-view-buffer@1.0.1:
    dependencies:
      call-bind: 1.0.7
      es-errors: 1.3.0
      is-data-view: 1.0.1

  data-view-byte-length@1.0.1:
    dependencies:
      call-bind: 1.0.7
      es-errors: 1.3.0
      is-data-view: 1.0.1

  data-view-byte-offset@1.0.0:
    dependencies:
      call-bind: 1.0.7
      es-errors: 1.3.0
      is-data-view: 1.0.1

  debug@3.2.7:
    dependencies:
      ms: 2.1.3

  debug@4.3.7:
    dependencies:
      ms: 2.1.3

  decimal.js-light@2.5.1: {}

  decode-named-character-reference@1.0.2:
    dependencies:
      character-entities: 2.0.2

  deep-is@0.1.4: {}

  defaults@1.0.4:
    dependencies:
      clone: 1.0.4
    optional: true

  define-data-property@1.1.4:
    dependencies:
      es-define-property: 1.0.0
      es-errors: 1.3.0
      gopd: 1.1.0

  define-properties@1.2.1:
    dependencies:
      define-data-property: 1.1.4
      has-property-descriptors: 1.0.2
      object-keys: 1.1.1

  delayed-stream@1.0.0: {}

  dequal@2.0.3: {}

  detect-node-es@1.1.0: {}

  devlop@1.1.0:
    dependencies:
      dequal: 2.0.3

  didyoumean@1.2.2: {}

  diff-match-patch@1.0.5: {}

  dir-glob@3.0.1:
    dependencies:
      path-type: 4.0.0

  dlv@1.1.3: {}

  doctrine@2.1.0:
    dependencies:
      esutils: 2.0.3

  doctrine@3.0.0:
    dependencies:
      esutils: 2.0.3

  dom-helpers@5.2.1:
    dependencies:
      '@babel/runtime': 7.26.0
      csstype: 3.1.3

  e2b@0.16.2:
    dependencies:
      isomorphic-ws: 5.0.0(ws@8.18.0(bufferutil@4.0.8)(utf-8-validate@6.0.5))
      normalize-path: 3.0.0
      openapi-typescript-fetch: 1.1.3
      path-browserify: 1.0.1
      platform: 1.3.6
      ws: 8.18.0(bufferutil@4.0.8)(utf-8-validate@6.0.5)
    optionalDependencies:
      bufferutil: 4.0.8
      utf-8-validate: 6.0.5

  eastasianwidth@0.2.0: {}

  easy-table@1.2.0:
    dependencies:
      ansi-regex: 5.0.1
    optionalDependencies:
      wcwidth: 1.0.1

  ecdsa-sig-formatter@1.0.11:
    dependencies:
      safe-buffer: 5.2.1

  emoji-regex@8.0.0: {}

  emoji-regex@9.2.2: {}

  enhanced-resolve@5.17.1:
    dependencies:
      graceful-fs: 4.2.11
      tapable: 2.2.1

  es-abstract@1.23.5:
    dependencies:
      array-buffer-byte-length: 1.0.1
      arraybuffer.prototype.slice: 1.0.3
      available-typed-arrays: 1.0.7
      call-bind: 1.0.7
      data-view-buffer: 1.0.1
      data-view-byte-length: 1.0.1
      data-view-byte-offset: 1.0.0
      es-define-property: 1.0.0
      es-errors: 1.3.0
      es-object-atoms: 1.0.0
      es-set-tostringtag: 2.0.3
      es-to-primitive: 1.3.0
      function.prototype.name: 1.1.6
      get-intrinsic: 1.2.4
      get-symbol-description: 1.0.2
      globalthis: 1.0.4
      gopd: 1.1.0
      has-property-descriptors: 1.0.2
      has-proto: 1.1.0
      has-symbols: 1.1.0
      hasown: 2.0.2
      internal-slot: 1.0.7
      is-array-buffer: 3.0.4
      is-callable: 1.2.7
      is-data-view: 1.0.1
      is-negative-zero: 2.0.3
      is-regex: 1.2.0
      is-shared-array-buffer: 1.0.3
      is-string: 1.1.0
      is-typed-array: 1.1.13
      is-weakref: 1.0.2
      object-inspect: 1.13.3
      object-keys: 1.1.1
      object.assign: 4.1.5
      regexp.prototype.flags: 1.5.3
      safe-array-concat: 1.1.2
      safe-regex-test: 1.0.3
      string.prototype.trim: 1.2.9
      string.prototype.trimend: 1.0.8
      string.prototype.trimstart: 1.0.8
      typed-array-buffer: 1.0.2
      typed-array-byte-length: 1.0.1
      typed-array-byte-offset: 1.0.3
      typed-array-length: 1.0.7
      unbox-primitive: 1.0.2
      which-typed-array: 1.1.16

  es-define-property@1.0.0:
    dependencies:
      get-intrinsic: 1.2.4

  es-errors@1.3.0: {}

  es-iterator-helpers@1.2.0:
    dependencies:
      call-bind: 1.0.7
      define-properties: 1.2.1
      es-abstract: 1.23.5
      es-errors: 1.3.0
      es-set-tostringtag: 2.0.3
      function-bind: 1.1.2
      get-intrinsic: 1.2.4
      globalthis: 1.0.4
      gopd: 1.1.0
      has-property-descriptors: 1.0.2
      has-proto: 1.1.0
      has-symbols: 1.1.0
      internal-slot: 1.0.7
      iterator.prototype: 1.1.3
      safe-array-concat: 1.1.2

  es-object-atoms@1.0.0:
    dependencies:
      es-errors: 1.3.0

  es-set-tostringtag@2.0.3:
    dependencies:
      get-intrinsic: 1.2.4
      has-tostringtag: 1.0.2
      hasown: 2.0.2

  es-shim-unscopables@1.0.2:
    dependencies:
      hasown: 2.0.2

  es-to-primitive@1.3.0:
    dependencies:
      is-callable: 1.2.7
      is-date-object: 1.0.5
      is-symbol: 1.1.0

  escape-string-regexp@4.0.0: {}

  escape-string-regexp@5.0.0: {}

  eslint-config-next@14.2.7(eslint@8.57.1)(typescript@5.7.2):
    dependencies:
      '@next/eslint-plugin-next': 14.2.7
      '@rushstack/eslint-patch': 1.10.4
      '@typescript-eslint/parser': 7.2.0(eslint@8.57.1)(typescript@5.7.2)
      eslint: 8.57.1
      eslint-import-resolver-node: 0.3.9
<<<<<<< HEAD
      eslint-import-resolver-typescript: 3.6.3(@typescript-eslint/parser@7.2.0(eslint@8.57.1)(typescript@5.7.2))(eslint-import-resolver-node@0.3.9)(eslint-plugin-import@2.31.0(eslint@8.57.1))(eslint@8.57.1)
      eslint-plugin-import: 2.31.0(@typescript-eslint/parser@7.2.0(eslint@8.57.1)(typescript@5.7.2))(eslint-import-resolver-typescript@3.6.3)(eslint@8.57.1)
=======
      eslint-import-resolver-typescript: 3.7.0(eslint-plugin-import@2.31.0(eslint@8.57.1))(eslint@8.57.1)
      eslint-plugin-import: 2.31.0(@typescript-eslint/parser@7.2.0(eslint@8.57.1)(typescript@5.7.2))(eslint-import-resolver-typescript@3.7.0(eslint-plugin-import@2.31.0(eslint@8.57.1))(eslint@8.57.1))(eslint@8.57.1)
>>>>>>> 65e62b95
      eslint-plugin-jsx-a11y: 6.10.2(eslint@8.57.1)
      eslint-plugin-react: 7.37.2(eslint@8.57.1)
      eslint-plugin-react-hooks: 5.0.0-canary-7118f5dd7-20230705(eslint@8.57.1)
    optionalDependencies:
      typescript: 5.7.2
    transitivePeerDependencies:
      - eslint-import-resolver-webpack
      - eslint-plugin-import-x
      - supports-color

  eslint-import-resolver-node@0.3.9:
    dependencies:
      debug: 3.2.7
      is-core-module: 2.15.1
      resolve: 1.22.8
    transitivePeerDependencies:
      - supports-color

  eslint-import-resolver-typescript@3.7.0(eslint-plugin-import@2.31.0(eslint@8.57.1))(eslint@8.57.1):
    dependencies:
      '@nolyfill/is-core-module': 1.0.39
      debug: 4.3.7
      enhanced-resolve: 5.17.1
      eslint: 8.57.1
      fast-glob: 3.3.2
      get-tsconfig: 4.8.1
      is-bun-module: 1.3.0
      is-glob: 4.0.3
      stable-hash: 0.0.4
    optionalDependencies:
<<<<<<< HEAD
      eslint-plugin-import: 2.31.0(@typescript-eslint/parser@7.2.0(eslint@8.57.1)(typescript@5.7.2))(eslint-import-resolver-typescript@3.6.3)(eslint@8.57.1)
=======
      eslint-plugin-import: 2.31.0(@typescript-eslint/parser@7.2.0(eslint@8.57.1)(typescript@5.7.2))(eslint-import-resolver-typescript@3.7.0(eslint-plugin-import@2.31.0(eslint@8.57.1))(eslint@8.57.1))(eslint@8.57.1)
>>>>>>> 65e62b95
    transitivePeerDependencies:
      - supports-color

  eslint-module-utils@2.12.0(@typescript-eslint/parser@7.2.0(eslint@8.57.1)(typescript@5.7.2))(eslint-import-resolver-node@0.3.9)(eslint-import-resolver-typescript@3.7.0(eslint-plugin-import@2.31.0(eslint@8.57.1))(eslint@8.57.1))(eslint@8.57.1):
    dependencies:
      debug: 3.2.7
    optionalDependencies:
      '@typescript-eslint/parser': 7.2.0(eslint@8.57.1)(typescript@5.7.2)
      eslint: 8.57.1
      eslint-import-resolver-node: 0.3.9
      eslint-import-resolver-typescript: 3.7.0(eslint-plugin-import@2.31.0(eslint@8.57.1))(eslint@8.57.1)
    transitivePeerDependencies:
      - supports-color

<<<<<<< HEAD
  eslint-plugin-import@2.31.0(@typescript-eslint/parser@7.2.0(eslint@8.57.1)(typescript@5.7.2))(eslint-import-resolver-typescript@3.6.3)(eslint@8.57.1):
=======
  eslint-plugin-import@2.31.0(@typescript-eslint/parser@7.2.0(eslint@8.57.1)(typescript@5.7.2))(eslint-import-resolver-typescript@3.7.0(eslint-plugin-import@2.31.0(eslint@8.57.1))(eslint@8.57.1))(eslint@8.57.1):
>>>>>>> 65e62b95
    dependencies:
      '@rtsao/scc': 1.1.0
      array-includes: 3.1.8
      array.prototype.findlastindex: 1.2.5
      array.prototype.flat: 1.3.2
      array.prototype.flatmap: 1.3.2
      debug: 3.2.7
      doctrine: 2.1.0
      eslint: 8.57.1
      eslint-import-resolver-node: 0.3.9
      eslint-module-utils: 2.12.0(@typescript-eslint/parser@7.2.0(eslint@8.57.1)(typescript@5.7.2))(eslint-import-resolver-node@0.3.9)(eslint-import-resolver-typescript@3.7.0(eslint-plugin-import@2.31.0(eslint@8.57.1))(eslint@8.57.1))(eslint@8.57.1)
      hasown: 2.0.2
      is-core-module: 2.15.1
      is-glob: 4.0.3
      minimatch: 3.1.2
      object.fromentries: 2.0.8
      object.groupby: 1.0.3
      object.values: 1.2.0
      semver: 6.3.1
      string.prototype.trimend: 1.0.8
      tsconfig-paths: 3.15.0
    optionalDependencies:
      '@typescript-eslint/parser': 7.2.0(eslint@8.57.1)(typescript@5.7.2)
    transitivePeerDependencies:
      - eslint-import-resolver-typescript
      - eslint-import-resolver-webpack
      - supports-color

  eslint-plugin-jsx-a11y@6.10.2(eslint@8.57.1):
    dependencies:
      aria-query: 5.3.2
      array-includes: 3.1.8
      array.prototype.flatmap: 1.3.2
      ast-types-flow: 0.0.8
      axe-core: 4.10.2
      axobject-query: 4.1.0
      damerau-levenshtein: 1.0.8
      emoji-regex: 9.2.2
      eslint: 8.57.1
      hasown: 2.0.2
      jsx-ast-utils: 3.3.5
      language-tags: 1.0.9
      minimatch: 3.1.2
      object.fromentries: 2.0.8
      safe-regex-test: 1.0.3
      string.prototype.includes: 2.0.1

  eslint-plugin-react-hooks@5.0.0-canary-7118f5dd7-20230705(eslint@8.57.1):
    dependencies:
      eslint: 8.57.1

  eslint-plugin-react@7.37.2(eslint@8.57.1):
    dependencies:
      array-includes: 3.1.8
      array.prototype.findlast: 1.2.5
      array.prototype.flatmap: 1.3.2
      array.prototype.tosorted: 1.1.4
      doctrine: 2.1.0
      es-iterator-helpers: 1.2.0
      eslint: 8.57.1
      estraverse: 5.3.0
      hasown: 2.0.2
      jsx-ast-utils: 3.3.5
      minimatch: 3.1.2
      object.entries: 1.1.8
      object.fromentries: 2.0.8
      object.values: 1.2.0
      prop-types: 15.8.1
      resolve: 2.0.0-next.5
      semver: 6.3.1
      string.prototype.matchall: 4.0.11
      string.prototype.repeat: 1.0.0

  eslint-scope@7.2.2:
    dependencies:
      esrecurse: 4.3.0
      estraverse: 5.3.0

  eslint-visitor-keys@3.4.3: {}

  eslint@8.57.1:
    dependencies:
      '@eslint-community/eslint-utils': 4.4.1(eslint@8.57.1)
      '@eslint-community/regexpp': 4.12.1
      '@eslint/eslintrc': 2.1.4
      '@eslint/js': 8.57.1
      '@humanwhocodes/config-array': 0.13.0
      '@humanwhocodes/module-importer': 1.0.1
      '@nodelib/fs.walk': 1.2.8
      '@ungap/structured-clone': 1.2.0
      ajv: 6.12.6
      chalk: 4.1.2
      cross-spawn: 7.0.6
      debug: 4.3.7
      doctrine: 3.0.0
      escape-string-regexp: 4.0.0
      eslint-scope: 7.2.2
      eslint-visitor-keys: 3.4.3
      espree: 9.6.1
      esquery: 1.6.0
      esutils: 2.0.3
      fast-deep-equal: 3.1.3
      file-entry-cache: 6.0.1
      find-up: 5.0.0
      glob-parent: 6.0.2
      globals: 13.24.0
      graphemer: 1.4.0
      ignore: 5.3.2
      imurmurhash: 0.1.4
      is-glob: 4.0.3
      is-path-inside: 3.0.3
      js-yaml: 4.1.0
      json-stable-stringify-without-jsonify: 1.0.1
      levn: 0.4.1
      lodash.merge: 4.6.2
      minimatch: 3.1.2
      natural-compare: 1.4.0
      optionator: 0.9.4
      strip-ansi: 6.0.1
      text-table: 0.2.0
    transitivePeerDependencies:
      - supports-color

<<<<<<< HEAD
=======
  esm-env@1.2.1: {}

>>>>>>> 65e62b95
  espree@9.6.1:
    dependencies:
      acorn: 8.14.0
      acorn-jsx: 5.3.2(acorn@8.14.0)
      eslint-visitor-keys: 3.4.3

  esquery@1.6.0:
    dependencies:
      estraverse: 5.3.0

<<<<<<< HEAD
=======
  esrap@1.2.3:
    dependencies:
      '@jridgewell/sourcemap-codec': 1.5.0
      '@types/estree': 1.0.6

>>>>>>> 65e62b95
  esrecurse@4.3.0:
    dependencies:
      estraverse: 5.3.0

  estraverse@5.3.0: {}

  estree-util-is-identifier-name@3.0.0: {}

  esutils@2.0.3: {}

  event-target-shim@5.0.1: {}

  eventemitter3@4.0.7: {}

  events@1.1.1: {}

  eventsource-parser@1.1.2: {}

  eventsource-parser@3.0.0: {}

  extend@3.0.2: {}

  fast-deep-equal@3.1.3: {}

  fast-equals@5.0.1: {}

  fast-glob@3.3.2:
    dependencies:
      '@nodelib/fs.stat': 2.0.5
      '@nodelib/fs.walk': 1.2.8
      glob-parent: 5.1.2
      merge2: 1.4.1
      micromatch: 4.0.8

  fast-json-stable-stringify@2.1.0: {}

  fast-levenshtein@2.0.6: {}

  fast-xml-parser@4.4.1:
    dependencies:
      strnum: 1.0.5

  fastq@1.17.1:
    dependencies:
      reusify: 1.0.4

  fault@1.0.4:
    dependencies:
      format: 0.2.2

  file-entry-cache@6.0.1:
    dependencies:
      flat-cache: 3.2.0

  file-selector@2.1.2:
    dependencies:
      tslib: 2.8.1

  fill-range@7.1.1:
    dependencies:
      to-regex-range: 5.0.1

  find-up@5.0.0:
    dependencies:
      locate-path: 6.0.0
      path-exists: 4.0.0

  flat-cache@3.2.0:
    dependencies:
      flatted: 3.3.2
      keyv: 4.5.4
      rimraf: 3.0.2

  flatted@3.3.2: {}

  for-each@0.3.3:
    dependencies:
      is-callable: 1.2.7

  foreground-child@3.3.0:
    dependencies:
      cross-spawn: 7.0.6
      signal-exit: 4.1.0

  form-data-encoder@1.7.2: {}

  form-data@4.0.1:
    dependencies:
      asynckit: 0.4.0
      combined-stream: 1.0.8
      mime-types: 2.1.35

  format@0.2.2: {}

  formdata-node@4.4.1:
    dependencies:
      node-domexception: 1.0.0
      web-streams-polyfill: 4.0.0-beta.3

  framer-motion@11.13.1(react-dom@18.3.1(react@18.3.1))(react@18.3.1):
    dependencies:
      motion-dom: 11.13.0
      motion-utils: 11.13.0
      tslib: 2.8.1
    optionalDependencies:
      react: 18.3.1
      react-dom: 18.3.1(react@18.3.1)

  fs.realpath@1.0.0: {}

  fsevents@2.3.3:
    optional: true

  function-bind@1.1.2: {}

  function.prototype.name@1.1.6:
    dependencies:
      call-bind: 1.0.7
      define-properties: 1.2.1
      es-abstract: 1.23.5
      functions-have-names: 1.2.3

  functions-have-names@1.2.3: {}

  get-intrinsic@1.2.4:
    dependencies:
      es-errors: 1.3.0
      function-bind: 1.1.2
      has-proto: 1.1.0
      has-symbols: 1.1.0
      hasown: 2.0.2

  get-nonce@1.0.1: {}

  get-symbol-description@1.0.2:
    dependencies:
      call-bind: 1.0.7
      es-errors: 1.3.0
      get-intrinsic: 1.2.4

  get-tsconfig@4.8.1:
    dependencies:
      resolve-pkg-maps: 1.0.0

  glob-parent@5.1.2:
    dependencies:
      is-glob: 4.0.3

  glob-parent@6.0.2:
    dependencies:
      is-glob: 4.0.3

  glob@10.3.10:
    dependencies:
      foreground-child: 3.3.0
      jackspeak: 2.3.6
      minimatch: 9.0.5
      minipass: 7.1.2
      path-scurry: 1.11.1

  glob@10.4.5:
    dependencies:
      foreground-child: 3.3.0
      jackspeak: 3.4.3
      minimatch: 9.0.5
      minipass: 7.1.2
      package-json-from-dist: 1.0.1
      path-scurry: 1.11.1

  glob@7.2.3:
    dependencies:
      fs.realpath: 1.0.0
      inflight: 1.0.6
      inherits: 2.0.4
      minimatch: 3.1.2
      once: 1.4.0
      path-is-absolute: 1.0.1

  globals@13.24.0:
    dependencies:
      type-fest: 0.20.2

  globalthis@1.0.4:
    dependencies:
      define-properties: 1.2.1
      gopd: 1.1.0

  globby@11.1.0:
    dependencies:
      array-union: 2.1.0
      dir-glob: 3.0.1
      fast-glob: 3.3.2
      ignore: 5.3.2
      merge2: 1.4.1
      slash: 3.0.0

  gopd@1.1.0:
    dependencies:
      get-intrinsic: 1.2.4

  gpt-tokenizer@2.7.0: {}

  graceful-fs@4.2.11: {}

  graphemer@1.4.0: {}

  has-bigints@1.0.2: {}

  has-flag@4.0.0: {}

  has-property-descriptors@1.0.2:
    dependencies:
      es-define-property: 1.0.0

  has-proto@1.1.0:
    dependencies:
      call-bind: 1.0.7

  has-symbols@1.1.0: {}

  has-tostringtag@1.0.2:
    dependencies:
      has-symbols: 1.1.0

  hasown@2.0.2:
    dependencies:
      function-bind: 1.1.2

  hast-util-parse-selector@2.2.5: {}

  hast-util-to-jsx-runtime@2.3.2:
    dependencies:
      '@types/estree': 1.0.6
      '@types/hast': 3.0.4
      '@types/unist': 3.0.3
      comma-separated-tokens: 2.0.3
      devlop: 1.1.0
      estree-util-is-identifier-name: 3.0.0
      hast-util-whitespace: 3.0.0
      mdast-util-mdx-expression: 2.0.1
      mdast-util-mdx-jsx: 3.1.3
      mdast-util-mdxjs-esm: 2.0.1
      property-information: 6.5.0
      space-separated-tokens: 2.0.2
      style-to-object: 1.0.8
      unist-util-position: 5.0.0
      vfile-message: 4.0.2
    transitivePeerDependencies:
      - supports-color

  hast-util-whitespace@3.0.0:
    dependencies:
      '@types/hast': 3.0.4

  hastscript@6.0.0:
    dependencies:
      '@types/hast': 2.3.10
      comma-separated-tokens: 1.0.8
      hast-util-parse-selector: 2.2.5
      property-information: 5.6.0
      space-separated-tokens: 1.1.5

  highlight.js@10.7.3: {}

  highlightjs-vue@1.0.0: {}

  html-url-attributes@3.0.1: {}

  humanize-ms@1.2.1:
    dependencies:
      ms: 2.1.3

  ieee754@1.1.13: {}

  ignore@5.3.2: {}

  import-fresh@3.3.0:
    dependencies:
      parent-module: 1.0.1
      resolve-from: 4.0.0

  imurmurhash@0.1.4: {}

  indent-string@4.0.0: {}

  inflight@1.0.6:
    dependencies:
      once: 1.4.0
      wrappy: 1.0.2

  inherits@2.0.4: {}

  inline-style-parser@0.2.4: {}

  internal-slot@1.0.7:
    dependencies:
      es-errors: 1.3.0
      hasown: 2.0.2
      side-channel: 1.0.6

  internmap@2.0.3: {}

  invariant@2.2.4:
    dependencies:
      loose-envify: 1.4.0

  is-alphabetical@1.0.4: {}

  is-alphabetical@2.0.1: {}

  is-alphanumerical@1.0.4:
    dependencies:
      is-alphabetical: 1.0.4
      is-decimal: 1.0.4

  is-alphanumerical@2.0.1:
    dependencies:
      is-alphabetical: 2.0.1
      is-decimal: 2.0.1

  is-arguments@1.1.1:
    dependencies:
      call-bind: 1.0.7
      has-tostringtag: 1.0.2

  is-array-buffer@3.0.4:
    dependencies:
      call-bind: 1.0.7
      get-intrinsic: 1.2.4

  is-async-function@2.0.0:
    dependencies:
      has-tostringtag: 1.0.2

  is-bigint@1.1.0:
    dependencies:
      has-bigints: 1.0.2

  is-binary-path@2.1.0:
    dependencies:
      binary-extensions: 2.3.0

  is-boolean-object@1.2.0:
    dependencies:
      call-bind: 1.0.7
      has-tostringtag: 1.0.2

  is-bun-module@1.3.0:
    dependencies:
      semver: 7.6.3

  is-callable@1.2.7: {}

  is-core-module@2.15.1:
    dependencies:
      hasown: 2.0.2

  is-data-view@1.0.1:
    dependencies:
      is-typed-array: 1.1.13

  is-date-object@1.0.5:
    dependencies:
      has-tostringtag: 1.0.2

  is-decimal@1.0.4: {}

  is-decimal@2.0.1: {}

  is-extglob@2.1.1: {}

  is-finalizationregistry@1.1.0:
    dependencies:
      call-bind: 1.0.7

  is-fullwidth-code-point@3.0.0: {}

  is-generator-function@1.0.10:
    dependencies:
      has-tostringtag: 1.0.2

  is-glob@4.0.3:
    dependencies:
      is-extglob: 2.1.1

  is-hexadecimal@1.0.4: {}

  is-hexadecimal@2.0.1: {}

  is-map@2.0.3: {}

  is-negative-zero@2.0.3: {}

  is-number-object@1.1.0:
    dependencies:
      call-bind: 1.0.7
      has-tostringtag: 1.0.2

  is-number@7.0.0: {}

  is-path-inside@3.0.3: {}

  is-plain-obj@4.1.0: {}

<<<<<<< HEAD
  is-regex@1.1.4:
=======
  is-reference@3.0.3:
    dependencies:
      '@types/estree': 1.0.6

  is-regex@1.2.0:
>>>>>>> 65e62b95
    dependencies:
      call-bind: 1.0.7
      gopd: 1.1.0
      has-tostringtag: 1.0.2
      hasown: 2.0.2

  is-set@2.0.3: {}

  is-shared-array-buffer@1.0.3:
    dependencies:
      call-bind: 1.0.7

  is-string@1.1.0:
    dependencies:
      call-bind: 1.0.7
      has-tostringtag: 1.0.2

  is-symbol@1.1.0:
    dependencies:
      call-bind: 1.0.7
      has-symbols: 1.1.0
      safe-regex-test: 1.0.3

  is-typed-array@1.1.13:
    dependencies:
      which-typed-array: 1.1.16

  is-weakmap@2.0.2: {}

  is-weakref@1.0.2:
    dependencies:
      call-bind: 1.0.7

  is-weakset@2.0.3:
    dependencies:
      call-bind: 1.0.7
      get-intrinsic: 1.2.4

  isarray@1.0.0: {}

  isarray@2.0.5: {}

  isexe@2.0.0: {}

  isomorphic-ws@5.0.0(ws@8.18.0(bufferutil@4.0.8)(utf-8-validate@6.0.5)):
    dependencies:
      ws: 8.18.0(bufferutil@4.0.8)(utf-8-validate@6.0.5)

  iterator.prototype@1.1.3:
    dependencies:
      define-properties: 1.2.1
      get-intrinsic: 1.2.4
      has-symbols: 1.1.0
      reflect.getprototypeof: 1.0.7
      set-function-name: 2.0.2

  jackspeak@2.3.6:
    dependencies:
      '@isaacs/cliui': 8.0.2
    optionalDependencies:
      '@pkgjs/parseargs': 0.11.0

  jackspeak@3.4.3:
    dependencies:
      '@isaacs/cliui': 8.0.2
    optionalDependencies:
      '@pkgjs/parseargs': 0.11.0

  jiti@1.21.6: {}

  jiti@2.4.1: {}

  jmespath@0.16.0: {}

  jose@4.15.9: {}

  js-tokens@4.0.0: {}

  js-yaml@4.1.0:
    dependencies:
      argparse: 2.0.1

  json-buffer@3.0.1: {}

  json-schema-traverse@0.4.1: {}

  json-schema@0.4.0: {}

  json-stable-stringify-without-jsonify@1.0.1: {}

  json5@1.0.2:
    dependencies:
      minimist: 1.2.8

  jsondiffpatch@0.6.0:
    dependencies:
      '@types/diff-match-patch': 1.0.36
      chalk: 5.3.0
      diff-match-patch: 1.0.5

  jsonwebtoken@9.0.2:
    dependencies:
      jws: 3.2.2
      lodash.includes: 4.3.0
      lodash.isboolean: 3.0.3
      lodash.isinteger: 4.0.4
      lodash.isnumber: 3.0.3
      lodash.isplainobject: 4.0.6
      lodash.isstring: 4.0.1
      lodash.once: 4.1.1
      ms: 2.1.3
      semver: 7.6.3

  jsx-ast-utils@3.3.5:
    dependencies:
      array-includes: 3.1.8
      array.prototype.flat: 1.3.2
      object.assign: 4.1.5
      object.values: 1.2.0

  jwa@1.4.1:
    dependencies:
      buffer-equal-constant-time: 1.0.1
      ecdsa-sig-formatter: 1.0.11
      safe-buffer: 5.2.1

  jws@3.2.2:
    dependencies:
      jwa: 1.4.1
      safe-buffer: 5.2.1

  keyv@4.5.4:
    dependencies:
      json-buffer: 3.0.1

  knip@5.39.1(@types/node@20.17.9)(typescript@5.7.2):
    dependencies:
      '@nodelib/fs.walk': 1.2.8
      '@snyk/github-codeowners': 1.1.0
      '@types/node': 20.17.9
      easy-table: 1.2.0
      enhanced-resolve: 5.17.1
      fast-glob: 3.3.2
      jiti: 2.4.1
      js-yaml: 4.1.0
      minimist: 1.2.8
      picocolors: 1.1.1
      picomatch: 4.0.2
      pretty-ms: 9.2.0
      smol-toml: 1.3.1
      strip-json-comments: 5.0.1
      summary: 2.1.0
      typescript: 5.7.2
      zod: 3.23.8
      zod-validation-error: 3.4.0(zod@3.23.8)

  language-subtag-registry@0.3.23: {}

  language-tags@1.0.9:
    dependencies:
      language-subtag-registry: 0.3.23

  levn@0.4.1:
    dependencies:
      prelude-ls: 1.2.1
      type-check: 0.4.0

  lilconfig@3.1.3: {}

  lines-and-columns@1.2.4: {}

  locate-path@6.0.0:
    dependencies:
      p-locate: 5.0.0

  lodash.debounce@4.0.8: {}

  lodash.includes@4.3.0: {}

  lodash.isboolean@3.0.3: {}

  lodash.isinteger@4.0.4: {}

  lodash.isnumber@3.0.3: {}

  lodash.isplainobject@4.0.6: {}

  lodash.isstring@4.0.1: {}

  lodash.merge@4.6.2: {}

  lodash.once@4.1.1: {}

  lodash@4.17.21: {}

  longest-streak@3.1.0: {}

  loose-envify@1.4.0:
    dependencies:
      js-tokens: 4.0.0

  lowlight@1.20.0:
    dependencies:
      fault: 1.0.4
      highlight.js: 10.7.3

  lru-cache@10.4.3: {}

  lucide-react@0.436.0(react@18.3.1):
    dependencies:
      react: 18.3.1

<<<<<<< HEAD
=======
  magic-string@0.30.14:
    dependencies:
      '@jridgewell/sourcemap-codec': 1.5.0

>>>>>>> 65e62b95
  markdown-table@3.0.4: {}

  mdast-util-find-and-replace@3.0.1:
    dependencies:
      '@types/mdast': 4.0.4
      escape-string-regexp: 5.0.0
      unist-util-is: 6.0.0
      unist-util-visit-parents: 6.0.1

  mdast-util-from-markdown@2.0.2:
    dependencies:
      '@types/mdast': 4.0.4
      '@types/unist': 3.0.3
      decode-named-character-reference: 1.0.2
      devlop: 1.1.0
      mdast-util-to-string: 4.0.0
      micromark: 4.0.1
      micromark-util-decode-numeric-character-reference: 2.0.2
      micromark-util-decode-string: 2.0.1
      micromark-util-normalize-identifier: 2.0.1
      micromark-util-symbol: 2.0.1
      micromark-util-types: 2.0.1
      unist-util-stringify-position: 4.0.0
    transitivePeerDependencies:
      - supports-color

  mdast-util-gfm-autolink-literal@2.0.1:
    dependencies:
      '@types/mdast': 4.0.4
      ccount: 2.0.1
      devlop: 1.1.0
      mdast-util-find-and-replace: 3.0.1
      micromark-util-character: 2.1.1

  mdast-util-gfm-footnote@2.0.0:
    dependencies:
      '@types/mdast': 4.0.4
      devlop: 1.1.0
      mdast-util-from-markdown: 2.0.2
      mdast-util-to-markdown: 2.1.2
      micromark-util-normalize-identifier: 2.0.1
    transitivePeerDependencies:
      - supports-color

  mdast-util-gfm-strikethrough@2.0.0:
    dependencies:
      '@types/mdast': 4.0.4
      mdast-util-from-markdown: 2.0.2
      mdast-util-to-markdown: 2.1.2
    transitivePeerDependencies:
      - supports-color

  mdast-util-gfm-table@2.0.0:
    dependencies:
      '@types/mdast': 4.0.4
      devlop: 1.1.0
      markdown-table: 3.0.4
      mdast-util-from-markdown: 2.0.2
      mdast-util-to-markdown: 2.1.2
    transitivePeerDependencies:
      - supports-color

  mdast-util-gfm-task-list-item@2.0.0:
    dependencies:
      '@types/mdast': 4.0.4
      devlop: 1.1.0
      mdast-util-from-markdown: 2.0.2
      mdast-util-to-markdown: 2.1.2
    transitivePeerDependencies:
      - supports-color

  mdast-util-gfm@3.0.0:
    dependencies:
      mdast-util-from-markdown: 2.0.2
      mdast-util-gfm-autolink-literal: 2.0.1
      mdast-util-gfm-footnote: 2.0.0
      mdast-util-gfm-strikethrough: 2.0.0
      mdast-util-gfm-table: 2.0.0
      mdast-util-gfm-task-list-item: 2.0.0
      mdast-util-to-markdown: 2.1.2
    transitivePeerDependencies:
      - supports-color

  mdast-util-mdx-expression@2.0.1:
    dependencies:
      '@types/estree-jsx': 1.0.5
      '@types/hast': 3.0.4
      '@types/mdast': 4.0.4
      devlop: 1.1.0
      mdast-util-from-markdown: 2.0.2
      mdast-util-to-markdown: 2.1.2
    transitivePeerDependencies:
      - supports-color

  mdast-util-mdx-jsx@3.1.3:
    dependencies:
      '@types/estree-jsx': 1.0.5
      '@types/hast': 3.0.4
      '@types/mdast': 4.0.4
      '@types/unist': 3.0.3
      ccount: 2.0.1
      devlop: 1.1.0
      mdast-util-from-markdown: 2.0.2
      mdast-util-to-markdown: 2.1.2
      parse-entities: 4.0.1
      stringify-entities: 4.0.4
      unist-util-stringify-position: 4.0.0
      vfile-message: 4.0.2
    transitivePeerDependencies:
      - supports-color

  mdast-util-mdxjs-esm@2.0.1:
    dependencies:
      '@types/estree-jsx': 1.0.5
      '@types/hast': 3.0.4
      '@types/mdast': 4.0.4
      devlop: 1.1.0
      mdast-util-from-markdown: 2.0.2
      mdast-util-to-markdown: 2.1.2
    transitivePeerDependencies:
      - supports-color

  mdast-util-phrasing@4.1.0:
    dependencies:
      '@types/mdast': 4.0.4
      unist-util-is: 6.0.0

  mdast-util-to-hast@13.2.0:
    dependencies:
      '@types/hast': 3.0.4
      '@types/mdast': 4.0.4
      '@ungap/structured-clone': 1.2.0
      devlop: 1.1.0
      micromark-util-sanitize-uri: 2.0.1
      trim-lines: 3.0.1
      unist-util-position: 5.0.0
      unist-util-visit: 5.0.0
      vfile: 6.0.3

  mdast-util-to-markdown@2.1.2:
    dependencies:
      '@types/mdast': 4.0.4
      '@types/unist': 3.0.3
      longest-streak: 3.1.0
      mdast-util-phrasing: 4.1.0
      mdast-util-to-string: 4.0.0
      micromark-util-classify-character: 2.0.1
      micromark-util-decode-string: 2.0.1
      unist-util-visit: 5.0.0
      zwitch: 2.0.4

  mdast-util-to-string@4.0.0:
    dependencies:
      '@types/mdast': 4.0.4

  merge2@1.4.1: {}

  micromark-core-commonmark@2.0.2:
    dependencies:
      decode-named-character-reference: 1.0.2
      devlop: 1.1.0
      micromark-factory-destination: 2.0.1
      micromark-factory-label: 2.0.1
      micromark-factory-space: 2.0.1
      micromark-factory-title: 2.0.1
      micromark-factory-whitespace: 2.0.1
      micromark-util-character: 2.1.1
      micromark-util-chunked: 2.0.1
      micromark-util-classify-character: 2.0.1
      micromark-util-html-tag-name: 2.0.1
      micromark-util-normalize-identifier: 2.0.1
      micromark-util-resolve-all: 2.0.1
      micromark-util-subtokenize: 2.0.3
      micromark-util-symbol: 2.0.1
      micromark-util-types: 2.0.1

  micromark-extension-gfm-autolink-literal@2.1.0:
    dependencies:
      micromark-util-character: 2.1.1
      micromark-util-sanitize-uri: 2.0.1
      micromark-util-symbol: 2.0.1
      micromark-util-types: 2.0.1

  micromark-extension-gfm-footnote@2.1.0:
    dependencies:
      devlop: 1.1.0
      micromark-core-commonmark: 2.0.2
      micromark-factory-space: 2.0.1
      micromark-util-character: 2.1.1
      micromark-util-normalize-identifier: 2.0.1
      micromark-util-sanitize-uri: 2.0.1
      micromark-util-symbol: 2.0.1
      micromark-util-types: 2.0.1

  micromark-extension-gfm-strikethrough@2.1.0:
    dependencies:
      devlop: 1.1.0
      micromark-util-chunked: 2.0.1
      micromark-util-classify-character: 2.0.1
      micromark-util-resolve-all: 2.0.1
      micromark-util-symbol: 2.0.1
      micromark-util-types: 2.0.1

  micromark-extension-gfm-table@2.1.0:
    dependencies:
      devlop: 1.1.0
      micromark-factory-space: 2.0.1
      micromark-util-character: 2.1.1
      micromark-util-symbol: 2.0.1
      micromark-util-types: 2.0.1

  micromark-extension-gfm-tagfilter@2.0.0:
    dependencies:
      micromark-util-types: 2.0.1

  micromark-extension-gfm-task-list-item@2.1.0:
    dependencies:
      devlop: 1.1.0
      micromark-factory-space: 2.0.1
      micromark-util-character: 2.1.1
      micromark-util-symbol: 2.0.1
      micromark-util-types: 2.0.1

  micromark-extension-gfm@3.0.0:
    dependencies:
      micromark-extension-gfm-autolink-literal: 2.1.0
      micromark-extension-gfm-footnote: 2.1.0
      micromark-extension-gfm-strikethrough: 2.1.0
      micromark-extension-gfm-table: 2.1.0
      micromark-extension-gfm-tagfilter: 2.0.0
      micromark-extension-gfm-task-list-item: 2.1.0
      micromark-util-combine-extensions: 2.0.1
      micromark-util-types: 2.0.1

  micromark-factory-destination@2.0.1:
    dependencies:
      micromark-util-character: 2.1.1
      micromark-util-symbol: 2.0.1
      micromark-util-types: 2.0.1

  micromark-factory-label@2.0.1:
    dependencies:
      devlop: 1.1.0
      micromark-util-character: 2.1.1
      micromark-util-symbol: 2.0.1
      micromark-util-types: 2.0.1

  micromark-factory-space@2.0.1:
    dependencies:
      micromark-util-character: 2.1.1
      micromark-util-types: 2.0.1

  micromark-factory-title@2.0.1:
    dependencies:
      micromark-factory-space: 2.0.1
      micromark-util-character: 2.1.1
      micromark-util-symbol: 2.0.1
      micromark-util-types: 2.0.1

  micromark-factory-whitespace@2.0.1:
    dependencies:
      micromark-factory-space: 2.0.1
      micromark-util-character: 2.1.1
      micromark-util-symbol: 2.0.1
      micromark-util-types: 2.0.1

  micromark-util-character@2.1.1:
    dependencies:
      micromark-util-symbol: 2.0.1
      micromark-util-types: 2.0.1

  micromark-util-chunked@2.0.1:
    dependencies:
      micromark-util-symbol: 2.0.1

  micromark-util-classify-character@2.0.1:
    dependencies:
      micromark-util-character: 2.1.1
      micromark-util-symbol: 2.0.1
      micromark-util-types: 2.0.1

  micromark-util-combine-extensions@2.0.1:
    dependencies:
      micromark-util-chunked: 2.0.1
      micromark-util-types: 2.0.1

  micromark-util-decode-numeric-character-reference@2.0.2:
    dependencies:
      micromark-util-symbol: 2.0.1

  micromark-util-decode-string@2.0.1:
    dependencies:
      decode-named-character-reference: 1.0.2
      micromark-util-character: 2.1.1
      micromark-util-decode-numeric-character-reference: 2.0.2
      micromark-util-symbol: 2.0.1

  micromark-util-encode@2.0.1: {}

  micromark-util-html-tag-name@2.0.1: {}

  micromark-util-normalize-identifier@2.0.1:
    dependencies:
      micromark-util-symbol: 2.0.1

  micromark-util-resolve-all@2.0.1:
    dependencies:
      micromark-util-types: 2.0.1

  micromark-util-sanitize-uri@2.0.1:
    dependencies:
      micromark-util-character: 2.1.1
      micromark-util-encode: 2.0.1
      micromark-util-symbol: 2.0.1

  micromark-util-subtokenize@2.0.3:
    dependencies:
      devlop: 1.1.0
      micromark-util-chunked: 2.0.1
      micromark-util-symbol: 2.0.1
      micromark-util-types: 2.0.1

  micromark-util-symbol@2.0.1: {}

  micromark-util-types@2.0.1: {}

  micromark@4.0.1:
    dependencies:
      '@types/debug': 4.1.12
      debug: 4.3.7
      decode-named-character-reference: 1.0.2
      devlop: 1.1.0
      micromark-core-commonmark: 2.0.2
      micromark-factory-space: 2.0.1
      micromark-util-character: 2.1.1
      micromark-util-chunked: 2.0.1
      micromark-util-combine-extensions: 2.0.1
      micromark-util-decode-numeric-character-reference: 2.0.2
      micromark-util-encode: 2.0.1
      micromark-util-normalize-identifier: 2.0.1
      micromark-util-resolve-all: 2.0.1
      micromark-util-sanitize-uri: 2.0.1
      micromark-util-subtokenize: 2.0.3
      micromark-util-symbol: 2.0.1
      micromark-util-types: 2.0.1
    transitivePeerDependencies:
      - supports-color

  micromatch@4.0.8:
    dependencies:
      braces: 3.0.3
      picomatch: 2.3.1

  mime-db@1.52.0: {}

  mime-types@2.1.35:
    dependencies:
      mime-db: 1.52.0

  minimatch@3.1.2:
    dependencies:
      brace-expansion: 1.1.11

  minimatch@9.0.3:
    dependencies:
      brace-expansion: 2.0.1

  minimatch@9.0.5:
    dependencies:
      brace-expansion: 2.0.1

  minimist@1.2.8: {}

  minipass@7.1.2: {}

  motion-dom@11.13.0: {}

  motion-utils@11.13.0: {}

  ms@2.1.3: {}

  mz@2.7.0:
    dependencies:
      any-promise: 1.3.0
      object-assign: 4.1.1
      thenify-all: 1.6.0

  nanoid@3.3.6: {}

  nanoid@3.3.8: {}

  nanoid@3.3.8: {}

  natural-compare@1.4.0: {}

  next@14.2.19(@opentelemetry/api@1.9.0)(react-dom@18.3.1(react@18.3.1))(react@18.3.1):
    dependencies:
      '@next/env': 14.2.19
      '@swc/helpers': 0.5.5
      busboy: 1.6.0
      caniuse-lite: 1.0.30001686
      graceful-fs: 4.2.11
      postcss: 8.4.31
      react: 18.3.1
      react-dom: 18.3.1(react@18.3.1)
      styled-jsx: 5.1.1(react@18.3.1)
    optionalDependencies:
      '@next/swc-darwin-arm64': 14.2.19
      '@next/swc-darwin-x64': 14.2.19
      '@next/swc-linux-arm64-gnu': 14.2.19
      '@next/swc-linux-arm64-musl': 14.2.19
      '@next/swc-linux-x64-gnu': 14.2.19
      '@next/swc-linux-x64-musl': 14.2.19
      '@next/swc-win32-arm64-msvc': 14.2.19
      '@next/swc-win32-ia32-msvc': 14.2.19
      '@next/swc-win32-x64-msvc': 14.2.19
      '@opentelemetry/api': 1.9.0
    transitivePeerDependencies:
      - '@babel/core'
      - babel-plugin-macros

  node-domexception@1.0.0: {}

  node-fetch@2.7.0:
    dependencies:
      whatwg-url: 5.0.0

  node-gyp-build@4.8.4:
    optional: true

  normalize-path@3.0.0: {}

  object-assign@4.1.1: {}

  object-hash@3.0.0: {}

  object-inspect@1.13.3: {}

  object-keys@1.1.1: {}

  object.assign@4.1.5:
    dependencies:
      call-bind: 1.0.7
      define-properties: 1.2.1
      has-symbols: 1.1.0
      object-keys: 1.1.1

  object.entries@1.1.8:
    dependencies:
      call-bind: 1.0.7
      define-properties: 1.2.1
      es-object-atoms: 1.0.0

  object.fromentries@2.0.8:
    dependencies:
      call-bind: 1.0.7
      define-properties: 1.2.1
      es-abstract: 1.23.5
      es-object-atoms: 1.0.0

  object.groupby@1.0.3:
    dependencies:
      call-bind: 1.0.7
      define-properties: 1.2.1
      es-abstract: 1.23.5

  object.values@1.2.0:
    dependencies:
      call-bind: 1.0.7
      define-properties: 1.2.1
      es-object-atoms: 1.0.0

  once@1.4.0:
    dependencies:
      wrappy: 1.0.2

  openapi-typescript-fetch@1.1.3: {}

  optionator@0.9.4:
    dependencies:
      deep-is: 0.1.4
      fast-levenshtein: 2.0.6
      levn: 0.4.1
      prelude-ls: 1.2.1
      type-check: 0.4.0
      word-wrap: 1.2.5

  p-limit@3.1.0:
    dependencies:
      yocto-queue: 0.1.0

  p-locate@5.0.0:
    dependencies:
      p-limit: 3.1.0

  p-map@4.0.0:
    dependencies:
      aggregate-error: 3.1.0

  package-json-from-dist@1.0.1: {}

  papaparse@5.4.1: {}

  parent-module@1.0.1:
    dependencies:
      callsites: 3.1.0

  parse-entities@2.0.0:
    dependencies:
      character-entities: 1.2.4
      character-entities-legacy: 1.1.4
      character-reference-invalid: 1.1.4
      is-alphanumerical: 1.0.4
      is-decimal: 1.0.4
      is-hexadecimal: 1.0.4

  parse-entities@4.0.1:
    dependencies:
      '@types/unist': 2.0.11
      character-entities: 2.0.2
      character-entities-legacy: 3.0.0
      character-reference-invalid: 2.0.1
      decode-named-character-reference: 1.0.2
      is-alphanumerical: 2.0.1
      is-decimal: 2.0.1
      is-hexadecimal: 2.0.1

  parse-ms@4.0.0: {}

  path-browserify@1.0.1: {}

  path-exists@4.0.0: {}

  path-is-absolute@1.0.1: {}

  path-key@3.1.1: {}

  path-parse@1.0.7: {}

  path-scurry@1.11.1:
    dependencies:
      lru-cache: 10.4.3
      minipass: 7.1.2

  path-type@4.0.0: {}

  picocolors@1.1.1: {}

  picomatch@2.3.1: {}

  picomatch@4.0.2: {}

  pify@2.3.0: {}

  pirates@4.0.6: {}

  platform@1.3.6: {}

  possible-typed-array-names@1.0.0: {}

  postcss-import@15.1.0(postcss@8.4.49):
    dependencies:
      postcss: 8.4.49
      postcss-value-parser: 4.2.0
      read-cache: 1.0.0
      resolve: 1.22.8

  postcss-js@4.0.1(postcss@8.4.49):
    dependencies:
      camelcase-css: 2.0.1
      postcss: 8.4.49

  postcss-load-config@4.0.2(postcss@8.4.49):
    dependencies:
      lilconfig: 3.1.3
      yaml: 2.6.1
    optionalDependencies:
      postcss: 8.4.49

  postcss-nested@6.2.0(postcss@8.4.49):
    dependencies:
      postcss: 8.4.49
      postcss-selector-parser: 6.1.2

  postcss-selector-parser@6.1.2:
    dependencies:
      cssesc: 3.0.0
      util-deprecate: 1.0.2

  postcss-value-parser@4.2.0: {}

  postcss@8.4.31:
    dependencies:
      nanoid: 3.3.8
      picocolors: 1.1.1
      source-map-js: 1.2.1

  postcss@8.4.49:
    dependencies:
      nanoid: 3.3.8
      picocolors: 1.1.1
      source-map-js: 1.2.1

  prelude-ls@1.2.1: {}

  prettier-plugin-organize-imports@3.2.4(prettier@3.4.1)(typescript@5.7.2):
    dependencies:
      prettier: 3.4.1
      typescript: 5.7.2

  prettier@3.4.1: {}

  pretty-ms@9.2.0:
    dependencies:
      parse-ms: 4.0.0

  prismjs@1.27.0: {}

  prismjs@1.29.0: {}

  prop-types@15.8.1:
    dependencies:
      loose-envify: 1.4.0
      object-assign: 4.1.1
      react-is: 16.13.1

  property-information@5.6.0:
    dependencies:
      xtend: 4.0.2

  property-information@6.5.0: {}

  punycode@1.3.2: {}

  punycode@2.3.1: {}

  querystring@0.2.0: {}

  queue-microtask@1.2.3: {}

  react-dom@18.3.1(react@18.3.1):
    dependencies:
      loose-envify: 1.4.0
      react: 18.3.1
      scheduler: 0.23.2

  react-dropzone@14.3.5(react@18.3.1):
    dependencies:
      attr-accept: 2.2.5
      file-selector: 2.1.2
      prop-types: 15.8.1
      react: 18.3.1

  react-is@16.13.1: {}

  react-is@18.3.1: {}

  react-markdown@9.0.1(@types/react@18.3.12)(react@18.3.1):
    dependencies:
      '@types/hast': 3.0.4
      '@types/react': 18.3.12
      devlop: 1.1.0
      hast-util-to-jsx-runtime: 2.3.2
      html-url-attributes: 3.0.1
      mdast-util-to-hast: 13.2.0
      react: 18.3.1
      remark-parse: 11.0.0
      remark-rehype: 11.1.1
      unified: 11.0.5
      unist-util-visit: 5.0.0
      vfile: 6.0.3
    transitivePeerDependencies:
      - supports-color

  react-remove-scroll-bar@2.3.6(@types/react@18.3.12)(react@18.3.1):
    dependencies:
      react: 18.3.1
      react-style-singleton: 2.2.1(@types/react@18.3.12)(react@18.3.1)
      tslib: 2.8.1
    optionalDependencies:
      '@types/react': 18.3.12

  react-remove-scroll@2.6.0(@types/react@18.3.12)(react@18.3.1):
    dependencies:
      react: 18.3.1
      react-remove-scroll-bar: 2.3.6(@types/react@18.3.12)(react@18.3.1)
      react-style-singleton: 2.2.1(@types/react@18.3.12)(react@18.3.1)
      tslib: 2.8.1
      use-callback-ref: 1.3.2(@types/react@18.3.12)(react@18.3.1)
      use-sidecar: 1.1.2(@types/react@18.3.12)(react@18.3.1)
    optionalDependencies:
      '@types/react': 18.3.12

  react-resizable-panels@2.1.7(react-dom@18.3.1(react@18.3.1))(react@18.3.1):
    dependencies:
      react: 18.3.1
      react-dom: 18.3.1(react@18.3.1)

  react-simple-code-editor@0.14.1(react-dom@18.3.1(react@18.3.1))(react@18.3.1):
    dependencies:
      react: 18.3.1
      react-dom: 18.3.1(react@18.3.1)

  react-smooth@4.0.1(react-dom@18.3.1(react@18.3.1))(react@18.3.1):
    dependencies:
      fast-equals: 5.0.1
      prop-types: 15.8.1
      react: 18.3.1
      react-dom: 18.3.1(react@18.3.1)
      react-transition-group: 4.4.5(react-dom@18.3.1(react@18.3.1))(react@18.3.1)

  react-style-singleton@2.2.1(@types/react@18.3.12)(react@18.3.1):
    dependencies:
      get-nonce: 1.0.1
      invariant: 2.2.4
      react: 18.3.1
      tslib: 2.8.1
    optionalDependencies:
      '@types/react': 18.3.12

  react-syntax-highlighter@15.6.1(react@18.3.1):
    dependencies:
      '@babel/runtime': 7.26.0
      highlight.js: 10.7.3
      highlightjs-vue: 1.0.0
      lowlight: 1.20.0
      prismjs: 1.29.0
      react: 18.3.1
      refractor: 3.6.0

  react-transition-group@4.4.5(react-dom@18.3.1(react@18.3.1))(react@18.3.1):
    dependencies:
      '@babel/runtime': 7.26.0
      dom-helpers: 5.2.1
      loose-envify: 1.4.0
      prop-types: 15.8.1
      react: 18.3.1
      react-dom: 18.3.1(react@18.3.1)

  react@18.3.1:
    dependencies:
      loose-envify: 1.4.0

  read-cache@1.0.0:
    dependencies:
      pify: 2.3.0

  readdirp@3.6.0:
    dependencies:
      picomatch: 2.3.1

  recharts-scale@0.4.5:
    dependencies:
      decimal.js-light: 2.5.1

  recharts@2.14.1(react-dom@18.3.1(react@18.3.1))(react@18.3.1):
    dependencies:
      clsx: 2.1.1
      eventemitter3: 4.0.7
      lodash: 4.17.21
      react: 18.3.1
      react-dom: 18.3.1(react@18.3.1)
      react-is: 18.3.1
      react-smooth: 4.0.1(react-dom@18.3.1(react@18.3.1))(react@18.3.1)
      recharts-scale: 0.4.5
      tiny-invariant: 1.3.3
      victory-vendor: 36.9.2

  reflect.getprototypeof@1.0.7:
    dependencies:
      call-bind: 1.0.7
      define-properties: 1.2.1
      es-abstract: 1.23.5
      es-errors: 1.3.0
      get-intrinsic: 1.2.4
      gopd: 1.1.0
      which-builtin-type: 1.2.0

  refractor@3.6.0:
    dependencies:
      hastscript: 6.0.0
      parse-entities: 2.0.0
      prismjs: 1.27.0

  regenerator-runtime@0.14.1: {}

  regexp.prototype.flags@1.5.3:
    dependencies:
      call-bind: 1.0.7
      define-properties: 1.2.1
      es-errors: 1.3.0
      set-function-name: 2.0.2

  remark-gfm@4.0.0:
    dependencies:
      '@types/mdast': 4.0.4
      mdast-util-gfm: 3.0.0
      micromark-extension-gfm: 3.0.0
      remark-parse: 11.0.0
      remark-stringify: 11.0.0
      unified: 11.0.5
    transitivePeerDependencies:
      - supports-color

  remark-parse@11.0.0:
    dependencies:
      '@types/mdast': 4.0.4
      mdast-util-from-markdown: 2.0.2
      micromark-util-types: 2.0.1
      unified: 11.0.5
    transitivePeerDependencies:
      - supports-color

  remark-rehype@11.1.1:
    dependencies:
      '@types/hast': 3.0.4
      '@types/mdast': 4.0.4
      mdast-util-to-hast: 13.2.0
      unified: 11.0.5
      vfile: 6.0.3

  remark-stringify@11.0.0:
    dependencies:
      '@types/mdast': 4.0.4
      mdast-util-to-markdown: 2.1.2
      unified: 11.0.5

  resolve-from@4.0.0: {}

  resolve-pkg-maps@1.0.0: {}

  resolve@1.22.8:
    dependencies:
      is-core-module: 2.15.1
      path-parse: 1.0.7
      supports-preserve-symlinks-flag: 1.0.0

  resolve@2.0.0-next.5:
    dependencies:
      is-core-module: 2.15.1
      path-parse: 1.0.7
      supports-preserve-symlinks-flag: 1.0.0

  reusify@1.0.4: {}

  rimraf@3.0.2:
    dependencies:
      glob: 7.2.3

  run-parallel@1.2.0:
    dependencies:
      queue-microtask: 1.2.3

  safe-array-concat@1.1.2:
    dependencies:
      call-bind: 1.0.7
      get-intrinsic: 1.2.4
      has-symbols: 1.1.0
      isarray: 2.0.5

  safe-buffer@5.2.1: {}

  safe-regex-test@1.0.3:
    dependencies:
      call-bind: 1.0.7
      es-errors: 1.3.0
      is-regex: 1.2.0

  sax@1.2.1: {}

  scheduler@0.23.2:
    dependencies:
      loose-envify: 1.4.0

  secure-json-parse@2.7.0: {}

  semver@6.3.1: {}

  semver@7.6.3: {}

  set-cookie-parser@2.7.1: {}

  set-function-length@1.2.2:
    dependencies:
      define-data-property: 1.1.4
      es-errors: 1.3.0
      function-bind: 1.1.2
      get-intrinsic: 1.2.4
      gopd: 1.1.0
      has-property-descriptors: 1.0.2

  set-function-name@2.0.2:
    dependencies:
      define-data-property: 1.1.4
      es-errors: 1.3.0
      functions-have-names: 1.2.3
      has-property-descriptors: 1.0.2

  shebang-command@2.0.0:
    dependencies:
      shebang-regex: 3.0.0

  shebang-regex@3.0.0: {}

  side-channel@1.0.6:
    dependencies:
      call-bind: 1.0.7
      es-errors: 1.3.0
      get-intrinsic: 1.2.4
      object-inspect: 1.13.3

  signal-exit@4.1.0: {}

  slash@3.0.0: {}

  smol-toml@1.3.1: {}

  source-map-js@1.2.1: {}

  space-separated-tokens@1.1.5: {}

  space-separated-tokens@2.0.2: {}

<<<<<<< HEAD
=======
  sswr@2.1.0(svelte@5.5.3):
    dependencies:
      svelte: 5.5.3
      swrev: 4.0.0

  stable-hash@0.0.4: {}

>>>>>>> 65e62b95
  streamsearch@1.1.0: {}

  string-width@4.2.3:
    dependencies:
      emoji-regex: 8.0.0
      is-fullwidth-code-point: 3.0.0
      strip-ansi: 6.0.1

  string-width@5.1.2:
    dependencies:
      eastasianwidth: 0.2.0
      emoji-regex: 9.2.2
      strip-ansi: 7.1.0

  string.prototype.includes@2.0.1:
    dependencies:
      call-bind: 1.0.7
      define-properties: 1.2.1
      es-abstract: 1.23.5

  string.prototype.matchall@4.0.11:
    dependencies:
      call-bind: 1.0.7
      define-properties: 1.2.1
      es-abstract: 1.23.5
      es-errors: 1.3.0
      es-object-atoms: 1.0.0
      get-intrinsic: 1.2.4
      gopd: 1.1.0
      has-symbols: 1.1.0
      internal-slot: 1.0.7
      regexp.prototype.flags: 1.5.3
      set-function-name: 2.0.2
      side-channel: 1.0.6

  string.prototype.repeat@1.0.0:
    dependencies:
      define-properties: 1.2.1
      es-abstract: 1.23.5

  string.prototype.trim@1.2.9:
    dependencies:
      call-bind: 1.0.7
      define-properties: 1.2.1
      es-abstract: 1.23.5
      es-object-atoms: 1.0.0

  string.prototype.trimend@1.0.8:
    dependencies:
      call-bind: 1.0.7
      define-properties: 1.2.1
      es-object-atoms: 1.0.0

  string.prototype.trimstart@1.0.8:
    dependencies:
      call-bind: 1.0.7
      define-properties: 1.2.1
      es-object-atoms: 1.0.0

  stringify-entities@4.0.4:
    dependencies:
      character-entities-html4: 2.1.0
      character-entities-legacy: 3.0.0

  strip-ansi@6.0.1:
    dependencies:
      ansi-regex: 5.0.1

  strip-ansi@7.1.0:
    dependencies:
      ansi-regex: 6.1.0

  strip-bom@3.0.0: {}

  strip-json-comments@3.1.1: {}

  strip-json-comments@5.0.1: {}

  strnum@1.0.5: {}

  style-to-object@1.0.8:
    dependencies:
      inline-style-parser: 0.2.4

  styled-jsx@5.1.1(react@18.3.1):
    dependencies:
      client-only: 0.0.1
      react: 18.3.1

  sucrase@3.35.0:
    dependencies:
      '@jridgewell/gen-mapping': 0.3.5
      commander: 4.1.1
      glob: 10.4.5
      lines-and-columns: 1.2.4
      mz: 2.7.0
      pirates: 4.0.6
      ts-interface-checker: 0.1.13

  summary@2.1.0: {}

  supports-color@7.2.0:
    dependencies:
      has-flag: 4.0.0

  supports-preserve-symlinks-flag@1.0.0: {}

<<<<<<< HEAD
=======
  svelte@5.5.3:
    dependencies:
      '@ampproject/remapping': 2.3.0
      '@jridgewell/sourcemap-codec': 1.5.0
      '@types/estree': 1.0.6
      acorn: 8.14.0
      acorn-typescript: 1.4.13(acorn@8.14.0)
      aria-query: 5.3.2
      axobject-query: 4.1.0
      esm-env: 1.2.1
      esrap: 1.2.3
      is-reference: 3.0.3
      locate-character: 3.0.0
      magic-string: 0.30.14
      zimmerframe: 1.1.2

>>>>>>> 65e62b95
  swr@2.2.5(react@18.3.1):
    dependencies:
      client-only: 0.0.1
      react: 18.3.1
      use-sync-external-store: 1.2.2(react@18.3.1)

  tailwind-merge@2.5.5: {}

  tailwindcss-animate@1.0.7(tailwindcss@3.4.16):
    dependencies:
      tailwindcss: 3.4.16

  tailwindcss@3.4.16:
    dependencies:
      '@alloc/quick-lru': 5.2.0
      arg: 5.0.2
      chokidar: 3.6.0
      didyoumean: 1.2.2
      dlv: 1.1.3
      fast-glob: 3.3.2
      glob-parent: 6.0.2
      is-glob: 4.0.3
      jiti: 1.21.6
      lilconfig: 3.1.3
      micromatch: 4.0.8
      normalize-path: 3.0.0
      object-hash: 3.0.0
      picocolors: 1.1.1
      postcss: 8.4.49
      postcss-import: 15.1.0(postcss@8.4.49)
      postcss-js: 4.0.1(postcss@8.4.49)
      postcss-load-config: 4.0.2(postcss@8.4.49)
      postcss-nested: 6.2.0(postcss@8.4.49)
      postcss-selector-parser: 6.1.2
      resolve: 1.22.8
      sucrase: 3.35.0
    transitivePeerDependencies:
      - ts-node

  tapable@2.2.1: {}

  text-table@0.2.0: {}

  thenify-all@1.6.0:
    dependencies:
      thenify: 3.3.1

  thenify@3.3.1:
    dependencies:
      any-promise: 1.3.0

  throttleit@2.1.0: {}

  tiny-invariant@1.3.3: {}

  to-regex-range@5.0.1:
    dependencies:
      is-number: 7.0.0

  tr46@0.0.3: {}

  trim-lines@3.0.1: {}

  trough@2.2.0: {}

  ts-api-utils@1.4.3(typescript@5.7.2):
    dependencies:
      typescript: 5.7.2

  ts-interface-checker@0.1.13: {}

  tsconfig-paths@3.15.0:
    dependencies:
      '@types/json5': 0.0.29
      json5: 1.0.2
      minimist: 1.2.8
      strip-bom: 3.0.0

  tslib@2.8.1: {}

  type-check@0.4.0:
    dependencies:
      prelude-ls: 1.2.1

  type-fest@0.20.2: {}

  typed-array-buffer@1.0.2:
    dependencies:
      call-bind: 1.0.7
      es-errors: 1.3.0
      is-typed-array: 1.1.13

  typed-array-byte-length@1.0.1:
    dependencies:
      call-bind: 1.0.7
      for-each: 0.3.3
      gopd: 1.1.0
      has-proto: 1.1.0
      is-typed-array: 1.1.13

  typed-array-byte-offset@1.0.3:
    dependencies:
      available-typed-arrays: 1.0.7
      call-bind: 1.0.7
      for-each: 0.3.3
      gopd: 1.1.0
      has-proto: 1.1.0
      is-typed-array: 1.1.13
      reflect.getprototypeof: 1.0.7

  typed-array-length@1.0.7:
    dependencies:
      call-bind: 1.0.7
      for-each: 0.3.3
      gopd: 1.1.0
      is-typed-array: 1.1.13
      possible-typed-array-names: 1.0.0
      reflect.getprototypeof: 1.0.7

  typescript@5.7.2: {}

  unbox-primitive@1.0.2:
    dependencies:
      call-bind: 1.0.7
      has-bigints: 1.0.2
      has-symbols: 1.1.0
      which-boxed-primitive: 1.1.0

  undici-types@5.26.5: {}

  undici-types@6.19.8: {}

  unified@11.0.5:
    dependencies:
      '@types/unist': 3.0.3
      bail: 2.0.2
      devlop: 1.1.0
      extend: 3.0.2
      is-plain-obj: 4.1.0
      trough: 2.2.0
      vfile: 6.0.3

  unist-util-is@6.0.0:
    dependencies:
      '@types/unist': 3.0.3

  unist-util-position@5.0.0:
    dependencies:
      '@types/unist': 3.0.3

  unist-util-stringify-position@4.0.0:
    dependencies:
      '@types/unist': 3.0.3

  unist-util-visit-parents@6.0.1:
    dependencies:
      '@types/unist': 3.0.3
      unist-util-is: 6.0.0

  unist-util-visit@5.0.0:
    dependencies:
      '@types/unist': 3.0.3
      unist-util-is: 6.0.0
      unist-util-visit-parents: 6.0.1

  uri-js@4.4.1:
    dependencies:
      punycode: 2.3.1

  url@0.10.3:
    dependencies:
      punycode: 1.3.2
      querystring: 0.2.0

  use-callback-ref@1.3.2(@types/react@18.3.12)(react@18.3.1):
    dependencies:
      react: 18.3.1
      tslib: 2.8.1
    optionalDependencies:
      '@types/react': 18.3.12

  use-sidecar@1.1.2(@types/react@18.3.12)(react@18.3.1):
    dependencies:
      detect-node-es: 1.1.0
      react: 18.3.1
      tslib: 2.8.1
    optionalDependencies:
      '@types/react': 18.3.12

  use-sync-external-store@1.2.2(react@18.3.1):
    dependencies:
      react: 18.3.1

  usehooks-ts@3.1.0(react@18.3.1):
    dependencies:
      lodash.debounce: 4.0.8
      react: 18.3.1

  utf-8-validate@6.0.5:
    dependencies:
      node-gyp-build: 4.8.4
    optional: true

  util-deprecate@1.0.2: {}

  util@0.12.5:
    dependencies:
      inherits: 2.0.4
      is-arguments: 1.1.1
      is-generator-function: 1.0.10
      is-typed-array: 1.1.13
      which-typed-array: 1.1.16

  uuid@11.0.3: {}

  uuid@8.0.0: {}

  uuid@9.0.1: {}

  vfile-message@4.0.2:
    dependencies:
      '@types/unist': 3.0.3
      unist-util-stringify-position: 4.0.0

  vfile@6.0.3:
    dependencies:
      '@types/unist': 3.0.3
      vfile-message: 4.0.2

  victory-vendor@36.9.2:
    dependencies:
      '@types/d3-array': 3.2.1
      '@types/d3-ease': 3.0.2
      '@types/d3-interpolate': 3.0.4
      '@types/d3-scale': 4.0.8
      '@types/d3-shape': 3.1.6
      '@types/d3-time': 3.0.4
      '@types/d3-timer': 3.0.2
      d3-array: 3.2.4
      d3-ease: 3.0.1
      d3-interpolate: 3.0.1
      d3-scale: 4.0.2
      d3-shape: 3.2.0
      d3-time: 3.1.0
      d3-timer: 3.0.1

  wcwidth@1.0.1:
    dependencies:
      defaults: 1.0.4
    optional: true

  web-streams-polyfill@4.0.0-beta.3: {}

  webidl-conversions@3.0.1: {}

  whatwg-url@5.0.0:
    dependencies:
      tr46: 0.0.3
      webidl-conversions: 3.0.1

  which-boxed-primitive@1.1.0:
    dependencies:
      is-bigint: 1.1.0
      is-boolean-object: 1.2.0
      is-number-object: 1.1.0
      is-string: 1.1.0
      is-symbol: 1.1.0

  which-builtin-type@1.2.0:
    dependencies:
      call-bind: 1.0.7
      function.prototype.name: 1.1.6
      has-tostringtag: 1.0.2
      is-async-function: 2.0.0
      is-date-object: 1.0.5
      is-finalizationregistry: 1.1.0
      is-generator-function: 1.0.10
      is-regex: 1.2.0
      is-weakref: 1.0.2
      isarray: 2.0.5
      which-boxed-primitive: 1.1.0
      which-collection: 1.0.2
      which-typed-array: 1.1.16

  which-collection@1.0.2:
    dependencies:
      is-map: 2.0.3
      is-set: 2.0.3
      is-weakmap: 2.0.2
      is-weakset: 2.0.3

  which-typed-array@1.1.16:
    dependencies:
      available-typed-arrays: 1.0.7
      call-bind: 1.0.7
      for-each: 0.3.3
      gopd: 1.1.0
      has-tostringtag: 1.0.2

  which@2.0.2:
    dependencies:
      isexe: 2.0.0

  word-wrap@1.2.5: {}

  wrap-ansi@7.0.0:
    dependencies:
      ansi-styles: 4.3.0
      string-width: 4.2.3
      strip-ansi: 6.0.1

  wrap-ansi@8.1.0:
    dependencies:
      ansi-styles: 6.2.1
      string-width: 5.1.2
      strip-ansi: 7.1.0

  wrappy@1.0.2: {}

  ws@8.18.0(bufferutil@4.0.8)(utf-8-validate@6.0.5):
    optionalDependencies:
      bufferutil: 4.0.8
      utf-8-validate: 6.0.5

  xml2js@0.6.2:
    dependencies:
      sax: 1.2.1
      xmlbuilder: 11.0.1

  xmlbuilder@11.0.1: {}

  xtend@4.0.2: {}

  yaml@2.6.1: {}

  yocto-queue@0.1.0: {}

  zod-to-json-schema@3.23.5(zod@3.23.8):
    dependencies:
      zod: 3.23.8

  zod-validation-error@3.4.0(zod@3.23.8):
    dependencies:
      zod: 3.23.8

  zod@3.23.8: {}

  zustand@5.0.1(@types/react@18.3.12)(react@18.3.1)(use-sync-external-store@1.2.2(react@18.3.1)):
    optionalDependencies:
      '@types/react': 18.3.12
      react: 18.3.1
      use-sync-external-store: 1.2.2(react@18.3.1)

  zwitch@2.0.4: {}<|MERGE_RESOLUTION|>--- conflicted
+++ resolved
@@ -75,16 +75,11 @@
         specifier: ^5.3.14
         version: 5.3.15
       ai:
-<<<<<<< HEAD
-        specifier: ^4.0.9
-        version: 4.0.9(react@18.3.1)(zod@3.23.8)
-=======
-        specifier: ^3.4.15
-        version: 3.4.33(react@18.3.1)(sswr@2.1.0(svelte@5.5.3))(svelte@5.5.3)(vue@3.5.13(typescript@5.7.2))(zod@3.23.8)
+        specifier: ^4.0.11
+        version: 4.0.11(react@18.3.1)(zod@3.23.8)
       aws-sdk:
         specifier: ^2.1692.0
         version: 2.1692.0
->>>>>>> 65e62b95
       class-variance-authority:
         specifier: ^0.7.0
         version: 0.7.1
@@ -241,8 +236,8 @@
     resolution: {integrity: sha512-mV+3iNDkzUsZ0pR2jG0sVzU6xtQY5DtSCBy3JFycLp6PwjyLw/iodfL3MwdmMCRJWgs3dadcHejRnMvF9nGTBg==}
     engines: {node: '>=18'}
 
-  '@ai-sdk/react@1.0.3':
-    resolution: {integrity: sha512-Mak7qIRlbgtP4I7EFoNKRIQTlABJHhgwrN8SV2WKKdmsfWK2RwcubQWz1hp88cQ0bpF6KxxjSY1UUnS/S9oR5g==}
+  '@ai-sdk/react@1.0.4':
+    resolution: {integrity: sha512-wQvyV2oi+E67RpKXCEvVwaU8wTXFrwYsaJ4g3nXORLWAdDOd1UFaGuIug6rA9mI2eWF0imFrn2+a1ZMCYuuBpQ==}
     engines: {node: '>=18'}
     peerDependencies:
       react: ^18 || ^19 || ^19.0.0-rc
@@ -253,8 +248,8 @@
       zod:
         optional: true
 
-  '@ai-sdk/ui-utils@1.0.2':
-    resolution: {integrity: sha512-hHrUdeThGHu/rsGZBWQ9PjrAU9Htxgbo9MFyR5B/aWoNbBeXn1HLMY1+uMEnXL5pRPlmyVRjgIavWg7UgeNDOw==}
+  '@ai-sdk/ui-utils@1.0.3':
+    resolution: {integrity: sha512-UWU7j0gj9ickDm0RW06kUBVjdWVhYIo3xKCCLlrgXMFjao3WHSFWTILLI64ZyU72Xc9y1epW07m6PROnHkkApA==}
     engines: {node: '>=18'}
     peerDependencies:
       zod: ^3.0.0
@@ -269,8 +264,6 @@
   '@anthropic-ai/sdk@0.27.3':
     resolution: {integrity: sha512-IjLt0gd3L4jlOfilxVXTifn42FnVffMgDC04RJK1KDZpmkBWLv0XC92MVVmkxrFZNS/7l3xWgP/I3nqtX1sQHw==}
 
-<<<<<<< HEAD
-=======
   '@aws-crypto/crc32@5.2.0':
     resolution: {integrity: sha512-nLbCWqQNgUiwwtFsen1AdzAtvuLRsQS8rYgMuxCrdKf9kOssamGLuPwyTY9wyYblNr9+1XM8v6zoDTPPSIeANg==}
     engines: {node: '>=16.0.0'}
@@ -442,20 +435,6 @@
     resolution: {integrity: sha512-dn1mX+EeqivoLYnY7p2qLrir0waPnCgS/0YdRCAVU2x14FgfUYCH6Im3w3oi2dMwhxfKY5lYVB5NKvZu7uI9lQ==}
     engines: {node: '>=16.0.0'}
 
-  '@babel/helper-string-parser@7.25.9':
-    resolution: {integrity: sha512-4A/SCr/2KLd5jrtOMFzaKjVtAei3+2r/NChoBNoZ3EyP/+GlhoaEGoWOZUmFmoITP7zOJyHIMm+DYRd8o3PvHA==}
-    engines: {node: '>=6.9.0'}
-
-  '@babel/helper-validator-identifier@7.25.9':
-    resolution: {integrity: sha512-Ed61U6XJc3CVRfkERJWDz4dJwKe7iLmmJsbOGu9wSloNSFttHV0I8g6UAgb7qnK5ly5bGLPd4oXZlxCdANBOWQ==}
-    engines: {node: '>=6.9.0'}
-
-  '@babel/parser@7.26.2':
-    resolution: {integrity: sha512-DWMCZH9WA4Maitz2q21SRKHo9QXZxkDsbNZoVD62gusNtNBBqDg9i7uOhASfTfIGNzW+O+r7+jAlM8dwphcJKQ==}
-    engines: {node: '>=6.0.0'}
-    hasBin: true
-
->>>>>>> 65e62b95
   '@babel/runtime@7.26.0':
     resolution: {integrity: sha512-FDSOghenHTiToteC/QRlv2q3DhPZ/oOXTBoirfWNx1Cx3TMVcGWQtMMmQcSvb/JjpNeGzx8Pq/b4fKEJuWm1sw==}
     engines: {node: '>=6.9.0'}
@@ -1462,8 +1441,8 @@
     resolution: {integrity: sha512-4I7Td01quW/RpocfNayFdFVk1qSuoh0E7JrbRJ16nH01HhKFQ88INq9Sd+nd72zqRySlr9BmDA8xlEJ6vJMrYA==}
     engines: {node: '>=8'}
 
-  ai@4.0.9:
-    resolution: {integrity: sha512-25Ve05XJYjlV2os//J2WVITm8GXRRGgt9Y5vQyxnJJ6P4ttyH585Uc1fbOTh5tK1CEXTfn+Ml+Ux7oR9J8hImA==}
+  ai@4.0.11:
+    resolution: {integrity: sha512-rf3fjFoPBajC1JXGzlyJgWozo5wpWP3CHYjczGb7UgTaKFldD9yWmNBD5NXEYxYWLyrRIjA6qmAhK55DRTKZ1g==}
     engines: {node: '>=18'}
     peerDependencies:
       react: ^18 || ^19 || ^19.0.0-rc
@@ -2005,12 +1984,6 @@
     deprecated: This version is no longer supported. Please see https://eslint.org/version-support for other options.
     hasBin: true
 
-<<<<<<< HEAD
-=======
-  esm-env@1.2.1:
-    resolution: {integrity: sha512-U9JedYYjCnadUlXk7e1Kr+aENQhtUaoaV9+gZm1T8LC/YBAPJx3NSPIAurFOC0U5vrdSevnUJS2/wUVxGwPhng==}
-
->>>>>>> 65e62b95
   espree@9.6.1:
     resolution: {integrity: sha512-oruZaFkjorTpF32kDSI5/75ViwGeZginGGy2NoOSg3Q9bnwlnmDm4HLnkl0RE3n+njDXR037aY1+x58Z/zFdwQ==}
     engines: {node: ^12.22.0 || ^14.17.0 || >=16.0.0}
@@ -2019,12 +1992,6 @@
     resolution: {integrity: sha512-ca9pw9fomFcKPvFLXhBKUK90ZvGibiGOvRJNbjljY7s7uq/5YO4BOzcYtJqExdx99rF6aAcnRxHmcUHcz6sQsg==}
     engines: {node: '>=0.10'}
 
-<<<<<<< HEAD
-=======
-  esrap@1.2.3:
-    resolution: {integrity: sha512-ZlQmCCK+n7SGoqo7DnfKaP1sJZa49P01/dXzmjCASSo04p72w8EksT2NMK8CEX8DhKsfJXANioIw8VyHNsBfvQ==}
-
->>>>>>> 65e62b95
   esrecurse@4.3.0:
     resolution: {integrity: sha512-KmfKL3b6G+RXvP8N1vr3Tq1kL/oCFgn2NYXEtqP8/L3pKapUA4G8cFVaoF3SU323CD4XypR/ffioHmkti6/Tag==}
     engines: {node: '>=4.0'}
@@ -2428,16 +2395,8 @@
     resolution: {integrity: sha512-+Pgi+vMuUNkJyExiMBt5IlFoMyKnr5zhJ4Uspz58WOhBF5QoIZkFyNHIbBAtHwzVAgk5RtndVNsDRN61/mmDqg==}
     engines: {node: '>=12'}
 
-<<<<<<< HEAD
-  is-regex@1.1.4:
-    resolution: {integrity: sha512-kvRdxDsxZjhzUX07ZnLydzS1TU/TJlTUHHY4YLL87e37oUA49DfkLqgy+VjFocowy29cKvcSiu+kIv728jTTVg==}
-=======
-  is-reference@3.0.3:
-    resolution: {integrity: sha512-ixkJoqQvAP88E6wLydLGGqCJsrFUnqoH6HnaczB8XmDH1oaWU+xxdptvikTgaEhtZ53Ky6YXiBuUI2WXLMCwjw==}
-
   is-regex@1.2.0:
     resolution: {integrity: sha512-B6ohK4ZmoftlUe+uvenXSbPJFo6U37BH7oO1B3nQH8f/7h27N56s85MhUtbFJAziz5dcmuR3i8ovUl35zp8pFA==}
->>>>>>> 65e62b95
     engines: {node: '>= 0.4'}
 
   is-set@2.0.3:
@@ -2634,12 +2593,6 @@
     peerDependencies:
       react: ^16.5.1 || ^17.0.0 || ^18.0.0 || ^19.0.0-rc
 
-<<<<<<< HEAD
-=======
-  magic-string@0.30.14:
-    resolution: {integrity: sha512-5c99P1WKTed11ZC0HMJOj6CDIue6F8ySu+bJL+85q1zBEIY8IklrJ1eiKC2NDRh3Ct3FcvmJPyQHb9erXMTJNw==}
-
->>>>>>> 65e62b95
   markdown-table@3.0.4:
     resolution: {integrity: sha512-wiYz4+JrLyb/DqW2hkFJxP7Vd7JuTDm77fvbM8VfEQdmSMqcImWeeRbHwZjBjIFki/VaMK2BhFi7oUUZeM5bqw==}
 
@@ -2820,11 +2773,6 @@
 
   nanoid@3.3.6:
     resolution: {integrity: sha512-BGcqMMJuToF7i1rt+2PWSNVnWIkGCU78jBG3RxO/bZlnZPK2Cmi2QaffxGO/2RvWi9sL+FAiRiXMgsyxQ1DIDA==}
-    engines: {node: ^10 || ^12 || ^13.7 || ^14 || >=15.0.1}
-    hasBin: true
-
-  nanoid@3.3.8:
-    resolution: {integrity: sha512-WNLf5Sd8oZxOm+TzppcYk8gVOgP+l58xNy58D0nbUnOxOWRWvlcCV4kUF7ltmI6PsrLl/BgKEyS4mqsGChFN0w==}
     engines: {node: ^10 || ^12 || ^13.7 || ^14 || >=15.0.1}
     hasBin: true
 
@@ -3339,17 +3287,9 @@
   space-separated-tokens@2.0.2:
     resolution: {integrity: sha512-PEGlAwrG8yXGXRjW32fGbg66JAlOAwbObuqVoJpv/mRgoWDQfgH1wDPvtzWyUSNAXBGSk8h755YDbbcEy3SH2Q==}
 
-<<<<<<< HEAD
-=======
-  sswr@2.1.0:
-    resolution: {integrity: sha512-Cqc355SYlTAaUt8iDPaC/4DPPXK925PePLMxyBKuWd5kKc5mwsG3nT9+Mq2tyguL5s7b4Jg+IRMpTRsNTAfpSQ==}
-    peerDependencies:
-      svelte: ^4.0.0 || ^5.0.0-next.0
-
   stable-hash@0.0.4:
     resolution: {integrity: sha512-LjdcbuBeLcdETCrPn9i8AYAZ1eCtu4ECAWtP7UleOiZ9LzVxRzzUZEoZ8zB24nhkQnDWyET0I+3sWokSDS3E7g==}
 
->>>>>>> 65e62b95
   streamsearch@1.1.0:
     resolution: {integrity: sha512-Mcc5wHehp9aXz1ax6bZUyY5afg9u2rv5cqQI3mRrYkGC8rW2hM02jWuwjtL++LS5qinSyhj2QfLyNsuc+VsExg==}
     engines: {node: '>=10.0.0'}
@@ -3442,13 +3382,6 @@
     resolution: {integrity: sha512-ot0WnXS9fgdkgIcePe6RHNk1WA8+muPa6cSjeR3V8K27q9BB1rTE3R1p7Hv0z1ZyAc8s6Vvv8DIyWf681MAt0w==}
     engines: {node: '>= 0.4'}
 
-<<<<<<< HEAD
-=======
-  svelte@5.5.3:
-    resolution: {integrity: sha512-0j7XTSg5iXcLNCFcEsIZPtHO7SQeE0KgMcyF1K4K7HkjdKVPumz7dnxeXq5lGJRHfVAMZKqpEJ46rPKPKRJ57Q==}
-    engines: {node: '>=18'}
-
->>>>>>> 65e62b95
   swr@2.2.5:
     resolution: {integrity: sha512-QtxqyclFeAsxEUeZIYmsaQ0UjimSq1RZ9Un7I68/0ClKK/U3LoyQunwkQfJZr2fc22DfIXLNDc2wFyTEikCUpg==}
     peerDependencies:
@@ -3776,13 +3709,8 @@
 
   '@ai-sdk/provider-utils@2.0.2(zod@3.23.8)':
     dependencies:
-<<<<<<< HEAD
       '@ai-sdk/provider': 1.0.1
       eventsource-parser: 3.0.0
-=======
-      '@ai-sdk/provider': 0.0.26
-      eventsource-parser: 1.1.2
->>>>>>> 65e62b95
       nanoid: 3.3.8
       secure-json-parse: 2.7.0
     optionalDependencies:
@@ -3796,44 +3724,20 @@
     dependencies:
       json-schema: 0.4.0
 
-  '@ai-sdk/react@1.0.3(react@18.3.1)(zod@3.23.8)':
+  '@ai-sdk/react@1.0.4(react@18.3.1)(zod@3.23.8)':
     dependencies:
       '@ai-sdk/provider-utils': 2.0.2(zod@3.23.8)
-      '@ai-sdk/ui-utils': 1.0.2(zod@3.23.8)
+      '@ai-sdk/ui-utils': 1.0.3(zod@3.23.8)
       swr: 2.2.5(react@18.3.1)
       throttleit: 2.1.0
     optionalDependencies:
       react: 18.3.1
       zod: 3.23.8
 
-  '@ai-sdk/ui-utils@1.0.2(zod@3.23.8)':
-    dependencies:
-<<<<<<< HEAD
+  '@ai-sdk/ui-utils@1.0.3(zod@3.23.8)':
+    dependencies:
       '@ai-sdk/provider': 1.0.1
       '@ai-sdk/provider-utils': 2.0.2(zod@3.23.8)
-=======
-      '@ai-sdk/provider-utils': 1.0.22(zod@3.23.8)
-      '@ai-sdk/ui-utils': 0.0.50(zod@3.23.8)
-    transitivePeerDependencies:
-      - zod
-
-  '@ai-sdk/svelte@0.0.57(svelte@5.5.3)(zod@3.23.8)':
-    dependencies:
-      '@ai-sdk/provider-utils': 1.0.22(zod@3.23.8)
-      '@ai-sdk/ui-utils': 0.0.50(zod@3.23.8)
-      sswr: 2.1.0(svelte@5.5.3)
-    optionalDependencies:
-      svelte: 5.5.3
-    transitivePeerDependencies:
-      - zod
-
-  '@ai-sdk/ui-utils@0.0.50(zod@3.23.8)':
-    dependencies:
-      '@ai-sdk/provider': 0.0.26
-      '@ai-sdk/provider-utils': 1.0.22(zod@3.23.8)
-      json-schema: 0.4.0
-      secure-json-parse: 2.7.0
->>>>>>> 65e62b95
       zod-to-json-schema: 3.23.5(zod@3.23.8)
     optionalDependencies:
       zod: 3.23.8
@@ -3852,8 +3756,6 @@
     transitivePeerDependencies:
       - encoding
 
-<<<<<<< HEAD
-=======
   '@aws-crypto/crc32@5.2.0':
     dependencies:
       '@aws-crypto/util': 5.2.0
@@ -4379,15 +4281,6 @@
       '@smithy/types': 3.7.1
       tslib: 2.8.1
 
-  '@babel/helper-string-parser@7.25.9': {}
-
-  '@babel/helper-validator-identifier@7.25.9': {}
-
-  '@babel/parser@7.26.2':
-    dependencies:
-      '@babel/types': 7.26.0
-
->>>>>>> 65e62b95
   '@babel/runtime@7.26.0':
     dependencies:
       regenerator-runtime: 0.14.1
@@ -5523,63 +5416,6 @@
 
   '@ungap/structured-clone@1.2.0': {}
 
-<<<<<<< HEAD
-=======
-  '@vue/compiler-core@3.5.13':
-    dependencies:
-      '@babel/parser': 7.26.2
-      '@vue/shared': 3.5.13
-      entities: 4.5.0
-      estree-walker: 2.0.2
-      source-map-js: 1.2.1
-
-  '@vue/compiler-dom@3.5.13':
-    dependencies:
-      '@vue/compiler-core': 3.5.13
-      '@vue/shared': 3.5.13
-
-  '@vue/compiler-sfc@3.5.13':
-    dependencies:
-      '@babel/parser': 7.26.2
-      '@vue/compiler-core': 3.5.13
-      '@vue/compiler-dom': 3.5.13
-      '@vue/compiler-ssr': 3.5.13
-      '@vue/shared': 3.5.13
-      estree-walker: 2.0.2
-      magic-string: 0.30.14
-      postcss: 8.4.49
-      source-map-js: 1.2.1
-
-  '@vue/compiler-ssr@3.5.13':
-    dependencies:
-      '@vue/compiler-dom': 3.5.13
-      '@vue/shared': 3.5.13
-
-  '@vue/reactivity@3.5.13':
-    dependencies:
-      '@vue/shared': 3.5.13
-
-  '@vue/runtime-core@3.5.13':
-    dependencies:
-      '@vue/reactivity': 3.5.13
-      '@vue/shared': 3.5.13
-
-  '@vue/runtime-dom@3.5.13':
-    dependencies:
-      '@vue/reactivity': 3.5.13
-      '@vue/runtime-core': 3.5.13
-      '@vue/shared': 3.5.13
-      csstype: 3.1.3
-
-  '@vue/server-renderer@3.5.13(vue@3.5.13(typescript@5.7.2))':
-    dependencies:
-      '@vue/compiler-ssr': 3.5.13
-      '@vue/shared': 3.5.13
-      vue: 3.5.13(typescript@5.7.2)
-
-  '@vue/shared@3.5.13': {}
-
->>>>>>> 65e62b95
   abort-controller@3.0.0:
     dependencies:
       event-target-shim: 5.0.1
@@ -5599,34 +5435,17 @@
       clean-stack: 2.2.0
       indent-string: 4.0.0
 
-<<<<<<< HEAD
-  ai@4.0.9(react@18.3.1)(zod@3.23.8):
+  ai@4.0.11(react@18.3.1)(zod@3.23.8):
     dependencies:
       '@ai-sdk/provider': 1.0.1
       '@ai-sdk/provider-utils': 2.0.2(zod@3.23.8)
-      '@ai-sdk/react': 1.0.3(react@18.3.1)(zod@3.23.8)
-      '@ai-sdk/ui-utils': 1.0.2(zod@3.23.8)
-=======
-  ai@3.4.33(react@18.3.1)(sswr@2.1.0(svelte@5.5.3))(svelte@5.5.3)(vue@3.5.13(typescript@5.7.2))(zod@3.23.8):
-    dependencies:
-      '@ai-sdk/provider': 0.0.26
-      '@ai-sdk/provider-utils': 1.0.22(zod@3.23.8)
-      '@ai-sdk/react': 0.0.70(react@18.3.1)(zod@3.23.8)
-      '@ai-sdk/solid': 0.0.54(zod@3.23.8)
-      '@ai-sdk/svelte': 0.0.57(svelte@5.5.3)(zod@3.23.8)
-      '@ai-sdk/ui-utils': 0.0.50(zod@3.23.8)
-      '@ai-sdk/vue': 0.0.59(vue@3.5.13(typescript@5.7.2))(zod@3.23.8)
->>>>>>> 65e62b95
+      '@ai-sdk/react': 1.0.4(react@18.3.1)(zod@3.23.8)
+      '@ai-sdk/ui-utils': 1.0.3(zod@3.23.8)
       '@opentelemetry/api': 1.9.0
       jsondiffpatch: 0.6.0
       zod-to-json-schema: 3.23.5(zod@3.23.8)
     optionalDependencies:
       react: 18.3.1
-<<<<<<< HEAD
-=======
-      sswr: 2.1.0(svelte@5.5.3)
-      svelte: 5.5.3
->>>>>>> 65e62b95
       zod: 3.23.8
 
   ajv@6.12.6:
@@ -6148,13 +5967,8 @@
       '@typescript-eslint/parser': 7.2.0(eslint@8.57.1)(typescript@5.7.2)
       eslint: 8.57.1
       eslint-import-resolver-node: 0.3.9
-<<<<<<< HEAD
-      eslint-import-resolver-typescript: 3.6.3(@typescript-eslint/parser@7.2.0(eslint@8.57.1)(typescript@5.7.2))(eslint-import-resolver-node@0.3.9)(eslint-plugin-import@2.31.0(eslint@8.57.1))(eslint@8.57.1)
-      eslint-plugin-import: 2.31.0(@typescript-eslint/parser@7.2.0(eslint@8.57.1)(typescript@5.7.2))(eslint-import-resolver-typescript@3.6.3)(eslint@8.57.1)
-=======
       eslint-import-resolver-typescript: 3.7.0(eslint-plugin-import@2.31.0(eslint@8.57.1))(eslint@8.57.1)
-      eslint-plugin-import: 2.31.0(@typescript-eslint/parser@7.2.0(eslint@8.57.1)(typescript@5.7.2))(eslint-import-resolver-typescript@3.7.0(eslint-plugin-import@2.31.0(eslint@8.57.1))(eslint@8.57.1))(eslint@8.57.1)
->>>>>>> 65e62b95
+      eslint-plugin-import: 2.31.0(@typescript-eslint/parser@7.2.0(eslint@8.57.1)(typescript@5.7.2))(eslint-import-resolver-typescript@3.7.0)(eslint@8.57.1)
       eslint-plugin-jsx-a11y: 6.10.2(eslint@8.57.1)
       eslint-plugin-react: 7.37.2(eslint@8.57.1)
       eslint-plugin-react-hooks: 5.0.0-canary-7118f5dd7-20230705(eslint@8.57.1)
@@ -6185,11 +5999,7 @@
       is-glob: 4.0.3
       stable-hash: 0.0.4
     optionalDependencies:
-<<<<<<< HEAD
-      eslint-plugin-import: 2.31.0(@typescript-eslint/parser@7.2.0(eslint@8.57.1)(typescript@5.7.2))(eslint-import-resolver-typescript@3.6.3)(eslint@8.57.1)
-=======
-      eslint-plugin-import: 2.31.0(@typescript-eslint/parser@7.2.0(eslint@8.57.1)(typescript@5.7.2))(eslint-import-resolver-typescript@3.7.0(eslint-plugin-import@2.31.0(eslint@8.57.1))(eslint@8.57.1))(eslint@8.57.1)
->>>>>>> 65e62b95
+      eslint-plugin-import: 2.31.0(@typescript-eslint/parser@7.2.0(eslint@8.57.1)(typescript@5.7.2))(eslint-import-resolver-typescript@3.7.0)(eslint@8.57.1)
     transitivePeerDependencies:
       - supports-color
 
@@ -6204,11 +6014,7 @@
     transitivePeerDependencies:
       - supports-color
 
-<<<<<<< HEAD
-  eslint-plugin-import@2.31.0(@typescript-eslint/parser@7.2.0(eslint@8.57.1)(typescript@5.7.2))(eslint-import-resolver-typescript@3.6.3)(eslint@8.57.1):
-=======
-  eslint-plugin-import@2.31.0(@typescript-eslint/parser@7.2.0(eslint@8.57.1)(typescript@5.7.2))(eslint-import-resolver-typescript@3.7.0(eslint-plugin-import@2.31.0(eslint@8.57.1))(eslint@8.57.1))(eslint@8.57.1):
->>>>>>> 65e62b95
+  eslint-plugin-import@2.31.0(@typescript-eslint/parser@7.2.0(eslint@8.57.1)(typescript@5.7.2))(eslint-import-resolver-typescript@3.7.0)(eslint@8.57.1):
     dependencies:
       '@rtsao/scc': 1.1.0
       array-includes: 3.1.8
@@ -6332,11 +6138,6 @@
     transitivePeerDependencies:
       - supports-color
 
-<<<<<<< HEAD
-=======
-  esm-env@1.2.1: {}
-
->>>>>>> 65e62b95
   espree@9.6.1:
     dependencies:
       acorn: 8.14.0
@@ -6347,14 +6148,6 @@
     dependencies:
       estraverse: 5.3.0
 
-<<<<<<< HEAD
-=======
-  esrap@1.2.3:
-    dependencies:
-      '@jridgewell/sourcemap-codec': 1.5.0
-      '@types/estree': 1.0.6
-
->>>>>>> 65e62b95
   esrecurse@4.3.0:
     dependencies:
       estraverse: 5.3.0
@@ -6759,15 +6552,7 @@
 
   is-plain-obj@4.1.0: {}
 
-<<<<<<< HEAD
-  is-regex@1.1.4:
-=======
-  is-reference@3.0.3:
-    dependencies:
-      '@types/estree': 1.0.6
-
   is-regex@1.2.0:
->>>>>>> 65e62b95
     dependencies:
       call-bind: 1.0.7
       gopd: 1.1.0
@@ -6980,13 +6765,6 @@
     dependencies:
       react: 18.3.1
 
-<<<<<<< HEAD
-=======
-  magic-string@0.30.14:
-    dependencies:
-      '@jridgewell/sourcemap-codec': 1.5.0
-
->>>>>>> 65e62b95
   markdown-table@3.0.4: {}
 
   mdast-util-find-and-replace@3.0.1:
@@ -7375,8 +7153,6 @@
       thenify-all: 1.6.0
 
   nanoid@3.3.6: {}
-
-  nanoid@3.3.8: {}
 
   nanoid@3.3.8: {}
 
@@ -7910,16 +7686,8 @@
 
   space-separated-tokens@2.0.2: {}
 
-<<<<<<< HEAD
-=======
-  sswr@2.1.0(svelte@5.5.3):
-    dependencies:
-      svelte: 5.5.3
-      swrev: 4.0.0
-
   stable-hash@0.0.4: {}
 
->>>>>>> 65e62b95
   streamsearch@1.1.0: {}
 
   string-width@4.2.3:
@@ -8027,25 +7795,6 @@
 
   supports-preserve-symlinks-flag@1.0.0: {}
 
-<<<<<<< HEAD
-=======
-  svelte@5.5.3:
-    dependencies:
-      '@ampproject/remapping': 2.3.0
-      '@jridgewell/sourcemap-codec': 1.5.0
-      '@types/estree': 1.0.6
-      acorn: 8.14.0
-      acorn-typescript: 1.4.13(acorn@8.14.0)
-      aria-query: 5.3.2
-      axobject-query: 4.1.0
-      esm-env: 1.2.1
-      esrap: 1.2.3
-      is-reference: 3.0.3
-      locate-character: 3.0.0
-      magic-string: 0.30.14
-      zimmerframe: 1.1.2
-
->>>>>>> 65e62b95
   swr@2.2.5(react@18.3.1):
     dependencies:
       client-only: 0.0.1
