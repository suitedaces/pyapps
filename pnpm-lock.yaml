lockfileVersion: '9.0'

settings:
    autoInstallPeers: true
    excludeLinksFromLockfile: false

importers:
<<<<<<< HEAD

  .:
    dependencies:
      '@anthropic-ai/sdk':
        specifier: ^0.27.1
        version: 0.27.3
      '@anthropic-ai/tokenizer':
        specifier: ^0.0.4
        version: 0.0.4
      '@auth0/nextjs-auth0':
        specifier: ^3.5.0
        version: 3.5.0(next@14.2.11(@opentelemetry/api@1.9.0)(react-dom@18.3.1(react@18.3.1))(react@18.3.1))
      '@e2b/code-interpreter':
        specifier: ^0.0.8
        version: 0.0.8(bufferutil@4.0.8)(utf-8-validate@6.0.4)
      '@radix-ui/react-avatar':
        specifier: ^1.1.0
        version: 1.1.0(@types/react-dom@18.3.0)(@types/react@18.3.6)(react-dom@18.3.1(react@18.3.1))(react@18.3.1)
      '@radix-ui/react-dialog':
        specifier: ^1.1.1
        version: 1.1.1(@types/react-dom@18.3.0)(@types/react@18.3.6)(react-dom@18.3.1(react@18.3.1))(react@18.3.1)
      '@radix-ui/react-label':
        specifier: ^2.1.0
        version: 2.1.0(@types/react-dom@18.3.0)(@types/react@18.3.6)(react-dom@18.3.1(react@18.3.1))(react@18.3.1)
      '@radix-ui/react-scroll-area':
        specifier: ^1.1.0
        version: 1.1.0(@types/react-dom@18.3.0)(@types/react@18.3.6)(react-dom@18.3.1(react@18.3.1))(react@18.3.1)
      '@radix-ui/react-slot':
        specifier: ^1.1.0
        version: 1.1.0(@types/react@18.3.6)(react@18.3.1)
      '@radix-ui/react-tabs':
        specifier: ^1.1.0
        version: 1.1.0(@types/react-dom@18.3.0)(@types/react@18.3.6)(react-dom@18.3.1(react@18.3.1))(react@18.3.1)
      '@supabase/auth-helpers-nextjs':
        specifier: ^0.10.0
        version: 0.10.0(@supabase/supabase-js@2.45.4(bufferutil@4.0.8)(utf-8-validate@6.0.4))
      '@supabase/auth-helpers-react':
        specifier: ^0.5.0
        version: 0.5.0(@supabase/supabase-js@2.45.4(bufferutil@4.0.8)(utf-8-validate@6.0.4))
      '@supabase/ssr':
        specifier: ^0.5.1
        version: 0.5.1(@supabase/supabase-js@2.45.4(bufferutil@4.0.8)(utf-8-validate@6.0.4))
      '@supabase/supabase-js':
        specifier: ^2.45.3
        version: 2.45.4(bufferutil@4.0.8)(utf-8-validate@6.0.4)
      '@types/papaparse':
        specifier: ^5.3.14
        version: 5.3.14
      ai:
        specifier: ^3.3.21
        version: 3.3.39(react@18.3.1)(sswr@2.1.0(svelte@4.2.19))(svelte@4.2.19)(vue@3.5.6(typescript@5.6.2))(zod@3.23.8)
      ast-to-react:
        specifier: link:react-markdown/lib/ast-to-react
        version: link:react-markdown/lib/ast-to-react
      class-variance-authority:
        specifier: ^0.7.0
        version: 0.7.0
      clsx:
        specifier: ^2.1.1
        version: 2.1.1
      e2b:
        specifier: ^0.16.2
        version: 0.16.2
      framer-motion:
        specifier: ^11.5.4
        version: 11.5.4(react-dom@18.3.1(react@18.3.1))(react@18.3.1)
      jsonwebtoken:
        specifier: ^9.0.2
        version: 9.0.2
      lucide-react:
        specifier: ^0.436.0
        version: 0.436.0(react@18.3.1)
      next:
        specifier: ^14.2.9
        version: 14.2.11(@opentelemetry/api@1.9.0)(react-dom@18.3.1(react@18.3.1))(react@18.3.1)
      papaparse:
        specifier: ^5.4.1
        version: 5.4.1
      prismjs:
        specifier: ^1.29.0
        version: 1.29.0
      react:
        specifier: ^18
        version: 18.3.1
      react-dom:
        specifier: ^18
        version: 18.3.1(react@18.3.1)
      react-dropzone:
        specifier: ^14.2.3
        version: 14.2.3(react@18.3.1)
      react-inlinesvg:
        specifier: ^4.1.3
        version: 4.1.3(react@18.3.1)
      react-markdown:
        specifier: ^9.0.1
        version: 9.0.1(@types/react@18.3.6)(react@18.3.1)
      react-simple-code-editor:
        specifier: ^0.14.1
        version: 0.14.1(react-dom@18.3.1(react@18.3.1))(react@18.3.1)
      react-syntax-highlighter:
        specifier: ^15.5.0
        version: 15.5.0(react@18.3.1)
      recharts:
        specifier: ^2.12.7
        version: 2.12.7(react-dom@18.3.1(react@18.3.1))(react@18.3.1)
      remark-gfm:
        specifier: ^4.0.0
        version: 4.0.0
      tailwind-merge:
        specifier: ^2.5.2
        version: 2.5.2
      tailwindcss-animate:
        specifier: ^1.0.7
        version: 1.0.7(tailwindcss@3.4.11)
      zod:
        specifier: ^3.23.8
        version: 3.23.8
      zustand:
        specifier: 5.0.0-rc.2
        version: 5.0.0-rc.2(@types/react@18.3.6)(react@18.3.1)(use-sync-external-store@1.2.2(react@18.3.1))
    devDependencies:
      '@types/jsonwebtoken':
        specifier: ^9.0.6
        version: 9.0.7
      '@types/node':
        specifier: ^20
        version: 20.16.5
      '@types/prismjs':
        specifier: ^1.26.4
        version: 1.26.4
      '@types/react':
        specifier: ^18
        version: 18.3.6
      '@types/react-dom':
        specifier: ^18
        version: 18.3.0
      '@types/react-syntax-highlighter':
        specifier: ^15.5.13
        version: 15.5.13
      eslint:
        specifier: ^8
        version: 8.57.1
      eslint-config-next:
        specifier: 14.2.7
        version: 14.2.7(eslint@8.57.1)(typescript@5.6.2)
      postcss:
        specifier: ^8
        version: 8.4.47
      prettier-plugin-organize-imports:
        specifier: ^3.2.4
        version: 3.2.4(prettier@3.3.3)(typescript@5.6.2)
      tailwindcss:
        specifier: ^3.4.1
        version: 3.4.11
      typescript:
        specifier: ^5
        version: 5.6.2
=======
    .:
        dependencies:
            '@anthropic-ai/sdk':
                specifier: ^0.27.1
                version: 0.27.3
            '@auth0/nextjs-auth0':
                specifier: ^3.5.0
                version: 3.5.0(next@14.2.12(react-dom@18.3.1(react@18.3.1))(react@18.3.1))
            '@e2b/code-interpreter':
                specifier: ^0.0.8
                version: 0.0.8(bufferutil@4.0.8)(utf-8-validate@6.0.4)
            '@radix-ui/react-avatar':
                specifier: ^1.1.0
                version: 1.1.0(@types/react-dom@18.3.0)(@types/react@18.3.7)(react-dom@18.3.1(react@18.3.1))(react@18.3.1)
            '@radix-ui/react-dialog':
                specifier: ^1.1.1
                version: 1.1.1(@types/react-dom@18.3.0)(@types/react@18.3.7)(react-dom@18.3.1(react@18.3.1))(react@18.3.1)
            '@radix-ui/react-label':
                specifier: ^2.1.0
                version: 2.1.0(@types/react-dom@18.3.0)(@types/react@18.3.7)(react-dom@18.3.1(react@18.3.1))(react@18.3.1)
            '@radix-ui/react-scroll-area':
                specifier: ^1.1.0
                version: 1.1.0(@types/react-dom@18.3.0)(@types/react@18.3.7)(react-dom@18.3.1(react@18.3.1))(react@18.3.1)
            '@radix-ui/react-slot':
                specifier: ^1.1.0
                version: 1.1.0(@types/react@18.3.7)(react@18.3.1)
            '@radix-ui/react-tabs':
                specifier: ^1.1.0
                version: 1.1.0(@types/react-dom@18.3.0)(@types/react@18.3.7)(react-dom@18.3.1(react@18.3.1))(react@18.3.1)
            '@supabase/auth-helpers-nextjs':
                specifier: ^0.10.0
                version: 0.10.0(@supabase/supabase-js@2.45.4(bufferutil@4.0.8)(utf-8-validate@6.0.4))
            '@supabase/auth-helpers-react':
                specifier: ^0.5.0
                version: 0.5.0(@supabase/supabase-js@2.45.4(bufferutil@4.0.8)(utf-8-validate@6.0.4))
            '@supabase/ssr':
                specifier: ^0.5.1
                version: 0.5.1(@supabase/supabase-js@2.45.4(bufferutil@4.0.8)(utf-8-validate@6.0.4))
            '@supabase/supabase-js':
                specifier: ^2.45.3
                version: 2.45.4(bufferutil@4.0.8)(utf-8-validate@6.0.4)
            '@types/papaparse':
                specifier: ^5.3.14
                version: 5.3.14
            class-variance-authority:
                specifier: ^0.7.0
                version: 0.7.0
            clsx:
                specifier: ^2.1.1
                version: 2.1.1
            e2b:
                specifier: ^0.16.2
                version: 0.16.2
            framer-motion:
                specifier: ^11.5.4
                version: 11.5.4(react-dom@18.3.1(react@18.3.1))(react@18.3.1)
            jsonwebtoken:
                specifier: ^9.0.2
                version: 9.0.2
            lucide-react:
                specifier: ^0.436.0
                version: 0.436.0(react@18.3.1)
            next:
                specifier: ^14.2.9
                version: 14.2.12(react-dom@18.3.1(react@18.3.1))(react@18.3.1)
            papaparse:
                specifier: ^5.4.1
                version: 5.4.1
            prismjs:
                specifier: ^1.29.0
                version: 1.29.0
            react:
                specifier: ^18
                version: 18.3.1
            react-dom:
                specifier: ^18
                version: 18.3.1(react@18.3.1)
            react-dropzone:
                specifier: ^14.2.3
                version: 14.2.3(react@18.3.1)
            react-inlinesvg:
                specifier: ^4.1.3
                version: 4.1.3(react@18.3.1)
            react-markdown:
                specifier: ^9.0.1
                version: 9.0.1(@types/react@18.3.7)(react@18.3.1)
            react-simple-code-editor:
                specifier: ^0.14.1
                version: 0.14.1(react-dom@18.3.1(react@18.3.1))(react@18.3.1)
            react-syntax-highlighter:
                specifier: ^15.5.0
                version: 15.5.0(react@18.3.1)
            recharts:
                specifier: ^2.12.7
                version: 2.12.7(react-dom@18.3.1(react@18.3.1))(react@18.3.1)
            remark-gfm:
                specifier: ^4.0.0
                version: 4.0.0
            tailwind-merge:
                specifier: ^2.5.2
                version: 2.5.2
            tailwindcss-animate:
                specifier: ^1.0.7
                version: 1.0.7(tailwindcss@3.4.12)
            zod:
                specifier: ^3.23.8
                version: 3.23.8
        devDependencies:
            '@types/jsonwebtoken':
                specifier: ^9.0.6
                version: 9.0.7
            '@types/node':
                specifier: ^20
                version: 20.16.5
            '@types/prismjs':
                specifier: ^1.26.4
                version: 1.26.4
            '@types/react':
                specifier: ^18
                version: 18.3.7
            '@types/react-dom':
                specifier: ^18
                version: 18.3.0
            '@types/react-syntax-highlighter':
                specifier: ^15.5.13
                version: 15.5.13
            eslint:
                specifier: ^8
                version: 8.57.1
            eslint-config-next:
                specifier: 14.2.7
                version: 14.2.7(eslint@8.57.1)(typescript@5.6.2)
            postcss:
                specifier: ^8
                version: 8.4.47
            prettier-plugin-organize-imports:
                specifier: ^3.2.4
                version: 3.2.4(prettier@3.3.3)(typescript@5.6.2)
            tailwindcss:
                specifier: ^3.4.1
                version: 3.4.12
            typescript:
                specifier: ^5
                version: 5.6.2
>>>>>>> c90912ce

packages:
    '@alloc/quick-lru@5.2.0':
        resolution:
            {
                integrity: sha512-UrcABB+4bUrFABwbluTIBErXwvbsU/V7TZWfmbgJfbkwiBuziS9gxdODUyuiecfdGQ85jglMW6juS3+z5TsKLw==,
            }
        engines: { node: '>=10' }

    '@anthropic-ai/sdk@0.27.3':
        resolution:
            {
                integrity: sha512-IjLt0gd3L4jlOfilxVXTifn42FnVffMgDC04RJK1KDZpmkBWLv0XC92MVVmkxrFZNS/7l3xWgP/I3nqtX1sQHw==,
            }

    '@auth0/nextjs-auth0@3.5.0':
        resolution:
            {
                integrity: sha512-uFZEE2QQf1zU+jRK2fwqxRQt+WSqDPYF2tnr7d6BEa7b6L6tpPJ3evzoImbWSY1a7gFdvD7RD/Rvrsx7B5CKVg==,
            }
        engines: { node: '>=16' }
        peerDependencies:
            next: '>=10'

    '@babel/runtime@7.25.6':
        resolution:
            {
                integrity: sha512-VBj9MYyDb9tuLq7yzqjgzt6Q+IBQLrGZfdjOekyEirZPHxXWoTSGUTMrpsfi58Up73d13NfYLv8HT9vmznjzhQ==,
            }
        engines: { node: '>=6.9.0' }

    '@e2b/code-interpreter@0.0.8':
        resolution:
            {
                integrity: sha512-cKDFY9js9l3MfL71x0IDvaz0mAhvHIurVFnimtFRXNzuV0TxhuFqsauKabet0TMOrcDF3H3trC7pct6mNgRYTA==,
            }
        engines: { node: '>=18' }

    '@eslint-community/eslint-utils@4.4.0':
        resolution:
            {
                integrity: sha512-1/sA4dwrzBAyeUoQ6oxahHKmrZvsnLCg4RfxW3ZFGGmQkSNQPFNLV9CUEFQP1x9EYXHTo5p6xdhZM1Ne9p/AfA==,
            }
        engines: { node: ^12.22.0 || ^14.17.0 || >=16.0.0 }
        peerDependencies:
            eslint: ^6.0.0 || ^7.0.0 || >=8.0.0

    '@eslint-community/regexpp@4.11.1':
        resolution:
            {
                integrity: sha512-m4DVN9ZqskZoLU5GlWZadwDnYo3vAEydiUayB9widCl9ffWx2IvPnp6n3on5rJmziJSw9Bv+Z3ChDVdMwXCY8Q==,
            }
        engines: { node: ^12.0.0 || ^14.0.0 || >=16.0.0 }

    '@eslint/eslintrc@2.1.4':
        resolution:
            {
                integrity: sha512-269Z39MS6wVJtsoUl10L60WdkhJVdPG24Q4eZTH3nnF6lpvSShEK3wQjDX9JRWAUPvPh7COouPpU9IrqaZFvtQ==,
            }
        engines: { node: ^12.22.0 || ^14.17.0 || >=16.0.0 }

    '@eslint/js@8.57.1':
        resolution:
            {
                integrity: sha512-d9zaMRSTIKDLhctzH12MtXvJKSSUhaHcjV+2Z+GK+EEY7XKpP5yR4x+N3TAcHTcu963nIr+TMcCb4DBCYX1z6Q==,
            }
        engines: { node: ^12.22.0 || ^14.17.0 || >=16.0.0 }

    '@hapi/hoek@9.3.0':
        resolution:
            {
                integrity: sha512-/c6rf4UJlmHlC9b5BaNvzAcFv7HZ2QHaV0D4/HNlBdvFnvQq8RI4kYdhyPCl7Xj+oWvTWQ8ujhqS53LIgAe6KQ==,
            }

    '@hapi/topo@5.1.0':
        resolution:
            {
                integrity: sha512-foQZKJig7Ob0BMAYBfcJk8d77QtOe7Wo4ox7ff1lQYoNNAb6jwcY1ncdoy2e9wQZzvNy7ODZCYJkK8kzmcAnAg==,
            }

    '@humanwhocodes/config-array@0.13.0':
        resolution:
            {
                integrity: sha512-DZLEEqFWQFiyK6h5YIeynKx7JlvCYWL0cImfSRXZ9l4Sg2efkFGTuFf6vzXjK1cq6IYkU+Eg/JizXw+TD2vRNw==,
            }
        engines: { node: '>=10.10.0' }
        deprecated: Use @eslint/config-array instead

    '@humanwhocodes/module-importer@1.0.1':
        resolution:
            {
                integrity: sha512-bxveV4V8v5Yb4ncFTT3rPSgZBOpCkjfK0y4oVVVJwIuDVBRMDXrPyXRL988i5ap9m9bnyEEjWfm5WkBmtffLfA==,
            }
        engines: { node: '>=12.22' }

    '@humanwhocodes/object-schema@2.0.3':
        resolution:
            {
                integrity: sha512-93zYdMES/c1D69yZiKDBj0V24vqNzB/koF26KPaagAfd3P/4gUlh3Dys5ogAK+Exi9QyzlD8x/08Zt7wIKcDcA==,
            }
        deprecated: Use @eslint/object-schema instead

    '@isaacs/cliui@8.0.2':
        resolution:
            {
                integrity: sha512-O8jcjabXaleOG9DQ0+ARXWZBTfnP4WNAqzuiJK7ll44AmxGKv/J2M4TPjxjY3znBCfvBXFzucm1twdyFybFqEA==,
            }
        engines: { node: '>=12' }

    '@jridgewell/gen-mapping@0.3.5':
        resolution:
            {
                integrity: sha512-IzL8ZoEDIBRWEzlCcRhOaCupYyN5gdIK+Q6fbFdPDg6HqX6jpkItn7DFIpW9LQzXG6Df9sA7+OKnq0qlz/GaQg==,
            }
        engines: { node: '>=6.0.0' }

    '@jridgewell/resolve-uri@3.1.2':
        resolution:
            {
                integrity: sha512-bRISgCIjP20/tbWSPWMEi54QVPRZExkuD9lJL+UIxUKtwVJA8wW1Trb1jMs1RFXo1CBTNZ/5hpC9QvmKWdopKw==,
            }
        engines: { node: '>=6.0.0' }

    '@jridgewell/set-array@1.2.1':
        resolution:
            {
                integrity: sha512-R8gLRTZeyp03ymzP/6Lil/28tGeGEzhx1q2k703KGWRAI1VdvPIXdG70VJc2pAMw3NA6JKL5hhFu1sJX0Mnn/A==,
            }
        engines: { node: '>=6.0.0' }

    '@jridgewell/sourcemap-codec@1.5.0':
        resolution:
            {
                integrity: sha512-gv3ZRaISU3fjPAgNsriBRqGWQL6quFx04YMPW/zD8XMLsU32mhCCbfbO6KZFLjvYpCZ8zyDEgqsgf+PwPaM7GQ==,
            }

    '@jridgewell/trace-mapping@0.3.25':
        resolution:
            {
                integrity: sha512-vNk6aEwybGtawWmy/PzwnGDOjCkLWSD2wqvjGGAgOAwCGWySYXfYoxt00IJkTF+8Lb57DwOb3Aa0o9CApepiYQ==,
            }

    '@next/env@14.2.12':
        resolution:
            {
                integrity: sha512-3fP29GIetdwVIfIRyLKM7KrvJaqepv+6pVodEbx0P5CaMLYBtx+7eEg8JYO5L9sveJO87z9eCReceZLi0hxO1Q==,
            }

    '@next/eslint-plugin-next@14.2.7':
        resolution:
            {
                integrity: sha512-+7xh142AdhZGjY9/L0iFo7mqRBMJHe+q+uOL+hto1Lfo9DeWCGcR6no4StlFbVSVcA6fQLKEX6y6qhMsSKbgNQ==,
            }

    '@next/swc-darwin-arm64@14.2.12':
        resolution:
            {
                integrity: sha512-crHJ9UoinXeFbHYNok6VZqjKnd8rTd7K3Z2zpyzF1ch7vVNKmhjv/V7EHxep3ILoN8JB9AdRn/EtVVyG9AkCXw==,
            }
        engines: { node: '>= 10' }
        cpu: [arm64]
        os: [darwin]

    '@next/swc-darwin-x64@14.2.12':
        resolution:
            {
                integrity: sha512-JbEaGbWq18BuNBO+lCtKfxl563Uw9oy2TodnN2ioX00u7V1uzrsSUcg3Ep9ce+P0Z9es+JmsvL2/rLphz+Frcw==,
            }
        engines: { node: '>= 10' }
        cpu: [x64]
        os: [darwin]

    '@next/swc-linux-arm64-gnu@14.2.12':
        resolution:
            {
                integrity: sha512-qBy7OiXOqZrdp88QEl2H4fWalMGnSCrr1agT/AVDndlyw2YJQA89f3ttR/AkEIP9EkBXXeGl6cC72/EZT5r6rw==,
            }
        engines: { node: '>= 10' }
        cpu: [arm64]
        os: [linux]

    '@next/swc-linux-arm64-musl@14.2.12':
        resolution:
            {
                integrity: sha512-EfD9L7o9biaQxjwP1uWXnk3vYZi64NVcKUN83hpVkKocB7ogJfyH2r7o1pPnMtir6gHZiGCeHKagJ0yrNSLNHw==,
            }
        engines: { node: '>= 10' }
        cpu: [arm64]
        os: [linux]

    '@next/swc-linux-x64-gnu@14.2.12':
        resolution:
            {
                integrity: sha512-iQ+n2pxklJew9IpE47hE/VgjmljlHqtcD5UhZVeHICTPbLyrgPehaKf2wLRNjYH75udroBNCgrSSVSVpAbNoYw==,
            }
        engines: { node: '>= 10' }
        cpu: [x64]
        os: [linux]

    '@next/swc-linux-x64-musl@14.2.12':
        resolution:
            {
                integrity: sha512-rFkUkNwcQ0ODn7cxvcVdpHlcOpYxMeyMfkJuzaT74xjAa5v4fxP4xDk5OoYmPi8QNLDs3UgZPMSBmpBuv9zKWA==,
            }
        engines: { node: '>= 10' }
        cpu: [x64]
        os: [linux]

    '@next/swc-win32-arm64-msvc@14.2.12':
        resolution:
            {
                integrity: sha512-PQFYUvwtHs/u0K85SG4sAdDXYIPXpETf9mcEjWc0R4JmjgMKSDwIU/qfZdavtP6MPNiMjuKGXHCtyhR/M5zo8g==,
            }
        engines: { node: '>= 10' }
        cpu: [arm64]
        os: [win32]

    '@next/swc-win32-ia32-msvc@14.2.12':
        resolution:
            {
                integrity: sha512-FAj2hMlcbeCV546eU2tEv41dcJb4NeqFlSXU/xL/0ehXywHnNpaYajOUvn3P8wru5WyQe6cTZ8fvckj/2XN4Vw==,
            }
        engines: { node: '>= 10' }
        cpu: [ia32]
        os: [win32]

    '@next/swc-win32-x64-msvc@14.2.12':
        resolution:
            {
                integrity: sha512-yu8QvV53sBzoIVRHsxCHqeuS8jYq6Lrmdh0briivuh+Brsp6xjg80MAozUsBTAV9KNmY08KlX0KYTWz1lbPzEg==,
            }
        engines: { node: '>= 10' }
        cpu: [x64]
        os: [win32]

    '@nodelib/fs.scandir@2.1.5':
        resolution:
            {
                integrity: sha512-vq24Bq3ym5HEQm2NKCr3yXDwjc7vTsEThRDnkp2DK9p1uqLR+DHurm/NOTo0KG7HYHU7eppKZj3MyqYuMBf62g==,
            }
        engines: { node: '>= 8' }

    '@nodelib/fs.stat@2.0.5':
        resolution:
            {
                integrity: sha512-RkhPPp2zrqDAQA/2jNhnztcPAlv64XdhIp7a7454A5ovI7Bukxgt7MX7udwAu3zg1DcpPU0rz3VV1SeaqvY4+A==,
            }
        engines: { node: '>= 8' }

    '@nodelib/fs.walk@1.2.8':
        resolution:
            {
                integrity: sha512-oGB+UxlgWcgQkgwo8GcEGwemoTFt3FIO9ababBmaGwXIoBKZ+GTy0pP185beGg7Llih/NSHSV2XAs1lnznocSg==,
            }
        engines: { node: '>= 8' }

    '@nolyfill/is-core-module@1.0.39':
        resolution:
            {
                integrity: sha512-nn5ozdjYQpUCZlWGuxcJY/KpxkWQs4DcbMCmKojjyrYDEAGy4Ce19NN4v5MduafTwJlbKc99UA8YhSVqq9yPZA==,
            }
        engines: { node: '>=12.4.0' }

    '@panva/hkdf@1.2.1':
        resolution:
            {
                integrity: sha512-6oclG6Y3PiDFcoyk8srjLfVKyMfVCKJ27JwNPViuXziFpmdz+MZnZN/aKY0JGXgYuO/VghU0jcOAZgWXZ1Dmrw==,
            }

    '@pkgjs/parseargs@0.11.0':
        resolution:
            {
                integrity: sha512-+1VkjdD0QBLPodGrJUeqarH8VAIvQODIbwh9XpP5Syisf7YoQgsJKPNFoqqLQlu+VQ/tVSshMR6loPMn8U+dPg==,
            }
        engines: { node: '>=14' }

    '@radix-ui/number@1.1.0':
        resolution:
            {
                integrity: sha512-V3gRzhVNU1ldS5XhAPTom1fOIo4ccrjjJgmE+LI2h/WaFpHmx0MQApT+KZHnx8abG6Avtfcz4WoEciMnpFT3HQ==,
            }

    '@radix-ui/primitive@1.1.0':
        resolution:
            {
                integrity: sha512-4Z8dn6Upk0qk4P74xBhZ6Hd/w0mPEzOOLxy4xiPXOXqjF7jZS0VAKk7/x/H6FyY2zCkYJqePf1G5KmkmNJ4RBA==,
            }

    '@radix-ui/react-avatar@1.1.0':
        resolution:
            {
                integrity: sha512-Q/PbuSMk/vyAd/UoIShVGZ7StHHeRFYU7wXmi5GV+8cLXflZAEpHL/F697H1klrzxKXNtZ97vWiC0q3RKUH8UA==,
            }
        peerDependencies:
            '@types/react': '*'
            '@types/react-dom': '*'
            react: ^16.8 || ^17.0 || ^18.0 || ^19.0 || ^19.0.0-rc
            react-dom: ^16.8 || ^17.0 || ^18.0 || ^19.0 || ^19.0.0-rc
        peerDependenciesMeta:
            '@types/react':
                optional: true
            '@types/react-dom':
                optional: true

    '@radix-ui/react-collection@1.1.0':
        resolution:
            {
                integrity: sha512-GZsZslMJEyo1VKm5L1ZJY8tGDxZNPAoUeQUIbKeJfoi7Q4kmig5AsgLMYYuyYbfjd8fBmFORAIwYAkXMnXZgZw==,
            }
        peerDependencies:
            '@types/react': '*'
            '@types/react-dom': '*'
            react: ^16.8 || ^17.0 || ^18.0 || ^19.0 || ^19.0.0-rc
            react-dom: ^16.8 || ^17.0 || ^18.0 || ^19.0 || ^19.0.0-rc
        peerDependenciesMeta:
            '@types/react':
                optional: true
            '@types/react-dom':
                optional: true

    '@radix-ui/react-compose-refs@1.1.0':
        resolution:
            {
                integrity: sha512-b4inOtiaOnYf9KWyO3jAeeCG6FeyfY6ldiEPanbUjWd+xIk5wZeHa8yVwmrJ2vderhu/BQvzCrJI0lHd+wIiqw==,
            }
        peerDependencies:
            '@types/react': '*'
            react: ^16.8 || ^17.0 || ^18.0 || ^19.0 || ^19.0.0-rc
        peerDependenciesMeta:
            '@types/react':
                optional: true

    '@radix-ui/react-context@1.1.0':
        resolution:
            {
                integrity: sha512-OKrckBy+sMEgYM/sMmqmErVn0kZqrHPJze+Ql3DzYsDDp0hl0L62nx/2122/Bvps1qz645jlcu2tD9lrRSdf8A==,
            }
        peerDependencies:
            '@types/react': '*'
            react: ^16.8 || ^17.0 || ^18.0 || ^19.0 || ^19.0.0-rc
        peerDependenciesMeta:
            '@types/react':
                optional: true

    '@radix-ui/react-dialog@1.1.1':
        resolution:
            {
                integrity: sha512-zysS+iU4YP3STKNS6USvFVqI4qqx8EpiwmT5TuCApVEBca+eRCbONi4EgzfNSuVnOXvC5UPHHMjs8RXO6DH9Bg==,
            }
        peerDependencies:
            '@types/react': '*'
            '@types/react-dom': '*'
            react: ^16.8 || ^17.0 || ^18.0 || ^19.0 || ^19.0.0-rc
            react-dom: ^16.8 || ^17.0 || ^18.0 || ^19.0 || ^19.0.0-rc
        peerDependenciesMeta:
            '@types/react':
                optional: true
            '@types/react-dom':
                optional: true

    '@radix-ui/react-direction@1.1.0':
        resolution:
            {
                integrity: sha512-BUuBvgThEiAXh2DWu93XsT+a3aWrGqolGlqqw5VU1kG7p/ZH2cuDlM1sRLNnY3QcBS69UIz2mcKhMxDsdewhjg==,
            }
        peerDependencies:
            '@types/react': '*'
            react: ^16.8 || ^17.0 || ^18.0 || ^19.0 || ^19.0.0-rc
        peerDependenciesMeta:
            '@types/react':
                optional: true

    '@radix-ui/react-dismissable-layer@1.1.0':
        resolution:
            {
                integrity: sha512-/UovfmmXGptwGcBQawLzvn2jOfM0t4z3/uKffoBlj724+n3FvBbZ7M0aaBOmkp6pqFYpO4yx8tSVJjx3Fl2jig==,
            }
        peerDependencies:
            '@types/react': '*'
            '@types/react-dom': '*'
            react: ^16.8 || ^17.0 || ^18.0 || ^19.0 || ^19.0.0-rc
            react-dom: ^16.8 || ^17.0 || ^18.0 || ^19.0 || ^19.0.0-rc
        peerDependenciesMeta:
            '@types/react':
                optional: true
            '@types/react-dom':
                optional: true

    '@radix-ui/react-focus-guards@1.1.0':
        resolution:
            {
                integrity: sha512-w6XZNUPVv6xCpZUqb/yN9DL6auvpGX3C/ee6Hdi16v2UUy25HV2Q5bcflsiDyT/g5RwbPQ/GIT1vLkeRb+ITBw==,
            }
        peerDependencies:
            '@types/react': '*'
            react: ^16.8 || ^17.0 || ^18.0 || ^19.0 || ^19.0.0-rc
        peerDependenciesMeta:
            '@types/react':
                optional: true

    '@radix-ui/react-focus-scope@1.1.0':
        resolution:
            {
                integrity: sha512-200UD8zylvEyL8Bx+z76RJnASR2gRMuxlgFCPAe/Q/679a/r0eK3MBVYMb7vZODZcffZBdob1EGnky78xmVvcA==,
            }
        peerDependencies:
            '@types/react': '*'
            '@types/react-dom': '*'
            react: ^16.8 || ^17.0 || ^18.0 || ^19.0 || ^19.0.0-rc
            react-dom: ^16.8 || ^17.0 || ^18.0 || ^19.0 || ^19.0.0-rc
        peerDependenciesMeta:
            '@types/react':
                optional: true
            '@types/react-dom':
                optional: true

    '@radix-ui/react-id@1.1.0':
        resolution:
            {
                integrity: sha512-EJUrI8yYh7WOjNOqpoJaf1jlFIH2LvtgAl+YcFqNCa+4hj64ZXmPkAKOFs/ukjz3byN6bdb/AVUqHkI8/uWWMA==,
            }
        peerDependencies:
            '@types/react': '*'
            react: ^16.8 || ^17.0 || ^18.0 || ^19.0 || ^19.0.0-rc
        peerDependenciesMeta:
            '@types/react':
                optional: true

    '@radix-ui/react-label@2.1.0':
        resolution:
            {
                integrity: sha512-peLblDlFw/ngk3UWq0VnYaOLy6agTZZ+MUO/WhVfm14vJGML+xH4FAl2XQGLqdefjNb7ApRg6Yn7U42ZhmYXdw==,
            }
        peerDependencies:
            '@types/react': '*'
            '@types/react-dom': '*'
            react: ^16.8 || ^17.0 || ^18.0 || ^19.0 || ^19.0.0-rc
            react-dom: ^16.8 || ^17.0 || ^18.0 || ^19.0 || ^19.0.0-rc
        peerDependenciesMeta:
            '@types/react':
                optional: true
            '@types/react-dom':
                optional: true

    '@radix-ui/react-portal@1.1.1':
        resolution:
            {
                integrity: sha512-A3UtLk85UtqhzFqtoC8Q0KvR2GbXF3mtPgACSazajqq6A41mEQgo53iPzY4i6BwDxlIFqWIhiQ2G729n+2aw/g==,
            }
        peerDependencies:
            '@types/react': '*'
            '@types/react-dom': '*'
            react: ^16.8 || ^17.0 || ^18.0 || ^19.0 || ^19.0.0-rc
            react-dom: ^16.8 || ^17.0 || ^18.0 || ^19.0 || ^19.0.0-rc
        peerDependenciesMeta:
            '@types/react':
                optional: true
            '@types/react-dom':
                optional: true

    '@radix-ui/react-presence@1.1.0':
        resolution:
            {
                integrity: sha512-Gq6wuRN/asf9H/E/VzdKoUtT8GC9PQc9z40/vEr0VCJ4u5XvvhWIrSsCB6vD2/cH7ugTdSfYq9fLJCcM00acrQ==,
            }
        peerDependencies:
            '@types/react': '*'
            '@types/react-dom': '*'
            react: ^16.8 || ^17.0 || ^18.0 || ^19.0 || ^19.0.0-rc
            react-dom: ^16.8 || ^17.0 || ^18.0 || ^19.0 || ^19.0.0-rc
        peerDependenciesMeta:
            '@types/react':
                optional: true
            '@types/react-dom':
                optional: true

    '@radix-ui/react-primitive@2.0.0':
        resolution:
            {
                integrity: sha512-ZSpFm0/uHa8zTvKBDjLFWLo8dkr4MBsiDLz0g3gMUwqgLHz9rTaRRGYDgvZPtBJgYCBKXkS9fzmoySgr8CO6Cw==,
            }
        peerDependencies:
            '@types/react': '*'
            '@types/react-dom': '*'
            react: ^16.8 || ^17.0 || ^18.0 || ^19.0 || ^19.0.0-rc
            react-dom: ^16.8 || ^17.0 || ^18.0 || ^19.0 || ^19.0.0-rc
        peerDependenciesMeta:
            '@types/react':
                optional: true
            '@types/react-dom':
                optional: true

    '@radix-ui/react-roving-focus@1.1.0':
        resolution:
            {
                integrity: sha512-EA6AMGeq9AEeQDeSH0aZgG198qkfHSbvWTf1HvoDmOB5bBG/qTxjYMWUKMnYiV6J/iP/J8MEFSuB2zRU2n7ODA==,
            }
        peerDependencies:
            '@types/react': '*'
            '@types/react-dom': '*'
            react: ^16.8 || ^17.0 || ^18.0 || ^19.0 || ^19.0.0-rc
            react-dom: ^16.8 || ^17.0 || ^18.0 || ^19.0 || ^19.0.0-rc
        peerDependenciesMeta:
            '@types/react':
                optional: true
            '@types/react-dom':
                optional: true

    '@radix-ui/react-scroll-area@1.1.0':
        resolution:
            {
                integrity: sha512-9ArIZ9HWhsrfqS765h+GZuLoxaRHD/j0ZWOWilsCvYTpYJp8XwCqNG7Dt9Nu/TItKOdgLGkOPCodQvDc+UMwYg==,
            }
        peerDependencies:
            '@types/react': '*'
            '@types/react-dom': '*'
            react: ^16.8 || ^17.0 || ^18.0 || ^19.0 || ^19.0.0-rc
            react-dom: ^16.8 || ^17.0 || ^18.0 || ^19.0 || ^19.0.0-rc
        peerDependenciesMeta:
            '@types/react':
                optional: true
            '@types/react-dom':
                optional: true

    '@radix-ui/react-slot@1.1.0':
        resolution:
            {
                integrity: sha512-FUCf5XMfmW4dtYl69pdS4DbxKy8nj4M7SafBgPllysxmdachynNflAdp/gCsnYWNDnge6tI9onzMp5ARYc1KNw==,
            }
        peerDependencies:
            '@types/react': '*'
            react: ^16.8 || ^17.0 || ^18.0 || ^19.0 || ^19.0.0-rc
        peerDependenciesMeta:
            '@types/react':
                optional: true

    '@radix-ui/react-tabs@1.1.0':
        resolution:
            {
                integrity: sha512-bZgOKB/LtZIij75FSuPzyEti/XBhJH52ExgtdVqjCIh+Nx/FW+LhnbXtbCzIi34ccyMsyOja8T0thCzoHFXNKA==,
            }
        peerDependencies:
            '@types/react': '*'
            '@types/react-dom': '*'
            react: ^16.8 || ^17.0 || ^18.0 || ^19.0 || ^19.0.0-rc
            react-dom: ^16.8 || ^17.0 || ^18.0 || ^19.0 || ^19.0.0-rc
        peerDependenciesMeta:
            '@types/react':
                optional: true
            '@types/react-dom':
                optional: true

    '@radix-ui/react-use-callback-ref@1.1.0':
        resolution:
            {
                integrity: sha512-CasTfvsy+frcFkbXtSJ2Zu9JHpN8TYKxkgJGWbjiZhFivxaeW7rMeZt7QELGVLaYVfFMsKHjb7Ak0nMEe+2Vfw==,
            }
        peerDependencies:
            '@types/react': '*'
            react: ^16.8 || ^17.0 || ^18.0 || ^19.0 || ^19.0.0-rc
        peerDependenciesMeta:
            '@types/react':
                optional: true

    '@radix-ui/react-use-controllable-state@1.1.0':
        resolution:
            {
                integrity: sha512-MtfMVJiSr2NjzS0Aa90NPTnvTSg6C/JLCV7ma0W6+OMV78vd8OyRpID+Ng9LxzsPbLeuBnWBA1Nq30AtBIDChw==,
            }
        peerDependencies:
            '@types/react': '*'
            react: ^16.8 || ^17.0 || ^18.0 || ^19.0 || ^19.0.0-rc
        peerDependenciesMeta:
            '@types/react':
                optional: true

    '@radix-ui/react-use-escape-keydown@1.1.0':
        resolution:
            {
                integrity: sha512-L7vwWlR1kTTQ3oh7g1O0CBF3YCyyTj8NmhLR+phShpyA50HCfBFKVJTpshm9PzLiKmehsrQzTYTpX9HvmC9rhw==,
            }
        peerDependencies:
            '@types/react': '*'
            react: ^16.8 || ^17.0 || ^18.0 || ^19.0 || ^19.0.0-rc
        peerDependenciesMeta:
            '@types/react':
                optional: true

    '@radix-ui/react-use-layout-effect@1.1.0':
        resolution:
            {
                integrity: sha512-+FPE0rOdziWSrH9athwI1R0HDVbWlEhd+FR+aSDk4uWGmSJ9Z54sdZVDQPZAinJhJXwfT+qnj969mCsT2gfm5w==,
            }
        peerDependencies:
            '@types/react': '*'
            react: ^16.8 || ^17.0 || ^18.0 || ^19.0 || ^19.0.0-rc
        peerDependenciesMeta:
            '@types/react':
                optional: true

    '@rtsao/scc@1.1.0':
        resolution:
            {
                integrity: sha512-zt6OdqaDoOnJ1ZYsCYGt9YmWzDXl4vQdKTyJev62gFhRGKdx7mcT54V9KIjg+d2wi9EXsPvAPKe7i7WjfVWB8g==,
            }

    '@rushstack/eslint-patch@1.10.4':
        resolution:
            {
                integrity: sha512-WJgX9nzTqknM393q1QJDJmoW28kUfEnybeTfVNcNAPnIx210RXm2DiXiHzfNPJNIUUb1tJnz/l4QGtJ30PgWmA==,
            }

    '@sideway/address@4.1.5':
        resolution:
            {
                integrity: sha512-IqO/DUQHUkPeixNQ8n0JA6102hT9CmaljNTPmQ1u8MEhBo/R4Q8eKLN/vGZxuebwOroDB4cbpjheD4+/sKFK4Q==,
            }

    '@sideway/formula@3.0.1':
        resolution:
            {
                integrity: sha512-/poHZJJVjx3L+zVD6g9KgHfYnb443oi7wLu/XKojDviHy6HOEOA6z1Trk5aR1dGcmPenJEgb2sK2I80LeS3MIg==,
            }

    '@sideway/pinpoint@2.0.0':
        resolution:
            {
                integrity: sha512-RNiOoTPkptFtSVzQevY/yWtZwf/RxyVnPy/OcA9HBM3MlGDnBEYL5B41H0MTn0Uec8Hi+2qUtTfG2WWZBmMejQ==,
            }

    '@supabase/auth-helpers-nextjs@0.10.0':
        resolution:
            {
                integrity: sha512-2dfOGsM4yZt0oS4TPiE7bD4vf7EVz7NRz/IJrV6vLg0GP7sMUx8wndv2euLGq4BjN9lUCpu6DG/uCC8j+ylwPg==,
            }
        peerDependencies:
            '@supabase/supabase-js': ^2.39.8

    '@supabase/auth-helpers-react@0.5.0':
        resolution:
            {
                integrity: sha512-5QSaV2CGuhDhd7RlQCoviVEAYsP7XnrFMReOcBazDvVmqSIyjKcDwhLhWvnrxMOq5qjOaA44MHo7wXqDiF0puQ==,
            }
        peerDependencies:
            '@supabase/supabase-js': ^2.39.8

    '@supabase/auth-helpers-shared@0.7.0':
        resolution:
            {
                integrity: sha512-FBFf2ei2R7QC+B/5wWkthMha8Ca2bWHAndN+syfuEUUfufv4mLcAgBCcgNg5nJR8L0gZfyuaxgubtOc9aW3Cpg==,
            }
        peerDependencies:
            '@supabase/supabase-js': ^2.39.8

    '@supabase/auth-js@2.65.0':
        resolution:
            {
                integrity: sha512-+wboHfZufAE2Y612OsKeVP4rVOeGZzzMLD/Ac3HrTQkkY4qXNjI6Af9gtmxwccE5nFvTiF114FEbIQ1hRq5uUw==,
            }

    '@supabase/functions-js@2.4.1':
        resolution:
            {
                integrity: sha512-8sZ2ibwHlf+WkHDUZJUXqqmPvWQ3UHN0W30behOJngVh/qHHekhJLCFbh0AjkE9/FqqXtf9eoVvmYgfCLk5tNA==,
            }

    '@supabase/node-fetch@2.6.15':
        resolution:
            {
                integrity: sha512-1ibVeYUacxWYi9i0cf5efil6adJ9WRyZBLivgjs+AUpewx1F3xPi7gLgaASI2SmIQxPoCEjAsLAzKPgMJVgOUQ==,
            }
        engines: { node: 4.x || >=6.0.0 }

    '@supabase/postgrest-js@1.16.1':
        resolution:
            {
                integrity: sha512-EOSEZFm5pPuCPGCmLF1VOCS78DfkSz600PBuvBND/IZmMciJ1pmsS3ss6TkB6UkuvTybYiBh7gKOYyxoEO3USA==,
            }

    '@supabase/realtime-js@2.10.2':
        resolution:
            {
                integrity: sha512-qyCQaNg90HmJstsvr2aJNxK2zgoKh9ZZA8oqb7UT2LCh3mj9zpa3Iwu167AuyNxsxrUE8eEJ2yH6wLCij4EApA==,
            }

    '@supabase/ssr@0.5.1':
        resolution:
            {
                integrity: sha512-+G94H/GZG0nErZ3FQV9yJmsC5Rj7dmcfCAwOt37hxeR1La+QTl8cE9whzYwPUrTJjMLGNXoO+1BMvVxwBAbz4g==,
            }
        peerDependencies:
            '@supabase/supabase-js': ^2.43.4

    '@supabase/storage-js@2.7.0':
        resolution:
            {
                integrity: sha512-iZenEdO6Mx9iTR6T7wC7sk6KKsoDPLq8rdu5VRy7+JiT1i8fnqfcOr6mfF2Eaqky9VQzhP8zZKQYjzozB65Rig==,
            }

    '@supabase/supabase-js@2.45.4':
        resolution:
            {
                integrity: sha512-E5p8/zOLaQ3a462MZnmnz03CrduA5ySH9hZyL03Y+QZLIOO4/Gs8Rdy4ZCKDHsN7x0xdanVEWWFN3pJFQr9/hg==,
            }

    '@swc/counter@0.1.3':
        resolution:
            {
                integrity: sha512-e2BR4lsJkkRlKZ/qCHPw9ZaSxc0MVUd7gtbtaB7aMvHeJVYe8sOB8DBZkP2DtISHGSku9sCK6T6cnY0CtXrOCQ==,
            }

    '@swc/helpers@0.5.5':
        resolution:
            {
                integrity: sha512-KGYxvIOXcceOAbEk4bi/dVLEK9z8sZ0uBB3Il5b1rhfClSpcX0yfRO0KmTkqR2cnQDymwLB+25ZyMzICg/cm/A==,
            }

    '@types/d3-array@3.2.1':
        resolution:
            {
                integrity: sha512-Y2Jn2idRrLzUfAKV2LyRImR+y4oa2AntrgID95SHJxuMUrkNXmanDSed71sRNZysveJVt1hLLemQZIady0FpEg==,
            }

    '@types/d3-color@3.1.3':
        resolution:
            {
                integrity: sha512-iO90scth9WAbmgv7ogoq57O9YpKmFBbmoEoCHDB2xMBY0+/KVrqAaCDyCE16dUspeOvIxFFRI+0sEtqDqy2b4A==,
            }

    '@types/d3-ease@3.0.2':
        resolution:
            {
                integrity: sha512-NcV1JjO5oDzoK26oMzbILE6HW7uVXOHLQvHshBUW4UMdZGfiY6v5BeQwh9a9tCzv+CeefZQHJt5SRgK154RtiA==,
            }

    '@types/d3-interpolate@3.0.4':
        resolution:
            {
                integrity: sha512-mgLPETlrpVV1YRJIglr4Ez47g7Yxjl1lj7YKsiMCb27VJH9W8NVM6Bb9d8kkpG/uAQS5AmbA48q2IAolKKo1MA==,
            }

    '@types/d3-path@3.1.0':
        resolution:
            {
                integrity: sha512-P2dlU/q51fkOc/Gfl3Ul9kicV7l+ra934qBFXCFhrZMOL6du1TM0pm1ThYvENukyOn5h9v+yMJ9Fn5JK4QozrQ==,
            }

    '@types/d3-scale@4.0.8':
        resolution:
            {
                integrity: sha512-gkK1VVTr5iNiYJ7vWDI+yUFFlszhNMtVeneJ6lUTKPjprsvLLI9/tgEGiXJOnlINJA8FyA88gfnQsHbybVZrYQ==,
            }

    '@types/d3-shape@3.1.6':
        resolution:
            {
                integrity: sha512-5KKk5aKGu2I+O6SONMYSNflgiP0WfZIQvVUMan50wHsLG1G94JlxEVnCpQARfTtzytuY0p/9PXXZb3I7giofIA==,
            }

    '@types/d3-time@3.0.3':
        resolution:
            {
                integrity: sha512-2p6olUZ4w3s+07q3Tm2dbiMZy5pCDfYwtLXXHUnVzXgQlZ/OyPtUz6OL382BkOuGlLXqfT+wqv8Fw2v8/0geBw==,
            }

    '@types/d3-timer@3.0.2':
        resolution:
            {
                integrity: sha512-Ps3T8E8dZDam6fUyNiMkekK3XUsaUEik+idO9/YjPtfj2qruF8tFBXS7XhtE4iIXBLxhmLjP3SXpLhVf21I9Lw==,
            }

    '@types/debug@4.1.12':
        resolution:
            {
                integrity: sha512-vIChWdVG3LG1SMxEvI/AK+FWJthlrqlTu7fbrlywTkkaONwk/UAGaULXRlf8vkzFBLVm0zkMdCquhL5aOjhXPQ==,
            }

    '@types/estree-jsx@1.0.5':
        resolution:
            {
                integrity: sha512-52CcUVNFyfb1A2ALocQw/Dd1BQFNmSdkuC3BkZ6iqhdMfQz7JWOFRuJFloOzjk+6WijU56m9oKXFAXc7o3Towg==,
            }

    '@types/estree@1.0.6':
        resolution:
            {
                integrity: sha512-AYnb1nQyY49te+VRAVgmzfcgjYS91mY5P0TKUDCLEM+gNnA+3T6rWITXRLYCpahpqSQbN5cE+gHpnPyXjHWxcw==,
            }

    '@types/hast@2.3.10':
        resolution:
            {
                integrity: sha512-McWspRw8xx8J9HurkVBfYj0xKoE25tOFlHGdx4MJ5xORQrMGZNqJhVQWaIbm6Oyla5kYOXtDiopzKRJzEOkwJw==,
            }

    '@types/hast@3.0.4':
        resolution:
            {
                integrity: sha512-WPs+bbQw5aCj+x6laNGWLH3wviHtoCv/P3+otBhbOhJgG8qtpdAMlTCxLtsTWA7LH1Oh/bFCHsBn0TPS5m30EQ==,
            }

    '@types/json5@0.0.29':
        resolution:
            {
                integrity: sha512-dRLjCWHYg4oaA77cxO64oO+7JwCwnIzkZPdrrC71jQmQtlhM556pwKo5bUzqvZndkVbeFLIIi+9TC40JNF5hNQ==,
            }

    '@types/jsonwebtoken@9.0.7':
        resolution:
            {
                integrity: sha512-ugo316mmTYBl2g81zDFnZ7cfxlut3o+/EQdaP7J8QN2kY6lJ22hmQYCK5EHcJHbrW+dkCGSCPgbG8JtYj6qSrg==,
            }

    '@types/mdast@4.0.4':
        resolution:
            {
                integrity: sha512-kGaNbPh1k7AFzgpud/gMdvIm5xuECykRR+JnWKQno9TAXVa6WIVCGTPvYGekIDL4uwCZQSYbUxNBSb1aUo79oA==,
            }

    '@types/ms@0.7.34':
        resolution:
            {
                integrity: sha512-nG96G3Wp6acyAgJqGasjODb+acrI7KltPiRxzHPXnP3NgI28bpQDRv53olbqGXbfcgF5aiiHmO3xpwEpS5Ld9g==,
            }

    '@types/node-fetch@2.6.11':
        resolution:
            {
                integrity: sha512-24xFj9R5+rfQJLRyM56qh+wnVSYhyXC2tkoBndtY0U+vubqNsYXGjufB2nn8Q6gt0LrARwL6UBtMCSVCwl4B1g==,
            }

    '@types/node@18.19.50':
        resolution:
            {
                integrity: sha512-xonK+NRrMBRtkL1hVCc3G+uXtjh1Al4opBLjqVmipe5ZAaBYWW6cNAiBVZ1BvmkBhep698rP3UM3aRAdSALuhg==,
            }

    '@types/node@20.16.5':
        resolution:
            {
                integrity: sha512-VwYCweNo3ERajwy0IUlqqcyZ8/A7Zwa9ZP3MnENWcB11AejO+tLy3pu850goUW2FC/IJMdZUfKpX/yxL1gymCA==,
            }

    '@types/papaparse@5.3.14':
        resolution:
            {
                integrity: sha512-LxJ4iEFcpqc6METwp9f6BV6VVc43m6MfH0VqFosHvrUgfXiFe6ww7R3itkOQ+TCK6Y+Iv/+RnnvtRZnkc5Kc9g==,
            }

    '@types/phoenix@1.6.5':
        resolution:
            {
                integrity: sha512-xegpDuR+z0UqG9fwHqNoy3rI7JDlvaPh2TY47Fl80oq6g+hXT+c/LEuE43X48clZ6lOfANl5WrPur9fYO1RJ/w==,
            }

    '@types/prismjs@1.26.4':
        resolution:
            {
                integrity: sha512-rlAnzkW2sZOjbqZ743IHUhFcvzaGbqijwOu8QZnZCjfQzBqFE3s4lOTJEsxikImav9uzz/42I+O7YUs1mWgMlg==,
            }

    '@types/prop-types@15.7.13':
        resolution:
            {
                integrity: sha512-hCZTSvwbzWGvhqxp/RqVqwU999pBf2vp7hzIjiYOsl8wqOmUxkQ6ddw1cV3l8811+kdUFus/q4d1Y3E3SyEifA==,
            }

    '@types/react-dom@18.3.0':
        resolution:
            {
                integrity: sha512-EhwApuTmMBmXuFOikhQLIBUn6uFg81SwLMOAUgodJF14SOBOCMdU04gDoYi0WOJJHD144TL32z4yDqCW3dnkQg==,
            }

    '@types/react-syntax-highlighter@15.5.13':
        resolution:
            {
                integrity: sha512-uLGJ87j6Sz8UaBAooU0T6lWJ0dBmjZgN1PZTrj05TNql2/XpC6+4HhMT5syIdFUUt+FASfCeLLv4kBygNU+8qA==,
            }

    '@types/react@18.3.7':
        resolution:
            {
                integrity: sha512-KUnDCJF5+AiZd8owLIeVHqmW9yM4sqmDVf2JRJiBMFkGvkoZ4/WyV2lL4zVsoinmRS/W3FeEdZLEWFRofnT2FQ==,
            }

    '@types/unist@2.0.11':
        resolution:
            {
                integrity: sha512-CmBKiL6NNo/OqgmMn95Fk9Whlp2mtvIv+KNpQKN2F4SjvrEesubTRWGYSg+BnWZOnlCaSTU1sMpsBOzgbYhnsA==,
            }

    '@types/unist@3.0.3':
        resolution:
            {
                integrity: sha512-ko/gIFJRv177XgZsZcBwnqJN5x/Gien8qNOn0D5bQU/zAzVf9Zt3BlcUiLqhV9y4ARk0GbT3tnUiPNgnTXzc/Q==,
            }

    '@types/ws@8.5.12':
        resolution:
            {
                integrity: sha512-3tPRkv1EtkDpzlgyKyI8pGsGZAGPEaXeu0DOj5DI25Ja91bdAYddYHbADRYVrZMRbfW+1l5YwXVDKohDJNQxkQ==,
            }

    '@typescript-eslint/parser@7.2.0':
        resolution:
            {
                integrity: sha512-5FKsVcHTk6TafQKQbuIVkXq58Fnbkd2wDL4LB7AURN7RUOu1utVP+G8+6u3ZhEroW3DF6hyo3ZEXxgKgp4KeCg==,
            }
        engines: { node: ^16.0.0 || >=18.0.0 }
        peerDependencies:
            eslint: ^8.56.0
            typescript: '*'
        peerDependenciesMeta:
            typescript:
                optional: true

    '@typescript-eslint/scope-manager@7.2.0':
        resolution:
            {
                integrity: sha512-Qh976RbQM/fYtjx9hs4XkayYujB/aPwglw2choHmf3zBjB4qOywWSdt9+KLRdHubGcoSwBnXUH2sR3hkyaERRg==,
            }
        engines: { node: ^16.0.0 || >=18.0.0 }

    '@typescript-eslint/types@7.2.0':
        resolution:
            {
                integrity: sha512-XFtUHPI/abFhm4cbCDc5Ykc8npOKBSJePY3a3s+lwumt7XWJuzP5cZcfZ610MIPHjQjNsOLlYK8ASPaNG8UiyA==,
            }
        engines: { node: ^16.0.0 || >=18.0.0 }

    '@typescript-eslint/typescript-estree@7.2.0':
        resolution:
            {
                integrity: sha512-cyxS5WQQCoBwSakpMrvMXuMDEbhOo9bNHHrNcEWis6XHx6KF518tkF1wBvKIn/tpq5ZpUYK7Bdklu8qY0MsFIA==,
            }
        engines: { node: ^16.0.0 || >=18.0.0 }
        peerDependencies:
            typescript: '*'
        peerDependenciesMeta:
            typescript:
                optional: true

    '@typescript-eslint/visitor-keys@7.2.0':
        resolution:
            {
                integrity: sha512-c6EIQRHhcpl6+tO8EMR+kjkkV+ugUNXOmeASA1rlzkd8EPIriavpWoiEz1HR/VLhbVIdhqnV6E7JZm00cBDx2A==,
            }
        engines: { node: ^16.0.0 || >=18.0.0 }

    '@ungap/structured-clone@1.2.0':
        resolution:
            {
                integrity: sha512-zuVdFrMJiuCDQUMCzQaD6KL28MjnqqN8XnAqiEq9PNm/hCPTSGfrXCOfwj1ow4LFb/tNymJPwsNbVePc1xFqrQ==,
            }

    abort-controller@3.0.0:
        resolution:
            {
                integrity: sha512-h8lQ8tacZYnR3vNQTgibj+tODHI5/+l06Au2Pcriv/Gmet0eaj4TwWH41sO9wnHDiQsEj19q0drzdWdeAHtweg==,
            }
        engines: { node: '>=6.5' }

    acorn-jsx@5.3.2:
        resolution:
            {
                integrity: sha512-rq9s+JNhf0IChjtDXxllJ7g41oZk5SlXtp0LHwyA5cejwn7vKmKp4pPri6YEePv2PU65sAsegbXtIinmDFDXgQ==,
            }
        peerDependencies:
            acorn: ^6.0.0 || ^7.0.0 || ^8.0.0

    acorn@8.12.1:
        resolution:
            {
                integrity: sha512-tcpGyI9zbizT9JbV6oYE477V6mTlXvvi0T0G3SNIYE2apm/G5huBa1+K89VGeovbg+jycCrfhl3ADxErOuO6Jg==,
            }
        engines: { node: '>=0.4.0' }
        hasBin: true

    agentkeepalive@4.5.0:
        resolution:
            {
                integrity: sha512-5GG/5IbQQpC9FpkRGsSvZI5QYeSCzlJHdpBQntCsuTOxhKD8lqKhrleg2Yi7yvMIf82Ycmmqln9U8V9qwEiJew==,
            }
        engines: { node: '>= 8.0.0' }

    ajv@6.12.6:
        resolution:
            {
                integrity: sha512-j3fVLgvTo527anyYyJOGTYJbG+vnnQYvE0m5mmkc1TK+nxAppkCLMIL0aZ4dblVCNoGShhm+kzE4ZUykBoMg4g==,
            }

    ansi-regex@5.0.1:
        resolution:
            {
                integrity: sha512-quJQXlTSUGL2LH9SUXo8VwsY4soanhgo6LNSm84E1LBcE8s3O0wpdiRzyR9z/ZZJMlMWv37qOOb9pdJlMUEKFQ==,
            }
        engines: { node: '>=8' }

    ansi-regex@6.1.0:
        resolution:
            {
                integrity: sha512-7HSX4QQb4CspciLpVFwyRe79O3xsIZDDLER21kERQ71oaPodF8jL725AgJMFAYbooIqolJoRLuM81SpeUkpkvA==,
            }
        engines: { node: '>=12' }

    ansi-styles@4.3.0:
        resolution:
            {
                integrity: sha512-zbB9rCJAT1rbjiVDb2hqKFHNYLxgtk8NURxZ3IZwD3F6NtxbXZQCnnSi1Lkx+IDohdPlFp222wVALIheZJQSEg==,
            }
        engines: { node: '>=8' }

    ansi-styles@6.2.1:
        resolution:
            {
                integrity: sha512-bN798gFfQX+viw3R7yrGWRqnrN2oRkEkUjjl4JNn4E8GxxbjtG3FbrEIIY3l8/hrwUwIeCZvi4QuOTP4MErVug==,
            }
        engines: { node: '>=12' }

    any-promise@1.3.0:
        resolution:
            {
                integrity: sha512-7UvmKalWRt1wgjL1RrGxoSJW/0QZFIegpeGvZG9kjp8vrRu55XTHbwnqq2GpXm9uLbcuhxm3IqX9OB4MZR1b2A==,
            }

    anymatch@3.1.3:
        resolution:
            {
                integrity: sha512-KMReFUr0B4t+D+OBkjR3KYqvocp2XaSzO55UcB6mgQMd3KbcE+mWTyvVV7D/zsdEbNnV6acZUutkiHQXvTr1Rw==,
            }
        engines: { node: '>= 8' }

    arg@5.0.2:
        resolution:
            {
                integrity: sha512-PYjyFOLKQ9y57JvQ6QLo8dAgNqswh8M1RMJYdQduT6xbWSgK36P/Z/v+p888pM69jMMfS8Xd8F6I1kQ/I9HUGg==,
            }

    argparse@2.0.1:
        resolution:
            {
                integrity: sha512-8+9WqebbFzpX9OR+Wa6O29asIogeRMzcGtAINdpMHHyAg10f05aSFVBbcEqGf/PXw1EjAZ+q2/bEBg3DvurK3Q==,
            }

    aria-hidden@1.2.4:
        resolution:
            {
                integrity: sha512-y+CcFFwelSXpLZk/7fMB2mUbGtX9lKycf1MWJ7CaTIERyitVlyQx6C+sxcROU2BAJ24OiZyK+8wj2i8AlBoS3A==,
            }
        engines: { node: '>=10' }

    aria-query@5.1.3:
        resolution:
            {
                integrity: sha512-R5iJ5lkuHybztUfuOAznmboyjWq8O6sqNqtK7CLOqdydi54VNbORp49mb14KbWgG1QD3JFO9hJdZ+y4KutfdOQ==,
            }

    array-buffer-byte-length@1.0.1:
        resolution:
            {
                integrity: sha512-ahC5W1xgou+KTXix4sAO8Ki12Q+jf4i0+tmk3sC+zgcynshkHxzpXdImBehiUYKKKDwvfFiJl1tZt6ewscS1Mg==,
            }
        engines: { node: '>= 0.4' }

    array-includes@3.1.8:
        resolution:
            {
                integrity: sha512-itaWrbYbqpGXkGhZPGUulwnhVf5Hpy1xiCFsGqyIGglbBxmG5vSjxQen3/WGOjPpNEv1RtBLKxbmVXm8HpJStQ==,
            }
        engines: { node: '>= 0.4' }

    array-union@2.1.0:
        resolution:
            {
                integrity: sha512-HGyxoOTYUyCM6stUe6EJgnd4EoewAI7zMdfqO+kGjnlZmBDz/cR5pf8r/cR4Wq60sL/p0IkcjUEEPwS3GFrIyw==,
            }
        engines: { node: '>=8' }

    array.prototype.findlast@1.2.5:
        resolution:
            {
                integrity: sha512-CVvd6FHg1Z3POpBLxO6E6zr+rSKEQ9L6rZHAaY7lLfhKsWYUBBOuMs0e9o24oopj6H+geRCX0YJ+TJLBK2eHyQ==,
            }
        engines: { node: '>= 0.4' }

    array.prototype.findlastindex@1.2.5:
        resolution:
            {
                integrity: sha512-zfETvRFA8o7EiNn++N5f/kaCw221hrpGsDmcpndVupkPzEc1Wuf3VgC0qby1BbHs7f5DVYjgtEU2LLh5bqeGfQ==,
            }
        engines: { node: '>= 0.4' }

    array.prototype.flat@1.3.2:
        resolution:
            {
                integrity: sha512-djYB+Zx2vLewY8RWlNCUdHjDXs2XOgm602S9E7P/UpHgfeHL00cRiIF+IN/G/aUJ7kGPb6yO/ErDI5V2s8iycA==,
            }
        engines: { node: '>= 0.4' }

    array.prototype.flatmap@1.3.2:
        resolution:
            {
                integrity: sha512-Ewyx0c9PmpcsByhSW4r+9zDU7sGjFc86qf/kKtuSCRdhfbk0SNLLkaT5qvcHnRGgc5NP/ly/y+qkXkqONX54CQ==,
            }
        engines: { node: '>= 0.4' }

    array.prototype.tosorted@1.1.4:
        resolution:
            {
                integrity: sha512-p6Fx8B7b7ZhL/gmUsAy0D15WhvDccw3mnGNbZpi3pmeJdxtWsj2jEaI4Y6oo3XiHfzuSgPwKc04MYt6KgvC/wA==,
            }
        engines: { node: '>= 0.4' }

    arraybuffer.prototype.slice@1.0.3:
        resolution:
            {
                integrity: sha512-bMxMKAjg13EBSVscxTaYA4mRc5t1UAXa2kXiGTNfZ079HIWXEkKmkgFrh/nJqamaLSrXO5H4WFFkPEaLJWbs3A==,
            }
        engines: { node: '>= 0.4' }

    ast-types-flow@0.0.8:
        resolution:
            {
                integrity: sha512-OH/2E5Fg20h2aPrbe+QL8JZQFko0YZaF+j4mnQ7BGhfavO7OpSLa8a0y9sBwomHdSbkhTS8TQNayBfnW5DwbvQ==,
            }

    asynckit@0.4.0:
        resolution:
            {
                integrity: sha512-Oei9OH4tRh0YqU3GxhX79dM/mwVgvbZJaSNaRk+bshkj0S5cfHcgYakreBjrHwatXKbz+IoIdYLxrKim2MjW0Q==,
            }

    attr-accept@2.2.2:
        resolution:
            {
                integrity: sha512-7prDjvt9HmqiZ0cl5CRjtS84sEyhsHP2coDkaZKRKVfCDo9s7iw7ChVmar78Gu9pC4SoR/28wFu/G5JJhTnqEg==,
            }
        engines: { node: '>=4' }

    available-typed-arrays@1.0.7:
        resolution:
            {
                integrity: sha512-wvUjBtSGN7+7SjNpq/9M2Tg350UZD3q62IFZLbRAR1bSMlCo1ZaeW+BJ+D090e4hIIZLBcTDWe4Mh4jvUDajzQ==,
            }
        engines: { node: '>= 0.4' }

    axe-core@4.10.0:
        resolution:
            {
                integrity: sha512-Mr2ZakwQ7XUAjp7pAwQWRhhK8mQQ6JAaNWSjmjxil0R8BPioMtQsTLOolGYkji1rcL++3dCqZA3zWqpT+9Ew6g==,
            }
        engines: { node: '>=4' }

    axobject-query@4.1.0:
        resolution:
            {
                integrity: sha512-qIj0G9wZbMGNLjLmg1PT6v2mE9AH2zlnADJD/2tC6E00hgmhUOfEB6greHPAfLRSufHqROIUTkw6E+M3lH0PTQ==,
            }
        engines: { node: '>= 0.4' }

    bail@2.0.2:
        resolution:
            {
                integrity: sha512-0xO6mYd7JB2YesxDKplafRpsiOzPt9V02ddPCLbY1xYGPOX24NTyN50qnUxgCPcSoYMhKpAuBTjQoRZCAkUDRw==,
            }

    balanced-match@1.0.2:
        resolution:
            {
                integrity: sha512-3oSeUO0TMV67hN1AmbXsK4yaqU7tjiHlbxRDZOpH0KW9+CeX4bRAaX0Anxt0tx2MrpRpWwQaPwIlISEJhYU5Pw==,
            }

    binary-extensions@2.3.0:
        resolution:
            {
                integrity: sha512-Ceh+7ox5qe7LJuLHoY0feh3pHuUDHAcRUeyL2VYghZwfpkNIy/+8Ocg0a3UuSoYzavmylwuLWQOf3hl0jjMMIw==,
            }
        engines: { node: '>=8' }

    brace-expansion@1.1.11:
        resolution:
            {
                integrity: sha512-iCuPHDFgrHX7H2vEI/5xpz07zSHB00TpugqhmYtVmMO6518mCuRMoOYFldEBl0g187ufozdaHgWKcYFb61qGiA==,
            }

    brace-expansion@2.0.1:
        resolution:
            {
                integrity: sha512-XnAIvQ8eM+kC6aULx6wuQiwVsnzsi9d3WxzV3FpWTGA19F621kwdbsAcFKXgKUHZWsy+mY6iL1sHTxWEFCytDA==,
            }

    braces@3.0.3:
        resolution:
            {
                integrity: sha512-yQbXgO/OSZVD2IsiLlro+7Hf6Q18EJrKSEsdoMzKePKXct3gvD8oLcOQdIzGupr5Fj+EDe8gO/lxc1BzfMpxvA==,
            }
        engines: { node: '>=8' }

    buffer-equal-constant-time@1.0.1:
        resolution:
            {
                integrity: sha512-zRpUiDwd/xk6ADqPMATG8vc9VPrkck7T07OIx0gnjmJAnHnTVXNQG3vfvWNuiZIkwu9KrKdA1iJKfsfTVxE6NA==,
            }

    bufferutil@4.0.8:
        resolution:
            {
                integrity: sha512-4T53u4PdgsXqKaIctwF8ifXlRTTmEPJ8iEPWFdGZvcf7sbwYo6FKFEX9eNNAnzFZ7EzJAQ3CJeOtCRA4rDp7Pw==,
            }
        engines: { node: '>=6.14.2' }

    busboy@1.6.0:
        resolution:
            {
                integrity: sha512-8SFQbg/0hQ9xy3UNTB0YEnsNBbWfhf7RtnzpL7TkBiTBRfrQ9Fxcnz7VJsleJpyp6rVLvXiuORqjlHi5q+PYuA==,
            }
        engines: { node: '>=10.16.0' }

    call-bind@1.0.7:
        resolution:
            {
                integrity: sha512-GHTSNSYICQ7scH7sZ+M2rFopRoLh8t2bLSW6BbgrtLsahOIB5iyAVJf9GjWK3cYTDaMj4XdBpM1cA6pIS0Kv2w==,
            }
        engines: { node: '>= 0.4' }

    callsites@3.1.0:
        resolution:
            {
                integrity: sha512-P8BjAsXvZS+VIDUI11hHCQEv74YT67YUi5JJFNWIqL235sBmjX4+qx9Muvls5ivyNENctx46xQLQ3aTuE7ssaQ==,
            }
        engines: { node: '>=6' }

    camelcase-css@2.0.1:
        resolution:
            {
                integrity: sha512-QOSvevhslijgYwRx6Rv7zKdMF8lbRmx+uQGx2+vDc+KI/eBnsy9kit5aj23AgGu3pa4t9AgwbnXWqS+iOY+2aA==,
            }
        engines: { node: '>= 6' }

    caniuse-lite@1.0.30001660:
        resolution:
            {
                integrity: sha512-GacvNTTuATm26qC74pt+ad1fW15mlQ/zuTzzY1ZoIzECTP8HURDfF43kNxPgf7H1jmelCBQTTbBNxdSXOA7Bqg==,
            }

    ccount@2.0.1:
        resolution:
            {
                integrity: sha512-eyrF0jiFpY+3drT6383f1qhkbGsLSifNAjA61IUjZjmLCWjItY6LB9ft9YhoDgwfmclB2zhu51Lc7+95b8NRAg==,
            }

    chalk@4.1.2:
        resolution:
            {
                integrity: sha512-oKnbhFyRIXpUuez8iBMmyEa4nbj4IOQyuhc/wy9kY7/WVPcwIO9VA668Pu8RkO7+0G76SLROeyw9CpQ061i4mA==,
            }
        engines: { node: '>=10' }

    character-entities-html4@2.1.0:
        resolution:
            {
                integrity: sha512-1v7fgQRj6hnSwFpq1Eu0ynr/CDEw0rXo2B61qXrLNdHZmPKgb7fqS1a2JwF0rISo9q77jDI8VMEHoApn8qDoZA==,
            }

    character-entities-legacy@1.1.4:
        resolution:
            {
                integrity: sha512-3Xnr+7ZFS1uxeiUDvV02wQ+QDbc55o97tIV5zHScSPJpcLm/r0DFPcoY3tYRp+VZukxuMeKgXYmsXQHO05zQeA==,
            }

    character-entities-legacy@3.0.0:
        resolution:
            {
                integrity: sha512-RpPp0asT/6ufRm//AJVwpViZbGM/MkjQFxJccQRHmISF/22NBtsHqAWmL+/pmkPWoIUJdWyeVleTl1wydHATVQ==,
            }

    character-entities@1.2.4:
        resolution:
            {
                integrity: sha512-iBMyeEHxfVnIakwOuDXpVkc54HijNgCyQB2w0VfGQThle6NXn50zU6V/u+LDhxHcDUPojn6Kpga3PTAD8W1bQw==,
            }

    character-entities@2.0.2:
        resolution:
            {
                integrity: sha512-shx7oQ0Awen/BRIdkjkvz54PnEEI/EjwXDSIZp86/KKdbafHh1Df/RYGBhn4hbe2+uKC9FnT5UCEdyPz3ai9hQ==,
            }

    character-reference-invalid@1.1.4:
        resolution:
            {
                integrity: sha512-mKKUkUbhPpQlCOfIuZkvSEgktjPFIsZKRRbC6KWVEMvlzblj3i3asQv5ODsrwt0N3pHAEvjP8KTQPHkp0+6jOg==,
            }

    character-reference-invalid@2.0.1:
        resolution:
            {
                integrity: sha512-iBZ4F4wRbyORVsu0jPV7gXkOsGYjGHPmAyv+HiHG8gi5PtC9KI2j1+v8/tlibRvjoWX027ypmG/n0HtO5t7unw==,
            }

    chokidar@3.6.0:
        resolution:
            {
                integrity: sha512-7VT13fmjotKpGipCW9JEQAusEPE+Ei8nl6/g4FBAmIm0GOOLMua9NDDo/DWp0ZAxCr3cPq5ZpBqmPAQgDda2Pw==,
            }
        engines: { node: '>= 8.10.0' }

    class-variance-authority@0.7.0:
        resolution:
            {
                integrity: sha512-jFI8IQw4hczaL4ALINxqLEXQbWcNjoSkloa4IaufXCJr6QawJyw7tuRysRsrE8w2p/4gGaxKIt/hX3qz/IbD1A==,
            }

    client-only@0.0.1:
        resolution:
            {
                integrity: sha512-IV3Ou0jSMzZrd3pZ48nLkT9DA7Ag1pnPzaiQhpW7c3RbcqqzvzzVu+L8gfqMp/8IM2MQtSiqaCxrrcfu8I8rMA==,
            }

    clsx@2.0.0:
        resolution:
            {
                integrity: sha512-rQ1+kcj+ttHG0MKVGBUXwayCCF1oh39BF5COIpRzuCEv8Mwjv0XucrI2ExNTOn9IlLifGClWQcU9BrZORvtw6Q==,
            }
        engines: { node: '>=6' }

    clsx@2.1.1:
        resolution:
            {
                integrity: sha512-eYm0QWBtUrBWZWG0d386OGAw16Z995PiOVo2B7bjWSbHedGl5e0ZWaq65kOGgUSNesEIDkB9ISbTg/JK9dhCZA==,
            }
        engines: { node: '>=6' }

    color-convert@2.0.1:
        resolution:
            {
                integrity: sha512-RRECPsj7iu/xb5oKYcsFHSppFNnsj/52OVTRKb4zP5onXwVF3zVmmToNcOfGC+CRDpfK/U584fMg38ZHCaElKQ==,
            }
        engines: { node: '>=7.0.0' }

    color-name@1.1.4:
        resolution:
            {
                integrity: sha512-dOy+3AuW3a2wNbZHIuMZpTcgjGuLU/uBL/ubcZF9OXbDo8ff4O8yVp5Bf0efS8uEoYo5q4Fx7dY9OgQGXgAsQA==,
            }

    combined-stream@1.0.8:
        resolution:
            {
                integrity: sha512-FQN4MRfuJeHf7cBbBMJFXhKSDq+2kAArBlmRBvcvFE5BB1HZKXtSFASDhdlz9zOYwxh8lDdnvmMOe/+5cdoEdg==,
            }
        engines: { node: '>= 0.8' }

    comma-separated-tokens@1.0.8:
        resolution:
            {
                integrity: sha512-GHuDRO12Sypu2cV70d1dkA2EUmXHgntrzbpvOB+Qy+49ypNfGgFQIC2fhhXbnyrJRynDCAARsT7Ou0M6hirpfw==,
            }

    comma-separated-tokens@2.0.3:
        resolution:
            {
                integrity: sha512-Fu4hJdvzeylCfQPp9SGWidpzrMs7tTrlu6Vb8XGaRGck8QSNZJJp538Wrb60Lax4fPwR64ViY468OIUTbRlGZg==,
            }

    commander@4.1.1:
        resolution:
            {
                integrity: sha512-NOKm8xhkzAjzFx8B2v5OAHT+u5pRQc2UCa2Vq9jYL/31o2wi9mxBA7LIFs3sV5VSC49z6pEhfbMULvShKj26WA==,
            }
        engines: { node: '>= 6' }

    concat-map@0.0.1:
        resolution:
            {
                integrity: sha512-/Srv4dswyQNBfohGpz9o6Yb3Gz3SrUDqBH5rTuhGR7ahtlbYKnVxw2bCFMRljaA7EXHaXZ8wsHdodFvbkhKmqg==,
            }

    cookie@0.6.0:
        resolution:
            {
                integrity: sha512-U71cyTamuh1CRNCfpGY6to28lxvNwPG4Guz/EVjgf3Jmzv0vlDp1atT9eS5dDjMYHucpHbWns6Lwf3BKz6svdw==,
            }
        engines: { node: '>= 0.6' }

    cross-spawn@7.0.3:
        resolution:
            {
                integrity: sha512-iRDPJKUPVEND7dHPO8rkbOnPpyDygcDFtWjpeWNCgy8WP2rXcxXL8TskReQl6OrB2G7+UJrags1q15Fudc7G6w==,
            }
        engines: { node: '>= 8' }

    cssesc@3.0.0:
        resolution:
            {
                integrity: sha512-/Tb/JcjK111nNScGob5MNtsntNM1aCNUDipB/TkwZFhyDrrE47SOx/18wF2bbjgc3ZzCSKW1T5nt5EbFoAz/Vg==,
            }
        engines: { node: '>=4' }
        hasBin: true

    csstype@3.1.3:
        resolution:
            {
                integrity: sha512-M1uQkMl8rQK/szD0LNhtqxIPLpimGm8sOBwU7lLnCpSbTyY3yeU1Vc7l4KT5zT4s/yOxHH5O7tIuuLOCnLADRw==,
            }

    d3-array@3.2.4:
        resolution:
            {
                integrity: sha512-tdQAmyA18i4J7wprpYq8ClcxZy3SC31QMeByyCFyRt7BVHdREQZ5lpzoe5mFEYZUWe+oq8HBvk9JjpibyEV4Jg==,
            }
        engines: { node: '>=12' }

    d3-color@3.1.0:
        resolution:
            {
                integrity: sha512-zg/chbXyeBtMQ1LbD/WSoW2DpC3I0mpmPdW+ynRTj/x2DAWYrIY7qeZIHidozwV24m4iavr15lNwIwLxRmOxhA==,
            }
        engines: { node: '>=12' }

    d3-ease@3.0.1:
        resolution:
            {
                integrity: sha512-wR/XK3D3XcLIZwpbvQwQ5fK+8Ykds1ip7A2Txe0yxncXSdq1L9skcG7blcedkOX+ZcgxGAmLX1FrRGbADwzi0w==,
            }
        engines: { node: '>=12' }

    d3-format@3.1.0:
        resolution:
            {
                integrity: sha512-YyUI6AEuY/Wpt8KWLgZHsIU86atmikuoOmCfommt0LYHiQSPjvX2AcFc38PX0CBpr2RCyZhjex+NS/LPOv6YqA==,
            }
        engines: { node: '>=12' }

    d3-interpolate@3.0.1:
        resolution:
            {
                integrity: sha512-3bYs1rOD33uo8aqJfKP3JWPAibgw8Zm2+L9vBKEHJ2Rg+viTR7o5Mmv5mZcieN+FRYaAOWX5SJATX6k1PWz72g==,
            }
        engines: { node: '>=12' }

    d3-path@3.1.0:
        resolution:
            {
                integrity: sha512-p3KP5HCf/bvjBSSKuXid6Zqijx7wIfNW+J/maPs+iwR35at5JCbLUT0LzF1cnjbCHWhqzQTIN2Jpe8pRebIEFQ==,
            }
        engines: { node: '>=12' }

    d3-scale@4.0.2:
        resolution:
            {
                integrity: sha512-GZW464g1SH7ag3Y7hXjf8RoUuAFIqklOAq3MRl4OaWabTFJY9PN/E1YklhXLh+OQ3fM9yS2nOkCoS+WLZ6kvxQ==,
            }
        engines: { node: '>=12' }

    d3-shape@3.2.0:
        resolution:
            {
                integrity: sha512-SaLBuwGm3MOViRq2ABk3eLoxwZELpH6zhl3FbAoJ7Vm1gofKx6El1Ib5z23NUEhF9AsGl7y+dzLe5Cw2AArGTA==,
            }
        engines: { node: '>=12' }

    d3-time-format@4.1.0:
        resolution:
            {
                integrity: sha512-dJxPBlzC7NugB2PDLwo9Q8JiTR3M3e4/XANkreKSUxF8vvXKqm1Yfq4Q5dl8budlunRVlUUaDUgFt7eA8D6NLg==,
            }
        engines: { node: '>=12' }

    d3-time@3.1.0:
        resolution:
            {
                integrity: sha512-VqKjzBLejbSMT4IgbmVgDjpkYrNWUYJnbCGo874u7MMKIWsILRX+OpX/gTk8MqjpT1A/c6HY2dCA77ZN0lkQ2Q==,
            }
        engines: { node: '>=12' }

    d3-timer@3.0.1:
        resolution:
            {
                integrity: sha512-ndfJ/JxxMd3nw31uyKoY2naivF+r29V+Lc0svZxe1JvvIRmi8hUsrMvdOwgS1o6uBHmiz91geQ0ylPP0aj1VUA==,
            }
        engines: { node: '>=12' }

    damerau-levenshtein@1.0.8:
        resolution:
            {
                integrity: sha512-sdQSFB7+llfUcQHUQO3+B8ERRj0Oa4w9POWMI/puGtuf7gFywGmkaLCElnudfTiKZV+NvHqL0ifzdrI8Ro7ESA==,
            }

    data-view-buffer@1.0.1:
        resolution:
            {
                integrity: sha512-0lht7OugA5x3iJLOWFhWK/5ehONdprk0ISXqVFn/NFrDu+cuc8iADFrGQz5BnRK7LLU3JmkbXSxaqX+/mXYtUA==,
            }
        engines: { node: '>= 0.4' }

    data-view-byte-length@1.0.1:
        resolution:
            {
                integrity: sha512-4J7wRJD3ABAzr8wP+OcIcqq2dlUKp4DVflx++hs5h5ZKydWMI6/D/fAot+yh6g2tHh8fLFTvNOaVN357NvSrOQ==,
            }
        engines: { node: '>= 0.4' }

    data-view-byte-offset@1.0.0:
        resolution:
            {
                integrity: sha512-t/Ygsytq+R995EJ5PZlD4Cu56sWa8InXySaViRzw9apusqsOO2bQP+SbYzAhR0pFKoB+43lYy8rWban9JSuXnA==,
            }
        engines: { node: '>= 0.4' }

    debug@3.2.7:
        resolution:
            {
                integrity: sha512-CFjzYYAi4ThfiQvizrFQevTTXHtnCqWfe7x1AhgEscTz6ZbLbfoLRLPugTQyBth6f8ZERVUSyWHFD/7Wu4t1XQ==,
            }
        peerDependencies:
            supports-color: '*'
        peerDependenciesMeta:
            supports-color:
                optional: true

    debug@4.3.7:
        resolution:
            {
                integrity: sha512-Er2nc/H7RrMXZBFCEim6TCmMk02Z8vLC2Rbi1KEBggpo0fS6l0S1nnapwmIi3yW/+GOJap1Krg4w0Hg80oCqgQ==,
            }
        engines: { node: '>=6.0' }
        peerDependencies:
            supports-color: '*'
        peerDependenciesMeta:
            supports-color:
                optional: true

    decimal.js-light@2.5.1:
        resolution:
            {
                integrity: sha512-qIMFpTMZmny+MMIitAB6D7iVPEorVw6YQRWkvarTkT4tBeSLLiHzcwj6q0MmYSFCiVpiqPJTJEYIrpcPzVEIvg==,
            }

    decode-named-character-reference@1.0.2:
        resolution:
            {
                integrity: sha512-O8x12RzrUF8xyVcY0KJowWsmaJxQbmy0/EtnNtHRpsOcT7dFk5W598coHqBVpmWo1oQQfsCqfCmkZN5DJrZVdg==,
            }

    deep-equal@2.2.3:
        resolution:
            {
                integrity: sha512-ZIwpnevOurS8bpT4192sqAowWM76JDKSHYzMLty3BZGSswgq6pBaH3DhCSW5xVAZICZyKdOBPjwww5wfgT/6PA==,
            }
        engines: { node: '>= 0.4' }

    deep-is@0.1.4:
        resolution:
            {
                integrity: sha512-oIPzksmTg4/MriiaYGO+okXDT7ztn/w3Eptv/+gSIdMdKsJo0u4CfYNFJPy+4SKMuCqGw2wxnA+URMg3t8a/bQ==,
            }

    define-data-property@1.1.4:
        resolution:
            {
                integrity: sha512-rBMvIzlpA8v6E+SJZoo++HAYqsLrkg7MSfIinMPFhmkorw7X+dOXVJQs+QT69zGkzMyfDnIMN2Wid1+NbL3T+A==,
            }
        engines: { node: '>= 0.4' }

    define-properties@1.2.1:
        resolution:
            {
                integrity: sha512-8QmQKqEASLd5nx0U1B1okLElbUuuttJ/AnYmRXbbbGDWh6uS208EjD4Xqq/I9wK7u0v6O08XhTWnt5XtEbR6Dg==,
            }
        engines: { node: '>= 0.4' }

    delayed-stream@1.0.0:
        resolution:
            {
                integrity: sha512-ZySD7Nf91aLB0RxL4KGrKHBXl7Eds1DAmEdcoVawXnLD7SDhpNgtuII2aAkg7a7QS41jxPSZ17p4VdGnMHk3MQ==,
            }
        engines: { node: '>=0.4.0' }

    dequal@2.0.3:
        resolution:
            {
                integrity: sha512-0je+qPKHEMohvfRTCEo3CrPG6cAzAYgmzKyxRiYSSDkS6eGJdyVJm7WaYA5ECaAD9wLB2T4EEeymA5aFVcYXCA==,
            }
        engines: { node: '>=6' }

    detect-node-es@1.1.0:
        resolution:
            {
                integrity: sha512-ypdmJU/TbBby2Dxibuv7ZLW3Bs1QEmM7nHjEANfohJLvE0XVujisn1qPJcZxg+qDucsr+bP6fLD1rPS3AhJ7EQ==,
            }

    devlop@1.1.0:
        resolution:
            {
                integrity: sha512-RWmIqhcFf1lRYBvNmr7qTNuyCt/7/ns2jbpp1+PalgE/rDQcBT0fioSMUpJ93irlUhC5hrg4cYqe6U+0ImW0rA==,
            }

    didyoumean@1.2.2:
        resolution:
            {
                integrity: sha512-gxtyfqMg7GKyhQmb056K7M3xszy/myH8w+B4RT+QXBQsvAOdc3XymqDDPHx1BgPgsdAA5SIifona89YtRATDzw==,
            }

    dir-glob@3.0.1:
        resolution:
            {
                integrity: sha512-WkrWp9GR4KXfKGYzOLmTuGVi1UWFfws377n9cc55/tb6DuqyF6pcQ5AbiHEshaDpY9v6oaSr2XCDidGmMwdzIA==,
            }
        engines: { node: '>=8' }

    dlv@1.1.3:
        resolution:
            {
                integrity: sha512-+HlytyjlPKnIG8XuRG8WvmBP8xs8P71y+SKKS6ZXWoEgLuePxtDoUEiH7WkdePWrQ5JBpE6aoVqfZfJUQkjXwA==,
            }

    doctrine@2.1.0:
        resolution:
            {
                integrity: sha512-35mSku4ZXK0vfCuHEDAwt55dg2jNajHZ1odvF+8SSr82EsZY4QmXfuWso8oEd8zRhVObSN18aM0CjSdoBX7zIw==,
            }
        engines: { node: '>=0.10.0' }

    doctrine@3.0.0:
        resolution:
            {
                integrity: sha512-yS+Q5i3hBf7GBkd4KG8a7eBNNWNGLTaEwwYWUijIYM7zrlYDM0BFXHjjPWlWZ1Rg7UaddZeIDmi9jF3HmqiQ2w==,
            }
        engines: { node: '>=6.0.0' }

    dom-helpers@5.2.1:
        resolution:
            {
                integrity: sha512-nRCa7CK3VTrM2NmGkIy4cbK7IZlgBE/PYMn55rrXefr5xXDP0LdtfPnblFDoVdcAfslJ7or6iqAUnx0CCGIWQA==,
            }

    e2b@0.16.2:
        resolution:
            {
                integrity: sha512-xKmVK4ipgVQPJ/uyyrfH9LnaawERRWt8U2UZhdhGfzdL/QU/OpBjuhoIbFCv1Uy6qXV4nIiJ6Nw4MBC4HmXf1g==,
            }
        engines: { node: '>=18' }

    eastasianwidth@0.2.0:
        resolution:
            {
                integrity: sha512-I88TYZWc9XiYHRQ4/3c5rjjfgkjhLyW2luGIheGERbNQ6OY7yTybanSpDXZa8y7VUP9YmDcYa+eyq4ca7iLqWA==,
            }

    ecdsa-sig-formatter@1.0.11:
        resolution:
            {
                integrity: sha512-nagl3RYrbNv6kQkeJIpt6NJZy8twLB/2vtz6yN9Z4vRKHN4/QZJIEbqohALSgwKdnksuY3k5Addp5lg8sVoVcQ==,
            }

    emoji-regex@8.0.0:
        resolution:
            {
                integrity: sha512-MSjYzcWNOA0ewAHpz0MxpYFvwg6yjy1NG3xteoqz644VCo/RPgnr1/GGt+ic3iJTzQ8Eu3TdM14SawnVUmGE6A==,
            }

    emoji-regex@9.2.2:
        resolution:
            {
                integrity: sha512-L18DaJsXSUk2+42pv8mLs5jJT2hqFkFE4j21wOmgbUqsZ2hL72NsUU785g9RXgo3s0ZNgVl42TiHp3ZtOv/Vyg==,
            }

    enhanced-resolve@5.17.1:
        resolution:
            {
                integrity: sha512-LMHl3dXhTcfv8gM4kEzIUeTQ+7fpdA0l2tUf34BddXPkz2A5xJ5L/Pchd5BL6rdccM9QGvu0sWZzK1Z1t4wwyg==,
            }
        engines: { node: '>=10.13.0' }

    es-abstract@1.23.3:
        resolution:
            {
                integrity: sha512-e+HfNH61Bj1X9/jLc5v1owaLYuHdeHHSQlkhCBiTK8rBvKaULl/beGMxwrMXjpYrv4pz22BlY570vVePA2ho4A==,
            }
        engines: { node: '>= 0.4' }

    es-define-property@1.0.0:
        resolution:
            {
                integrity: sha512-jxayLKShrEqqzJ0eumQbVhTYQM27CfT1T35+gCgDFoL82JLsXqTJ76zv6A0YLOgEnLUMvLzsDsGIrl8NFpT2gQ==,
            }
        engines: { node: '>= 0.4' }

    es-errors@1.3.0:
        resolution:
            {
                integrity: sha512-Zf5H2Kxt2xjTvbJvP2ZWLEICxA6j+hAmMzIlypy4xcBg1vKVnx89Wy0GbS+kf5cwCVFFzdCFh2XSCFNULS6csw==,
            }
        engines: { node: '>= 0.4' }

    es-get-iterator@1.1.3:
        resolution:
            {
                integrity: sha512-sPZmqHBe6JIiTfN5q2pEi//TwxmAFHwj/XEuYjTuse78i8KxaqMTTzxPoFKuzRpDpTJ+0NAbpfenkmH2rePtuw==,
            }

    es-iterator-helpers@1.0.19:
        resolution:
            {
                integrity: sha512-zoMwbCcH5hwUkKJkT8kDIBZSz9I6mVG//+lDCinLCGov4+r7NIy0ld8o03M0cJxl2spVf6ESYVS6/gpIfq1FFw==,
            }
        engines: { node: '>= 0.4' }

    es-object-atoms@1.0.0:
        resolution:
            {
                integrity: sha512-MZ4iQ6JwHOBQjahnjwaC1ZtIBH+2ohjamzAO3oaHcXYup7qxjF2fixyH+Q71voWHeOkI2q/TnJao/KfXYIZWbw==,
            }
        engines: { node: '>= 0.4' }

    es-set-tostringtag@2.0.3:
        resolution:
            {
                integrity: sha512-3T8uNMC3OQTHkFUsFq8r/BwAXLHvU/9O9mE0fBc/MY5iq/8H7ncvO947LmYA6ldWw9Uh8Yhf25zu6n7nML5QWQ==,
            }
        engines: { node: '>= 0.4' }

    es-shim-unscopables@1.0.2:
        resolution:
            {
                integrity: sha512-J3yBRXCzDu4ULnQwxyToo/OjdMx6akgVC7K6few0a7F/0wLtmKKN7I73AH5T2836UuXRqN7Qg+IIUw/+YJksRw==,
            }

    es-to-primitive@1.2.1:
        resolution:
            {
                integrity: sha512-QCOllgZJtaUo9miYBcLChTUaHNjJF3PYs1VidD7AwiEj1kYxKeQTctLAezAOH5ZKRH0g2IgPn6KwB4IT8iRpvA==,
            }
        engines: { node: '>= 0.4' }

    escape-string-regexp@4.0.0:
        resolution:
            {
                integrity: sha512-TtpcNJ3XAzx3Gq8sWRzJaVajRs0uVxA2YAkdb1jm2YkPz4G6egUFAyA3n5vtEIZefPk5Wa4UXbKuS5fKkJWdgA==,
            }
        engines: { node: '>=10' }

    escape-string-regexp@5.0.0:
        resolution:
            {
                integrity: sha512-/veY75JbMK4j1yjvuUxuVsiS/hr/4iHs9FTT6cgTexxdE0Ly/glccBAkloH/DofkjRbZU3bnoj38mOmhkZ0lHw==,
            }
        engines: { node: '>=12' }

    eslint-config-next@14.2.7:
        resolution:
            {
                integrity: sha512-ppmy+QdQ7qkuCHGDlPjWaoSbJvjGpWSBD4zEW8f1eWlxYXYpZK7QzBOer1EcHKT3uKhlY1JjUus9g7Kvv712rw==,
            }
        peerDependencies:
            eslint: ^7.23.0 || ^8.0.0
            typescript: '>=3.3.1'
        peerDependenciesMeta:
            typescript:
                optional: true

    eslint-import-resolver-node@0.3.9:
        resolution:
            {
                integrity: sha512-WFj2isz22JahUv+B788TlO3N6zL3nNJGU8CcZbPZvVEkBPaJdCV4vy5wyghty5ROFbCRnm132v8BScu5/1BQ8g==,
            }

    eslint-import-resolver-typescript@3.6.3:
        resolution:
            {
                integrity: sha512-ud9aw4szY9cCT1EWWdGv1L1XR6hh2PaRWif0j2QjQ0pgTY/69iw+W0Z4qZv5wHahOl8isEr+k/JnyAqNQkLkIA==,
            }
        engines: { node: ^14.18.0 || >=16.0.0 }
        peerDependencies:
            eslint: '*'
            eslint-plugin-import: '*'
            eslint-plugin-import-x: '*'
        peerDependenciesMeta:
            eslint-plugin-import:
                optional: true
            eslint-plugin-import-x:
                optional: true

    eslint-module-utils@2.11.0:
        resolution:
            {
                integrity: sha512-gbBE5Hitek/oG6MUVj6sFuzEjA/ClzNflVrLovHi/JgLdC7fiN5gLAY1WIPW1a0V5I999MnsrvVrCOGmmVqDBQ==,
            }
        engines: { node: '>=4' }
        peerDependencies:
            '@typescript-eslint/parser': '*'
            eslint: '*'
            eslint-import-resolver-node: '*'
            eslint-import-resolver-typescript: '*'
            eslint-import-resolver-webpack: '*'
        peerDependenciesMeta:
            '@typescript-eslint/parser':
                optional: true
            eslint:
                optional: true
            eslint-import-resolver-node:
                optional: true
            eslint-import-resolver-typescript:
                optional: true
            eslint-import-resolver-webpack:
                optional: true

    eslint-plugin-import@2.30.0:
        resolution:
            {
                integrity: sha512-/mHNE9jINJfiD2EKkg1BKyPyUk4zdnT54YgbOgfjSakWT5oyX/qQLVNTkehyfpcMxZXMy1zyonZ2v7hZTX43Yw==,
            }
        engines: { node: '>=4' }
        peerDependencies:
            '@typescript-eslint/parser': '*'
            eslint: ^2 || ^3 || ^4 || ^5 || ^6 || ^7.2.0 || ^8
        peerDependenciesMeta:
            '@typescript-eslint/parser':
                optional: true

    eslint-plugin-jsx-a11y@6.10.0:
        resolution:
            {
                integrity: sha512-ySOHvXX8eSN6zz8Bywacm7CvGNhUtdjvqfQDVe6020TUK34Cywkw7m0KsCCk1Qtm9G1FayfTN1/7mMYnYO2Bhg==,
            }
        engines: { node: '>=4.0' }
        peerDependencies:
            eslint: ^3 || ^4 || ^5 || ^6 || ^7 || ^8 || ^9

    eslint-plugin-react-hooks@4.6.2:
        resolution:
            {
                integrity: sha512-QzliNJq4GinDBcD8gPB5v0wh6g8q3SUi6EFF0x8N/BL9PoVs0atuGc47ozMRyOWAKdwaZ5OnbOEa3WR+dSGKuQ==,
            }
        engines: { node: '>=10' }
        peerDependencies:
            eslint: ^3.0.0 || ^4.0.0 || ^5.0.0 || ^6.0.0 || ^7.0.0 || ^8.0.0-0

    eslint-plugin-react@7.36.1:
        resolution:
            {
                integrity: sha512-/qwbqNXZoq+VP30s1d4Nc1C5GTxjJQjk4Jzs4Wq2qzxFM7dSmuG2UkIjg2USMLh3A/aVcUNrK7v0J5U1XEGGwA==,
            }
        engines: { node: '>=4' }
        peerDependencies:
            eslint: ^3 || ^4 || ^5 || ^6 || ^7 || ^8 || ^9.7

    eslint-scope@7.2.2:
        resolution:
            {
                integrity: sha512-dOt21O7lTMhDM+X9mB4GX+DZrZtCUJPL/wlcTqxyrx5IvO0IYtILdtrQGQp+8n5S0gwSVmOf9NQrjMOgfQZlIg==,
            }
        engines: { node: ^12.22.0 || ^14.17.0 || >=16.0.0 }

    eslint-visitor-keys@3.4.3:
        resolution:
            {
                integrity: sha512-wpc+LXeiyiisxPlEkUzU6svyS1frIO3Mgxj1fdy7Pm8Ygzguax2N3Fa/D/ag1WqbOprdI+uY6wMUl8/a2G+iag==,
            }
        engines: { node: ^12.22.0 || ^14.17.0 || >=16.0.0 }

    eslint@8.57.1:
        resolution:
            {
                integrity: sha512-ypowyDxpVSYpkXr9WPv2PAZCtNip1Mv5KTW0SCurXv/9iOpcrH9PaqUElksqEB6pChqHGDRCFTyrZlGhnLNGiA==,
            }
        engines: { node: ^12.22.0 || ^14.17.0 || >=16.0.0 }
        hasBin: true

    espree@9.6.1:
        resolution:
            {
                integrity: sha512-oruZaFkjorTpF32kDSI5/75ViwGeZginGGy2NoOSg3Q9bnwlnmDm4HLnkl0RE3n+njDXR037aY1+x58Z/zFdwQ==,
            }
        engines: { node: ^12.22.0 || ^14.17.0 || >=16.0.0 }

    esquery@1.6.0:
        resolution:
            {
                integrity: sha512-ca9pw9fomFcKPvFLXhBKUK90ZvGibiGOvRJNbjljY7s7uq/5YO4BOzcYtJqExdx99rF6aAcnRxHmcUHcz6sQsg==,
            }
        engines: { node: '>=0.10' }

    esrecurse@4.3.0:
        resolution:
            {
                integrity: sha512-KmfKL3b6G+RXvP8N1vr3Tq1kL/oCFgn2NYXEtqP8/L3pKapUA4G8cFVaoF3SU323CD4XypR/ffioHmkti6/Tag==,
            }
        engines: { node: '>=4.0' }

    estraverse@5.3.0:
        resolution:
            {
                integrity: sha512-MMdARuVEQziNTeJD8DgMqmhwR11BRQ/cBP+pLtYdSTnf3MIO8fFeiINEbX36ZdNlfU/7A9f3gUw49B3oQsvwBA==,
            }
        engines: { node: '>=4.0' }

    estree-util-is-identifier-name@3.0.0:
        resolution:
            {
                integrity: sha512-hFtqIDZTIUZ9BXLb8y4pYGyk6+wekIivNVTcmvk8NoOh+VeRn5y6cEHzbURrWbfp1fIqdVipilzj+lfaadNZmg==,
            }

    esutils@2.0.3:
        resolution:
            {
                integrity: sha512-kVscqXk4OCp68SZ0dkgEKVi6/8ij300KBWTJq32P/dYeWTSwK41WyTxalN1eRmA5Z9UU/LX9D7FWSmV9SAYx6g==,
            }
        engines: { node: '>=0.10.0' }

    event-target-shim@5.0.1:
        resolution:
            {
                integrity: sha512-i/2XbnSz/uxRCU6+NdVJgKWDTM427+MqYbkQzD321DuCQJUqOuJKIA0IM2+W2xtYHdKOmZ4dR6fExsd4SXL+WQ==,
            }
        engines: { node: '>=6' }

    eventemitter3@4.0.7:
        resolution:
            {
                integrity: sha512-8guHBZCwKnFhYdHr2ysuRWErTwhoN2X8XELRlrRwpmfeY2jjuUN4taQMsULKUVo1K4DvZl+0pgfyoysHxvmvEw==,
            }

    extend@3.0.2:
        resolution:
            {
                integrity: sha512-fjquC59cD7CyW6urNXK0FBufkZcoiGG80wTuPujX590cB5Ttln20E2UB4S/WARVqhXffZl2LNgS+gQdPIIim/g==,
            }

    fast-deep-equal@3.1.3:
        resolution:
            {
                integrity: sha512-f3qQ9oQy9j2AhBe/H9VC91wLmKBCCU/gDOnKNAYG5hswO7BLKj09Hc5HYNz9cGI++xlpDCIgDaitVs03ATR84Q==,
            }

    fast-equals@5.0.1:
        resolution:
            {
                integrity: sha512-WF1Wi8PwwSY7/6Kx0vKXtw8RwuSGoM1bvDaJbu7MxDlR1vovZjIAKrnzyrThgAjm6JDTu0fVgWXDlMGspodfoQ==,
            }
        engines: { node: '>=6.0.0' }

    fast-glob@3.3.2:
        resolution:
            {
                integrity: sha512-oX2ruAFQwf/Orj8m737Y5adxDQO0LAB7/S5MnxCdTNDd4p6BsyIVsv9JQsATbTSq8KHRpLwIHbVlUNatxd+1Ow==,
            }
        engines: { node: '>=8.6.0' }

    fast-json-stable-stringify@2.1.0:
        resolution:
            {
                integrity: sha512-lhd/wF+Lk98HZoTCtlVraHtfh5XYijIjalXck7saUtuanSDyLMxnHhSXEDJqHxD7msR8D0uCmqlkwjCV8xvwHw==,
            }

    fast-levenshtein@2.0.6:
        resolution:
            {
                integrity: sha512-DCXu6Ifhqcks7TZKY3Hxp3y6qphY5SJZmrWMDrKcERSOXWQdMhU9Ig/PYrzyw/ul9jOIyh0N4M0tbC5hodg8dw==,
            }

    fastq@1.17.1:
        resolution:
            {
                integrity: sha512-sRVD3lWVIXWg6By68ZN7vho9a1pQcN/WBFaAAsDDFzlJjvoGx0P8z7V1t72grFJfJhu3YPZBuu25f7Kaw2jN1w==,
            }

    fault@1.0.4:
        resolution:
            {
                integrity: sha512-CJ0HCB5tL5fYTEA7ToAq5+kTwd++Borf1/bifxd9iT70QcXr4MRrO3Llf8Ifs70q+SJcGHFtnIE/Nw6giCtECA==,
            }

    file-entry-cache@6.0.1:
        resolution:
            {
                integrity: sha512-7Gps/XWymbLk2QLYK4NzpMOrYjMhdIxXuIvy2QBsLE6ljuodKvdkWs/cpyJJ3CVIVpH0Oi1Hvg1ovbMzLdFBBg==,
            }
        engines: { node: ^10.12.0 || >=12.0.0 }

    file-selector@0.6.0:
        resolution:
            {
                integrity: sha512-QlZ5yJC0VxHxQQsQhXvBaC7VRJ2uaxTf+Tfpu4Z/OcVQJVpZO+DGU0rkoVW5ce2SccxugvpBJoMvUs59iILYdw==,
            }
        engines: { node: '>= 12' }

    fill-range@7.1.1:
        resolution:
            {
                integrity: sha512-YsGpe3WHLK8ZYi4tWDg2Jy3ebRz2rXowDxnld4bkQB00cc/1Zw9AWnC0i9ztDJitivtQvaI9KaLyKrc+hBW0yg==,
            }
        engines: { node: '>=8' }

    find-up@5.0.0:
        resolution:
            {
                integrity: sha512-78/PXT1wlLLDgTzDs7sjq9hzz0vXD+zn+7wypEe4fXQxCmdmqfGsEPQxmiCSQI3ajFV91bVSsvNtrJRiW6nGng==,
            }
        engines: { node: '>=10' }

    flat-cache@3.2.0:
        resolution:
            {
                integrity: sha512-CYcENa+FtcUKLmhhqyctpclsq7QF38pKjZHsGNiSQF5r4FtoKDWabFDl3hzaEQMvT1LHEysw5twgLvpYYb4vbw==,
            }
        engines: { node: ^10.12.0 || >=12.0.0 }

    flatted@3.3.1:
        resolution:
            {
                integrity: sha512-X8cqMLLie7KsNUDSdzeN8FYK9rEt4Dt67OsG/DNGnYTSDBG4uFAJFBnUeiV+zCVAvwFy56IjM9sH51jVaEhNxw==,
            }

    for-each@0.3.3:
        resolution:
            {
                integrity: sha512-jqYfLp7mo9vIyQf8ykW2v7A+2N4QjeCeI5+Dz9XraiO1ign81wjiH7Fb9vSOWvQfNtmSa4H2RoQTrrXivdUZmw==,
            }

    foreground-child@3.3.0:
        resolution:
            {
                integrity: sha512-Ld2g8rrAyMYFXBhEqMz8ZAHBi4J4uS1i/CxGMDnjyFWddMXLVcDp051DZfu+t7+ab7Wv6SMqpWmyFIj5UbfFvg==,
            }
        engines: { node: '>=14' }

    form-data-encoder@1.7.2:
        resolution:
            {
                integrity: sha512-qfqtYan3rxrnCk1VYaA4H+Ms9xdpPqvLZa6xmMgFvhO32x7/3J/ExcTd6qpxM0vH2GdMI+poehyBZvqfMTto8A==,
            }

    form-data@4.0.0:
        resolution:
            {
                integrity: sha512-ETEklSGi5t0QMZuiXoA/Q6vcnxcLQP5vdugSpuAyi6SVGi2clPPp+xgEhuMaHC+zGgn31Kd235W35f7Hykkaww==,
            }
        engines: { node: '>= 6' }

    format@0.2.2:
        resolution:
            {
                integrity: sha512-wzsgA6WOq+09wrU1tsJ09udeR/YZRaeArL9e1wPbFg3GG2yDnC2ldKpxs4xunpFF9DgqCqOIra3bc1HWrJ37Ww==,
            }
        engines: { node: '>=0.4.x' }

    formdata-node@4.4.1:
        resolution:
            {
                integrity: sha512-0iirZp3uVDjVGt9p49aTaqjk84TrglENEDuqfdlZQ1roC9CWlPk6Avf8EEnZNcAqPonwkG35x4n3ww/1THYAeQ==,
            }
        engines: { node: '>= 12.20' }

    framer-motion@11.5.4:
        resolution:
            {
                integrity: sha512-E+tb3/G6SO69POkdJT+3EpdMuhmtCh9EWuK4I1DnIC23L7tFPrl8vxP+LSovwaw6uUr73rUbpb4FgK011wbRJQ==,
            }
        peerDependencies:
            '@emotion/is-prop-valid': '*'
            react: ^18.0.0
            react-dom: ^18.0.0
        peerDependenciesMeta:
            '@emotion/is-prop-valid':
                optional: true
            react:
                optional: true
            react-dom:
                optional: true

    fs.realpath@1.0.0:
        resolution:
            {
                integrity: sha512-OO0pH2lK6a0hZnAdau5ItzHPI6pUlvI7jMVnxUQRtw4owF2wk8lOSabtGDCTP4Ggrg2MbGnWO9X8K1t4+fGMDw==,
            }

    fsevents@2.3.3:
        resolution:
            {
                integrity: sha512-5xoDfX+fL7faATnagmWPpbFtwh/R77WmMMqqHGS65C3vvB0YHrgF+B1YmZ3441tMj5n63k0212XNoJwzlhffQw==,
            }
        engines: { node: ^8.16.0 || ^10.6.0 || >=11.0.0 }
        os: [darwin]

    function-bind@1.1.2:
        resolution:
            {
                integrity: sha512-7XHNxH7qX9xG5mIwxkhumTox/MIRNcOgDrxWsMt2pAr23WHp6MrRlN7FBSFpCpr+oVO0F744iUgR82nJMfG2SA==,
            }

    function.prototype.name@1.1.6:
        resolution:
            {
                integrity: sha512-Z5kx79swU5P27WEayXM1tBi5Ze/lbIyiNgU3qyXUOf9b2rgXYyF9Dy9Cx+IQv/Lc8WCG6L82zwUPpSS9hGehIg==,
            }
        engines: { node: '>= 0.4' }

    functions-have-names@1.2.3:
        resolution:
            {
                integrity: sha512-xckBUXyTIqT97tq2x2AMb+g163b5JFysYk0x4qxNFwbfQkmNZoiRHb6sPzI9/QV33WeuvVYBUIiD4NzNIyqaRQ==,
            }

    get-intrinsic@1.2.4:
        resolution:
            {
                integrity: sha512-5uYhsJH8VJBTv7oslg4BznJYhDoRI6waYCxMmCdnTrcCrHA/fCFKoTFz2JKKE0HdDFUF7/oQuhzumXJK7paBRQ==,
            }
        engines: { node: '>= 0.4' }

    get-nonce@1.0.1:
        resolution:
            {
                integrity: sha512-FJhYRoDaiatfEkUK8HKlicmu/3SGFD51q3itKDGoSTysQJBnfOcxU5GxnhE1E6soB76MbT0MBtnKJuXyAx+96Q==,
            }
        engines: { node: '>=6' }

    get-symbol-description@1.0.2:
        resolution:
            {
                integrity: sha512-g0QYk1dZBxGwk+Ngc+ltRH2IBp2f7zBkBMBJZCDerh6EhlhSR6+9irMCuT/09zD6qkarHUSn529sK/yL4S27mg==,
            }
        engines: { node: '>= 0.4' }

    get-tsconfig@4.8.1:
        resolution:
            {
                integrity: sha512-k9PN+cFBmaLWtVz29SkUoqU5O0slLuHJXt/2P+tMVFT+phsSGXGkp9t3rQIqdz0e+06EHNGs3oM6ZX1s2zHxRg==,
            }

    glob-parent@5.1.2:
        resolution:
            {
                integrity: sha512-AOIgSQCepiJYwP3ARnGx+5VnTu2HBYdzbGP45eLw1vr3zB3vZLeyed1sC9hnbcOc9/SrMyM5RPQrkGz4aS9Zow==,
            }
        engines: { node: '>= 6' }

    glob-parent@6.0.2:
        resolution:
            {
                integrity: sha512-XxwI8EOhVQgWp6iDL+3b0r86f4d6AX6zSU55HfB4ydCEuXLXc5FcYeOu+nnGftS4TEju/11rt4KJPTMgbfmv4A==,
            }
        engines: { node: '>=10.13.0' }

    glob@10.3.10:
        resolution:
            {
                integrity: sha512-fa46+tv1Ak0UPK1TOy/pZrIybNNt4HCv7SDzwyfiOZkvZLEbjsZkJBPtDHVshZjbecAoAGSC20MjLDG/qr679g==,
            }
        engines: { node: '>=16 || 14 >=14.17' }
        hasBin: true

    glob@10.4.5:
        resolution:
            {
                integrity: sha512-7Bv8RF0k6xjo7d4A/PxYLbUCfb6c+Vpd2/mB2yRDlew7Jb5hEXiCD9ibfO7wpk8i4sevK6DFny9h7EYbM3/sHg==,
            }
        hasBin: true

    glob@7.2.3:
        resolution:
            {
                integrity: sha512-nFR0zLpU2YCaRxwoCJvL6UvCH2JFyFVIvwTLsIf21AuHlMskA1hhTdk+LlYJtOlYt9v6dvszD2BGRqBL+iQK9Q==,
            }
        deprecated: Glob versions prior to v9 are no longer supported

    globals@13.24.0:
        resolution:
            {
                integrity: sha512-AhO5QUcj8llrbG09iWhPU2B204J1xnPeL8kQmVorSsy+Sjj1sk8gIyh6cUocGmH4L0UuhAJy+hJMRA4mgA4mFQ==,
            }
        engines: { node: '>=8' }

    globalthis@1.0.4:
        resolution:
            {
                integrity: sha512-DpLKbNU4WylpxJykQujfCcwYWiV/Jhm50Goo0wrVILAv5jOr9d+H+UR3PhSCD2rCCEIg0uc+G+muBTwD54JhDQ==,
            }
        engines: { node: '>= 0.4' }

    globby@11.1.0:
        resolution:
            {
                integrity: sha512-jhIXaOzy1sb8IyocaruWSn1TjmnBVs8Ayhcy83rmxNJ8q2uWKCAj3CnJY+KpGSXCueAPc0i05kVvVKtP1t9S3g==,
            }
        engines: { node: '>=10' }

    gopd@1.0.1:
        resolution:
            {
                integrity: sha512-d65bNlIadxvpb/A2abVdlqKqV563juRnZ1Wtk6s1sIR8uNsXR70xqIzVqxVf1eTqDunwT2MkczEeaezCKTZhwA==,
            }

    graceful-fs@4.2.11:
        resolution:
            {
                integrity: sha512-RbJ5/jmFcNNCcDV5o9eTnBLJ/HszWV0P73bc+Ff4nS/rJj+YaS6IGyiOL0VoBYX+l1Wrl3k63h/KrH+nhJ0XvQ==,
            }

    graphemer@1.4.0:
        resolution:
            {
                integrity: sha512-EtKwoO6kxCL9WO5xipiHTZlSzBm7WLT627TqC/uVRd0HKmq8NXyebnNYxDoBi7wt8eTWrUrKXCOVaFq9x1kgag==,
            }

    has-bigints@1.0.2:
        resolution:
            {
                integrity: sha512-tSvCKtBr9lkF0Ex0aQiP9N+OpV4zi2r/Nee5VkRDbaqv35RLYMzbwQfFSZZH0kR+Rd6302UJZ2p/bJCEoR3VoQ==,
            }

    has-flag@4.0.0:
        resolution:
            {
                integrity: sha512-EykJT/Q1KjTWctppgIAgfSO0tKVuZUjhgMr17kqTumMl6Afv3EISleU7qZUzoXDFTAHTDC4NOoG/ZxU3EvlMPQ==,
            }
        engines: { node: '>=8' }

    has-property-descriptors@1.0.2:
        resolution:
            {
                integrity: sha512-55JNKuIW+vq4Ke1BjOTjM2YctQIvCT7GFzHwmfZPGo5wnrgkid0YQtnAleFSqumZm4az3n2BS+erby5ipJdgrg==,
            }

    has-proto@1.0.3:
        resolution:
            {
                integrity: sha512-SJ1amZAJUiZS+PhsVLf5tGydlaVB8EdFpaSO4gmiUKUOxk8qzn5AIy4ZeJUmh22znIdk/uMAUT2pl3FxzVUH+Q==,
            }
        engines: { node: '>= 0.4' }

    has-symbols@1.0.3:
        resolution:
            {
                integrity: sha512-l3LCuF6MgDNwTDKkdYGEihYjt5pRPbEg46rtlmnSPlUbgmB8LOIrKJbYYFBSbnPaJexMKtiPO8hmeRjRz2Td+A==,
            }
        engines: { node: '>= 0.4' }

    has-tostringtag@1.0.2:
        resolution:
            {
                integrity: sha512-NqADB8VjPFLM2V0VvHUewwwsw0ZWBaIdgo+ieHtK3hasLz4qeCRjYcqfB6AQrBggRKppKF8L52/VqdVsO47Dlw==,
            }
        engines: { node: '>= 0.4' }

    hasown@2.0.2:
        resolution:
            {
                integrity: sha512-0hJU9SCPvmMzIBdZFqNPXWa6dqh7WdH0cII9y+CyS8rG3nL48Bclra9HmKhVVUHyPWNH5Y7xDwAB7bfgSjkUMQ==,
            }
        engines: { node: '>= 0.4' }

    hast-util-parse-selector@2.2.5:
        resolution:
            {
                integrity: sha512-7j6mrk/qqkSehsM92wQjdIgWM2/BW61u/53G6xmC8i1OmEdKLHbk419QKQUjz6LglWsfqoiHmyMRkP1BGjecNQ==,
            }

    hast-util-to-jsx-runtime@2.3.0:
        resolution:
            {
                integrity: sha512-H/y0+IWPdsLLS738P8tDnrQ8Z+dj12zQQ6WC11TIM21C8WFVoIxcqWXf2H3hiTVZjF1AWqoimGwrTWecWrnmRQ==,
            }

    hast-util-whitespace@3.0.0:
        resolution:
            {
                integrity: sha512-88JUN06ipLwsnv+dVn+OIYOvAuvBMy/Qoi6O7mQHxdPXpjy+Cd6xRkWwux7DKO+4sYILtLBRIKgsdpS2gQc7qw==,
            }

    hastscript@6.0.0:
        resolution:
            {
                integrity: sha512-nDM6bvd7lIqDUiYEiu5Sl/+6ReP0BMk/2f4U/Rooccxkj0P5nm+acM5PrGJ/t5I8qPGiqZSE6hVAwZEdZIvP4w==,
            }

    highlight.js@10.7.3:
        resolution:
            {
                integrity: sha512-tzcUFauisWKNHaRkN4Wjl/ZA07gENAjFl3J/c480dprkGTg5EQstgaNFqBfUqCq54kZRIEcreTsAgF/m2quD7A==,
            }

    html-url-attributes@3.0.0:
        resolution:
            {
                integrity: sha512-/sXbVCWayk6GDVg3ctOX6nxaVj7So40FcFAnWlWGNAB1LpYKcV5Cd10APjPjW80O7zYW2MsjBV4zZ7IZO5fVow==,
            }

    humanize-ms@1.2.1:
        resolution:
            {
                integrity: sha512-Fl70vYtsAFb/C06PTS9dZBo7ihau+Tu/DNCk/OyHhea07S+aeMWpFFkUaXRa8fI+ScZbEI8dfSxwY7gxZ9SAVQ==,
            }

    ignore@5.3.2:
        resolution:
            {
                integrity: sha512-hsBTNUqQTDwkWtcdYI2i06Y/nUBEsNEDJKjWdigLvegy8kDuJAS8uRlpkkcQpyEXL0Z/pjDy5HBmMjRCJ2gq+g==,
            }
        engines: { node: '>= 4' }

    import-fresh@3.3.0:
        resolution:
            {
                integrity: sha512-veYYhQa+D1QBKznvhUHxb8faxlrwUnxseDAbAp457E0wLNio2bOSKnjYDhMj+YiAq61xrMGhQk9iXVk5FzgQMw==,
            }
        engines: { node: '>=6' }

    imurmurhash@0.1.4:
        resolution:
            {
                integrity: sha512-JmXMZ6wuvDmLiHEml9ykzqO6lwFbof0GG4IkcGaENdCRDDmMVnny7s5HsIgHCbaq0w2MyPhDqkhTUgS2LU2PHA==,
            }
        engines: { node: '>=0.8.19' }

    inflight@1.0.6:
        resolution:
            {
                integrity: sha512-k92I/b08q4wvFscXCLvqfsHCrjrF7yiXsQuIVvVE7N82W3+aqpzuUdBbfhWcy/FZR3/4IgflMgKLOsvPDrGCJA==,
            }
        deprecated: This module is not supported, and leaks memory. Do not use it. Check out lru-cache if you want a good and tested way to coalesce async requests by a key value, which is much more comprehensive and powerful.

    inherits@2.0.4:
        resolution:
            {
                integrity: sha512-k/vGaX4/Yla3WzyMCvTQOXYeIHvqOKtnqBduzTHpzpQZzAskKMhZ2K+EnBiSM9zGSoIFeMpXKxa4dYeZIQqewQ==,
            }

    inline-style-parser@0.2.4:
        resolution:
            {
                integrity: sha512-0aO8FkhNZlj/ZIbNi7Lxxr12obT7cL1moPfE4tg1LkX7LlLfC6DeX4l2ZEud1ukP9jNQyNnfzQVqwbwmAATY4Q==,
            }

    internal-slot@1.0.7:
        resolution:
            {
                integrity: sha512-NGnrKwXzSms2qUUih/ILZ5JBqNTSa1+ZmP6flaIp6KmSElgE9qdndzS3cqjrDovwFdmwsGsLdeFgB6suw+1e9g==,
            }
        engines: { node: '>= 0.4' }

    internmap@2.0.3:
        resolution:
            {
                integrity: sha512-5Hh7Y1wQbvY5ooGgPbDaL5iYLAPzMTUrjMulskHLH6wnv/A+1q5rgEaiuqEjB+oxGXIVZs1FF+R/KPN3ZSQYYg==,
            }
        engines: { node: '>=12' }

    invariant@2.2.4:
        resolution:
            {
                integrity: sha512-phJfQVBuaJM5raOpJjSfkiD6BpbCE4Ns//LaXl6wGYtUBY83nWS6Rf9tXm2e8VaK60JEjYldbPif/A2B1C2gNA==,
            }

    is-alphabetical@1.0.4:
        resolution:
            {
                integrity: sha512-DwzsA04LQ10FHTZuL0/grVDk4rFoVH1pjAToYwBrHSxcrBIGQuXrQMtD5U1b0U2XVgKZCTLLP8u2Qxqhy3l2Vg==,
            }

    is-alphabetical@2.0.1:
        resolution:
            {
                integrity: sha512-FWyyY60MeTNyeSRpkM2Iry0G9hpr7/9kD40mD/cGQEuilcZYS4okz8SN2Q6rLCJ8gbCt6fN+rC+6tMGS99LaxQ==,
            }

    is-alphanumerical@1.0.4:
        resolution:
            {
                integrity: sha512-UzoZUr+XfVz3t3v4KyGEniVL9BDRoQtY7tOyrRybkVNjDFWyo1yhXNGrrBTQxp3ib9BLAWs7k2YKBQsFRkZG9A==,
            }

    is-alphanumerical@2.0.1:
        resolution:
            {
                integrity: sha512-hmbYhX/9MUMF5uh7tOXyK/n0ZvWpad5caBA17GsC6vyuCqaWliRG5K1qS9inmUhEMaOBIW7/whAnSwveW/LtZw==,
            }

    is-arguments@1.1.1:
        resolution:
            {
                integrity: sha512-8Q7EARjzEnKpt/PCD7e1cgUS0a6X8u5tdSiMqXhojOdoV9TsMsiO+9VLC5vAmO8N7/GmXn7yjR8qnA6bVAEzfA==,
            }
        engines: { node: '>= 0.4' }

    is-array-buffer@3.0.4:
        resolution:
            {
                integrity: sha512-wcjaerHw0ydZwfhiKbXJWLDY8A7yV7KhjQOpb83hGgGfId/aQa4TOvwyzn2PuswW2gPCYEL/nEAiSVpdOj1lXw==,
            }
        engines: { node: '>= 0.4' }

    is-async-function@2.0.0:
        resolution:
            {
                integrity: sha512-Y1JXKrfykRJGdlDwdKlLpLyMIiWqWvuSd17TvZk68PLAOGOoF4Xyav1z0Xhoi+gCYjZVeC5SI+hYFOfvXmGRCA==,
            }
        engines: { node: '>= 0.4' }

    is-bigint@1.0.4:
        resolution:
            {
                integrity: sha512-zB9CruMamjym81i2JZ3UMn54PKGsQzsJeo6xvN3HJJ4CAsQNB6iRutp2To77OfCNuoxspsIhzaPoO1zyCEhFOg==,
            }

    is-binary-path@2.1.0:
        resolution:
            {
                integrity: sha512-ZMERYes6pDydyuGidse7OsHxtbI7WVeUEozgR/g7rd0xUimYNlvZRE/K2MgZTjWy725IfelLeVcEM97mmtRGXw==,
            }
        engines: { node: '>=8' }

    is-boolean-object@1.1.2:
        resolution:
            {
                integrity: sha512-gDYaKHJmnj4aWxyj6YHyXVpdQawtVLHU5cb+eztPGczf6cjuTdwve5ZIEfgXqH4e57An1D1AKf8CZ3kYrQRqYA==,
            }
        engines: { node: '>= 0.4' }

    is-bun-module@1.2.1:
        resolution:
            {
                integrity: sha512-AmidtEM6D6NmUiLOvvU7+IePxjEjOzra2h0pSrsfSAcXwl/83zLLXDByafUJy9k/rKK0pvXMLdwKwGHlX2Ke6Q==,
            }

    is-callable@1.2.7:
        resolution:
            {
                integrity: sha512-1BC0BVFhS/p0qtw6enp8e+8OD0UrK0oFLztSjNzhcKA3WDuJxxAPXzPuPtKkjEY9UUoEWlX/8fgKeu2S8i9JTA==,
            }
        engines: { node: '>= 0.4' }

    is-core-module@2.15.1:
        resolution:
            {
                integrity: sha512-z0vtXSwucUJtANQWldhbtbt7BnL0vxiFjIdDLAatwhDYty2bad6s+rijD6Ri4YuYJubLzIJLUidCh09e1djEVQ==,
            }
        engines: { node: '>= 0.4' }

    is-data-view@1.0.1:
        resolution:
            {
                integrity: sha512-AHkaJrsUVW6wq6JS8y3JnM/GJF/9cf+k20+iDzlSaJrinEo5+7vRiteOSwBhHRiAyQATN1AmY4hwzxJKPmYf+w==,
            }
        engines: { node: '>= 0.4' }

    is-date-object@1.0.5:
        resolution:
            {
                integrity: sha512-9YQaSxsAiSwcvS33MBk3wTCVnWK+HhF8VZR2jRxehM16QcVOdHqPn4VPHmRK4lSr38n9JriurInLcP90xsYNfQ==,
            }
        engines: { node: '>= 0.4' }

    is-decimal@1.0.4:
        resolution:
            {
                integrity: sha512-RGdriMmQQvZ2aqaQq3awNA6dCGtKpiDFcOzrTWrDAT2MiWrKQVPmxLGHl7Y2nNu6led0kEyoX0enY0qXYsv9zw==,
            }

    is-decimal@2.0.1:
        resolution:
            {
                integrity: sha512-AAB9hiomQs5DXWcRB1rqsxGUstbRroFOPPVAomNk/3XHR5JyEZChOyTWe2oayKnsSsr/kcGqF+z6yuH6HHpN0A==,
            }

    is-extglob@2.1.1:
        resolution:
            {
                integrity: sha512-SbKbANkN603Vi4jEZv49LeVJMn4yGwsbzZworEoyEiutsN3nJYdbO36zfhGJ6QEDpOZIFkDtnq5JRxmvl3jsoQ==,
            }
        engines: { node: '>=0.10.0' }

    is-finalizationregistry@1.0.2:
        resolution:
            {
                integrity: sha512-0by5vtUJs8iFQb5TYUHHPudOR+qXYIMKtiUzvLIZITZUjknFmziyBJuLhVRc+Ds0dREFlskDNJKYIdIzu/9pfw==,
            }

    is-fullwidth-code-point@3.0.0:
        resolution:
            {
                integrity: sha512-zymm5+u+sCsSWyD9qNaejV3DFvhCKclKdizYaJUuHA83RLjb7nSuGnddCHGv0hk+KY7BMAlsWeK4Ueg6EV6XQg==,
            }
        engines: { node: '>=8' }

    is-generator-function@1.0.10:
        resolution:
            {
                integrity: sha512-jsEjy9l3yiXEQ+PsXdmBwEPcOxaXWLspKdplFUVI9vq1iZgIekeC0L167qeu86czQaxed3q/Uzuw0swL0irL8A==,
            }
        engines: { node: '>= 0.4' }

    is-glob@4.0.3:
        resolution:
            {
                integrity: sha512-xelSayHH36ZgE7ZWhli7pW34hNbNl8Ojv5KVmkJD4hBdD3th8Tfk9vYasLM+mXWOZhFkgZfxhLSnrwRr4elSSg==,
            }
        engines: { node: '>=0.10.0' }

    is-hexadecimal@1.0.4:
        resolution:
            {
                integrity: sha512-gyPJuv83bHMpocVYoqof5VDiZveEoGoFL8m3BXNb2VW8Xs+rz9kqO8LOQ5DH6EsuvilT1ApazU0pyl+ytbPtlw==,
            }

    is-hexadecimal@2.0.1:
        resolution:
            {
                integrity: sha512-DgZQp241c8oO6cA1SbTEWiXeoxV42vlcJxgH+B3hi1AiqqKruZR3ZGF8In3fj4+/y/7rHvlOZLZtgJ/4ttYGZg==,
            }

    is-map@2.0.3:
        resolution:
            {
                integrity: sha512-1Qed0/Hr2m+YqxnM09CjA2d/i6YZNfF6R2oRAOj36eUdS6qIV/huPJNSEpKbupewFs+ZsJlxsjjPbc0/afW6Lw==,
            }
        engines: { node: '>= 0.4' }

    is-negative-zero@2.0.3:
        resolution:
            {
                integrity: sha512-5KoIu2Ngpyek75jXodFvnafB6DJgr3u8uuK0LEZJjrU19DrMD3EVERaR8sjz8CCGgpZvxPl9SuE1GMVPFHx1mw==,
            }
        engines: { node: '>= 0.4' }

    is-number-object@1.0.7:
        resolution:
            {
                integrity: sha512-k1U0IRzLMo7ZlYIfzRu23Oh6MiIFasgpb9X76eqfFZAqwH44UI4KTBvBYIZ1dSL9ZzChTB9ShHfLkR4pdW5krQ==,
            }
        engines: { node: '>= 0.4' }

    is-number@7.0.0:
        resolution:
            {
                integrity: sha512-41Cifkg6e8TylSpdtTpeLVMqvSBEVzTttHvERD741+pnZ8ANv0004MRL43QKPDlK9cGvNp6NZWZUBlbGXYxxng==,
            }
        engines: { node: '>=0.12.0' }

    is-path-inside@3.0.3:
        resolution:
            {
                integrity: sha512-Fd4gABb+ycGAmKou8eMftCupSir5lRxqf4aD/vd0cD2qc4HL07OjCeuHMr8Ro4CoMaeCKDB0/ECBOVWjTwUvPQ==,
            }
        engines: { node: '>=8' }

    is-plain-obj@4.1.0:
        resolution:
            {
                integrity: sha512-+Pgi+vMuUNkJyExiMBt5IlFoMyKnr5zhJ4Uspz58WOhBF5QoIZkFyNHIbBAtHwzVAgk5RtndVNsDRN61/mmDqg==,
            }
        engines: { node: '>=12' }

    is-regex@1.1.4:
        resolution:
            {
                integrity: sha512-kvRdxDsxZjhzUX07ZnLydzS1TU/TJlTUHHY4YLL87e37oUA49DfkLqgy+VjFocowy29cKvcSiu+kIv728jTTVg==,
            }
        engines: { node: '>= 0.4' }

    is-set@2.0.3:
        resolution:
            {
                integrity: sha512-iPAjerrse27/ygGLxw+EBR9agv9Y6uLeYVJMu+QNCoouJ1/1ri0mGrcWpfCqFZuzzx3WjtwxG098X+n4OuRkPg==,
            }
        engines: { node: '>= 0.4' }

    is-shared-array-buffer@1.0.3:
        resolution:
            {
                integrity: sha512-nA2hv5XIhLR3uVzDDfCIknerhx8XUKnstuOERPNNIinXG7v9u+ohXF67vxm4TPTEPU6lm61ZkwP3c9PCB97rhg==,
            }
        engines: { node: '>= 0.4' }

    is-string@1.0.7:
        resolution:
            {
                integrity: sha512-tE2UXzivje6ofPW7l23cjDOMa09gb7xlAqG6jG5ej6uPV32TlWP3NKPigtaGeHNu9fohccRYvIiZMfOOnOYUtg==,
            }
        engines: { node: '>= 0.4' }

    is-symbol@1.0.4:
        resolution:
            {
                integrity: sha512-C/CPBqKWnvdcxqIARxyOh4v1UUEOCHpgDa0WYgpKDFMszcrPcffg5uhwSgPCLD2WWxmq6isisz87tzT01tuGhg==,
            }
        engines: { node: '>= 0.4' }

    is-typed-array@1.1.13:
        resolution:
            {
                integrity: sha512-uZ25/bUAlUY5fR4OKT4rZQEBrzQWYV9ZJYGGsUmEJ6thodVJ1HX64ePQ6Z0qPWP+m+Uq6e9UugrE38jeYsDSMw==,
            }
        engines: { node: '>= 0.4' }

    is-weakmap@2.0.2:
        resolution:
            {
                integrity: sha512-K5pXYOm9wqY1RgjpL3YTkF39tni1XajUIkawTLUo9EZEVUFga5gSQJF8nNS7ZwJQ02y+1YCNYcMh+HIf1ZqE+w==,
            }
        engines: { node: '>= 0.4' }

    is-weakref@1.0.2:
        resolution:
            {
                integrity: sha512-qctsuLZmIQ0+vSSMfoVvyFe2+GSEvnmZ2ezTup1SBse9+twCCeial6EEi3Nc2KFcf6+qz2FBPnjXsk8xhKSaPQ==,
            }

    is-weakset@2.0.3:
        resolution:
            {
                integrity: sha512-LvIm3/KWzS9oRFHugab7d+M/GcBXuXX5xZkzPmN+NxihdQlZUQ4dWuSV1xR/sq6upL1TJEDrfBgRepHFdBtSNQ==,
            }
        engines: { node: '>= 0.4' }

    isarray@2.0.5:
        resolution:
            {
                integrity: sha512-xHjhDr3cNBK0BzdUJSPXZntQUx/mwMS5Rw4A7lPJ90XGAO6ISP/ePDNuo0vhqOZU+UD5JoodwCAAoZQd3FeAKw==,
            }

    isexe@2.0.0:
        resolution:
            {
                integrity: sha512-RHxMLp9lnKHGHRng9QFhRCMbYAcVpn69smSGcq3f36xjgVVWThj4qqLbTLlq7Ssj8B+fIQ1EuCEGI2lKsyQeIw==,
            }

    isomorphic-ws@5.0.0:
        resolution:
            {
                integrity: sha512-muId7Zzn9ywDsyXgTIafTry2sV3nySZeUDe6YedVd1Hvuuep5AsIlqK+XefWpYTyJG5e503F2xIuT2lcU6rCSw==,
            }
        peerDependencies:
            ws: '*'

    iterator.prototype@1.1.2:
        resolution:
            {
                integrity: sha512-DR33HMMr8EzwuRL8Y9D3u2BMj8+RqSE850jfGu59kS7tbmPLzGkZmVSfyCFSDxuZiEY6Rzt3T2NA/qU+NwVj1w==,
            }

    jackspeak@2.3.6:
        resolution:
            {
                integrity: sha512-N3yCS/NegsOBokc8GAdM8UcmfsKiSS8cipheD/nivzr700H+nsMOxJjQnvwOcRYVuFkdH0wGUvW2WbXGmrZGbQ==,
            }
        engines: { node: '>=14' }

    jackspeak@3.4.3:
        resolution:
            {
                integrity: sha512-OGlZQpz2yfahA/Rd1Y8Cd9SIEsqvXkLVoSw/cgwhnhFMDbsQFeZYoJJ7bIZBS9BcamUW96asq/npPWugM+RQBw==,
            }

    jiti@1.21.6:
        resolution:
            {
                integrity: sha512-2yTgeWTWzMWkHu6Jp9NKgePDaYHbntiwvYuuJLbbN9vl7DC9DvXKOB2BC3ZZ92D3cvV/aflH0osDfwpHepQ53w==,
            }
        hasBin: true

    joi@17.13.3:
        resolution:
            {
                integrity: sha512-otDA4ldcIx+ZXsKHWmp0YizCweVRZG96J10b0FevjfuncLO1oX59THoAmHkNubYJ+9gWsYsp5k8v4ib6oDv1fA==,
            }

    jose@4.15.9:
        resolution:
            {
                integrity: sha512-1vUQX+IdDMVPj4k8kOxgUqlcK518yluMuGZwqlr44FS1ppZB/5GWh4rZG89erpOBOJjU/OBsnCVFfapsRz6nEA==,
            }

    js-tokens@4.0.0:
        resolution:
            {
                integrity: sha512-RdJUflcE3cUzKiMqQgsCu06FPu9UdIJO0beYbPhHN4k6apgJtifcoCtT9bcxOpYBtpD2kCM6Sbzg4CausW/PKQ==,
            }

    js-yaml@4.1.0:
        resolution:
            {
                integrity: sha512-wpxZs9NoxZaJESJGIZTyDEaYpl0FKSA+FB9aJiyemKhMwkxQg63h4T1KJgUGHpTqPDNRcmmYLugrRjJlBtWvRA==,
            }
        hasBin: true

    json-buffer@3.0.1:
        resolution:
            {
                integrity: sha512-4bV5BfR2mqfQTJm+V5tPPdf+ZpuhiIvTuAB5g8kcrXOZpTT/QwwVRWBywX1ozr6lEuPdbHxwaJlm9G6mI2sfSQ==,
            }

    json-schema-traverse@0.4.1:
        resolution:
            {
                integrity: sha512-xbbCH5dCYU5T8LcEhhuh7HJ88HXuW3qsI3Y0zOZFKfZEHcpWiHU/Jxzk629Brsab/mMiHQti9wMP+845RPe3Vg==,
            }

    json-stable-stringify-without-jsonify@1.0.1:
        resolution:
            {
                integrity: sha512-Bdboy+l7tA3OGW6FjyFHWkP5LuByj1Tk33Ljyq0axyzdk9//JSi2u3fP1QSmd1KNwq6VOKYGlAu87CisVir6Pw==,
            }

    json5@1.0.2:
        resolution:
            {
                integrity: sha512-g1MWMLBiz8FKi1e4w0UyVL3w+iJceWAFBAaBnnGKOpNa5f8TLktkbre1+s6oICydWAm+HRUGTmI+//xv2hvXYA==,
            }
        hasBin: true

    jsonwebtoken@9.0.2:
        resolution:
            {
                integrity: sha512-PRp66vJ865SSqOlgqS8hujT5U4AOgMfhrwYIuIhfKaoSCZcirrmASQr8CX7cUg+RMih+hgznrjp99o+W4pJLHQ==,
            }
        engines: { node: '>=12', npm: '>=6' }

    jsx-ast-utils@3.3.5:
        resolution:
            {
                integrity: sha512-ZZow9HBI5O6EPgSJLUb8n2NKgmVWTwCvHGwFuJlMjvLFqlGG6pjirPhtdsseaLZjSibD8eegzmYpUZwoIlj2cQ==,
            }
        engines: { node: '>=4.0' }

    jwa@1.4.1:
        resolution:
            {
                integrity: sha512-qiLX/xhEEFKUAJ6FiBMbes3w9ATzyk5W7Hvzpa/SLYdxNtng+gcurvrI7TbACjIXlsJyr05/S1oUhZrc63evQA==,
            }

    jws@3.2.2:
        resolution:
            {
                integrity: sha512-YHlZCB6lMTllWDtSPHz/ZXTsi8S00usEV6v1tjq8tOUZzw7DpSDWVXjXDre6ed1w/pd495ODpHZYSdkRTsa0HA==,
            }

    keyv@4.5.4:
        resolution:
            {
                integrity: sha512-oxVHkHR/EJf2CNXnWxRLW6mg7JyCCUcG0DtEGmL2ctUo1PNTin1PUil+r/+4r5MpVgC/fn1kjsx7mjSujKqIpw==,
            }

    language-subtag-registry@0.3.23:
        resolution:
            {
                integrity: sha512-0K65Lea881pHotoGEa5gDlMxt3pctLi2RplBb7Ezh4rRdLEOtgi7n4EwK9lamnUCkKBqaeKRVebTq6BAxSkpXQ==,
            }

    language-tags@1.0.9:
        resolution:
            {
                integrity: sha512-MbjN408fEndfiQXbFQ1vnd+1NoLDsnQW41410oQBXiyXDMYH5z505juWa4KUE1LqxRC7DgOgZDbKLxHIwm27hA==,
            }
        engines: { node: '>=0.10' }

    levn@0.4.1:
        resolution:
            {
                integrity: sha512-+bT2uH4E5LGE7h/n3evcS/sQlJXCpIp6ym8OWJ5eV6+67Dsql/LaaT7qJBAt2rzfoa/5QBGBhxDix1dMt2kQKQ==,
            }
        engines: { node: '>= 0.8.0' }

    lilconfig@2.1.0:
        resolution:
            {
                integrity: sha512-utWOt/GHzuUxnLKxB6dk81RoOeoNeHgbrXiuGk4yyF5qlRz+iIVWu56E2fqGHFrXz0QNUhLB/8nKqvRH66JKGQ==,
            }
        engines: { node: '>=10' }

    lilconfig@3.1.2:
        resolution:
            {
                integrity: sha512-eop+wDAvpItUys0FWkHIKeC9ybYrTGbU41U5K7+bttZZeohvnY7M9dZ5kB21GNWiFT2q1OoPTvncPCgSOVO5ow==,
            }
        engines: { node: '>=14' }

    lines-and-columns@1.2.4:
        resolution:
            {
                integrity: sha512-7ylylesZQ/PV29jhEDl3Ufjo6ZX7gCqJr5F7PKrqc93v7fzSymt1BpwEU8nAUXs8qzzvqhbjhK5QZg6Mt/HkBg==,
            }

    locate-path@6.0.0:
        resolution:
            {
                integrity: sha512-iPZK6eYjbxRu3uB4/WZ3EsEIMJFMqAoopl3R+zuq0UjcAm/MO6KCweDgPfP3elTztoKP3KtnVHxTn2NHBSDVUw==,
            }
        engines: { node: '>=10' }

    lodash.includes@4.3.0:
        resolution:
            {
                integrity: sha512-W3Bx6mdkRTGtlJISOvVD/lbqjTlPPUDTMnlXZFnVwi9NKJ6tiAk6LVdlhZMm17VZisqhKcgzpO5Wz91PCt5b0w==,
            }

    lodash.isboolean@3.0.3:
        resolution:
            {
                integrity: sha512-Bz5mupy2SVbPHURB98VAcw+aHh4vRV5IPNhILUCsOzRmsTmSQ17jIuqopAentWoehktxGd9e/hbIXq980/1QJg==,
            }

    lodash.isinteger@4.0.4:
        resolution:
            {
                integrity: sha512-DBwtEWN2caHQ9/imiNeEA5ys1JoRtRfY3d7V9wkqtbycnAmTvRRmbHKDV4a0EYc678/dia0jrte4tjYwVBaZUA==,
            }

    lodash.isnumber@3.0.3:
        resolution:
            {
                integrity: sha512-QYqzpfwO3/CWf3XP+Z+tkQsfaLL/EnUlXWVkIk5FUPc4sBdTehEqZONuyRt2P67PXAk+NXmTBcc97zw9t1FQrw==,
            }

    lodash.isplainobject@4.0.6:
        resolution:
            {
                integrity: sha512-oSXzaWypCMHkPC3NvBEaPHf0KsA5mvPrOPgQWDsbg8n7orZ290M0BmC/jgRZ4vcJ6DTAhjrsSYgdsW/F+MFOBA==,
            }

    lodash.isstring@4.0.1:
        resolution:
            {
                integrity: sha512-0wJxfxH1wgO3GrbuP+dTTk7op+6L41QCXbGINEmD+ny/G/eCqGzxyCsh7159S+mgDDcoarnBw6PC1PS5+wUGgw==,
            }

    lodash.merge@4.6.2:
        resolution:
            {
                integrity: sha512-0KpjqXRVvrYyCsX1swR/XTK0va6VQkQM6MNo7PqW77ByjAhoARA8EfrP1N4+KlKj8YS0ZUCtRT/YUuhyYDujIQ==,
            }

    lodash.once@4.1.1:
        resolution:
            {
                integrity: sha512-Sb487aTOCr9drQVL8pIxOzVhafOjZN9UU54hiN8PU3uAiSV7lx1yYNpbNmex2PK6dSJoNTSJUUswT651yww3Mg==,
            }

    lodash@4.17.21:
        resolution:
            {
                integrity: sha512-v2kDEe57lecTulaDIuNTPy3Ry4gLGJ6Z1O3vE1krgXZNrsQ+LFTGHVxVjcXPs17LhbZVGedAJv8XZ1tvj5FvSg==,
            }

    longest-streak@3.1.0:
        resolution:
            {
                integrity: sha512-9Ri+o0JYgehTaVBBDoMqIl8GXtbWg711O3srftcHhZ0dqnETqLaoIK0x17fUw9rFSlK/0NlsKe0Ahhyl5pXE2g==,
            }

    loose-envify@1.4.0:
        resolution:
            {
                integrity: sha512-lyuxPGr/Wfhrlem2CL/UcnUc1zcqKAImBDzukY7Y5F/yQiNdko6+fRLevlw1HgMySw7f611UIY408EtxRSoK3Q==,
            }
        hasBin: true

    lowlight@1.20.0:
        resolution:
            {
                integrity: sha512-8Ktj+prEb1RoCPkEOrPMYUN/nCggB7qAWe3a7OpMjWQkh3l2RD5wKRQ+o8Q8YuI9RG/xs95waaI/E6ym/7NsTw==,
            }

    lru-cache@10.4.3:
        resolution:
            {
                integrity: sha512-JNAzZcXrCt42VGLuYz0zfAzDfAvJWW6AfYlDBQyDV5DClI2m5sAmK+OIO7s59XfsRsWHp02jAJrRadPRGTt6SQ==,
            }

    lru-cache@6.0.0:
        resolution:
            {
                integrity: sha512-Jo6dJ04CmSjuznwJSS3pUeWmd/H0ffTlkXXgwZi+eq1UCmqQwCh+eLsYOYCwY991i2Fah4h1BEMCx4qThGbsiA==,
            }
        engines: { node: '>=10' }

    lucide-react@0.436.0:
        resolution:
            {
                integrity: sha512-N292bIxoqm1aObAg0MzFtvhYwgQE6qnIOWx/GLj5ONgcTPH6N0fD9bVq/GfdeC9ZORBXozt/XeEKDpiB3x3vlQ==,
            }
        peerDependencies:
            react: ^16.5.1 || ^17.0.0 || ^18.0.0 || ^19.0.0-rc

    markdown-table@3.0.3:
        resolution:
            {
                integrity: sha512-Z1NL3Tb1M9wH4XESsCDEksWoKTdlUafKc4pt0GRwjUyXaCFZ+dc3g2erqB6zm3szA2IUSi7VnPI+o/9jnxh9hw==,
            }

    mdast-util-find-and-replace@3.0.1:
        resolution:
            {
                integrity: sha512-SG21kZHGC3XRTSUhtofZkBzZTJNM5ecCi0SK2IMKmSXR8vO3peL+kb1O0z7Zl83jKtutG4k5Wv/W7V3/YHvzPA==,
            }

    mdast-util-from-markdown@2.0.1:
        resolution:
            {
                integrity: sha512-aJEUyzZ6TzlsX2s5B4Of7lN7EQtAxvtradMMglCQDyaTFgse6CmtmdJ15ElnVRlCg1vpNyVtbem0PWzlNieZsA==,
            }

    mdast-util-gfm-autolink-literal@2.0.1:
        resolution:
            {
                integrity: sha512-5HVP2MKaP6L+G6YaxPNjuL0BPrq9orG3TsrZ9YXbA3vDw/ACI4MEsnoDpn6ZNm7GnZgtAcONJyPhOP8tNJQavQ==,
            }

    mdast-util-gfm-footnote@2.0.0:
        resolution:
            {
                integrity: sha512-5jOT2boTSVkMnQ7LTrd6n/18kqwjmuYqo7JUPe+tRCY6O7dAuTFMtTPauYYrMPpox9hlN0uOx/FL8XvEfG9/mQ==,
            }

    mdast-util-gfm-strikethrough@2.0.0:
        resolution:
            {
                integrity: sha512-mKKb915TF+OC5ptj5bJ7WFRPdYtuHv0yTRxK2tJvi+BDqbkiG7h7u/9SI89nRAYcmap2xHQL9D+QG/6wSrTtXg==,
            }

    mdast-util-gfm-table@2.0.0:
        resolution:
            {
                integrity: sha512-78UEvebzz/rJIxLvE7ZtDd/vIQ0RHv+3Mh5DR96p7cS7HsBhYIICDBCu8csTNWNO6tBWfqXPWekRuj2FNOGOZg==,
            }

    mdast-util-gfm-task-list-item@2.0.0:
        resolution:
            {
                integrity: sha512-IrtvNvjxC1o06taBAVJznEnkiHxLFTzgonUdy8hzFVeDun0uTjxxrRGVaNFqkU1wJR3RBPEfsxmU6jDWPofrTQ==,
            }

    mdast-util-gfm@3.0.0:
        resolution:
            {
                integrity: sha512-dgQEX5Amaq+DuUqf26jJqSK9qgixgd6rYDHAv4aTBuA92cTknZlKpPfa86Z/s8Dj8xsAQpFfBmPUHWJBWqS4Bw==,
            }

    mdast-util-mdx-expression@2.0.1:
        resolution:
            {
                integrity: sha512-J6f+9hUp+ldTZqKRSg7Vw5V6MqjATc+3E4gf3CFNcuZNWD8XdyI6zQ8GqH7f8169MM6P7hMBRDVGnn7oHB9kXQ==,
            }

    mdast-util-mdx-jsx@3.1.3:
        resolution:
            {
                integrity: sha512-bfOjvNt+1AcbPLTFMFWY149nJz0OjmewJs3LQQ5pIyVGxP4CdOqNVJL6kTaM5c68p8q82Xv3nCyFfUnuEcH3UQ==,
            }

    mdast-util-mdxjs-esm@2.0.1:
        resolution:
            {
                integrity: sha512-EcmOpxsZ96CvlP03NghtH1EsLtr0n9Tm4lPUJUBccV9RwUOneqSycg19n5HGzCf+10LozMRSObtVr3ee1WoHtg==,
            }

    mdast-util-phrasing@4.1.0:
        resolution:
            {
                integrity: sha512-TqICwyvJJpBwvGAMZjj4J2n0X8QWp21b9l0o7eXyVJ25YNWYbJDVIyD1bZXE6WtV6RmKJVYmQAKWa0zWOABz2w==,
            }

    mdast-util-to-hast@13.2.0:
        resolution:
            {
                integrity: sha512-QGYKEuUsYT9ykKBCMOEDLsU5JRObWQusAolFMeko/tYPufNkRffBAQjIE+99jbA87xv6FgmjLtwjh9wBWajwAA==,
            }

    mdast-util-to-markdown@2.1.0:
        resolution:
            {
                integrity: sha512-SR2VnIEdVNCJbP6y7kVTJgPLifdr8WEU440fQec7qHoHOUz/oJ2jmNRqdDQ3rbiStOXb2mCDGTuwsK5OPUgYlQ==,
            }

    mdast-util-to-string@4.0.0:
        resolution:
            {
                integrity: sha512-0H44vDimn51F0YwvxSJSm0eCDOJTRlmN0R1yBh4HLj9wiV1Dn0QoXGbvFAWj2hSItVTlCmBF1hqKlIyUBVFLPg==,
            }

    merge2@1.4.1:
        resolution:
            {
                integrity: sha512-8q7VEgMJW4J8tcfVPy8g09NcQwZdbwFEqhe/WZkoIzjn/3TGDwtOCYtXGxA3O8tPzpczCCDgv+P2P5y00ZJOOg==,
            }
        engines: { node: '>= 8' }

    micromark-core-commonmark@2.0.1:
        resolution:
            {
                integrity: sha512-CUQyKr1e///ZODyD1U3xit6zXwy1a8q2a1S1HKtIlmgvurrEpaw/Y9y6KSIbF8P59cn/NjzHyO+Q2fAyYLQrAA==,
            }

    micromark-extension-gfm-autolink-literal@2.1.0:
        resolution:
            {
                integrity: sha512-oOg7knzhicgQ3t4QCjCWgTmfNhvQbDDnJeVu9v81r7NltNCVmhPy1fJRX27pISafdjL+SVc4d3l48Gb6pbRypw==,
            }

    micromark-extension-gfm-footnote@2.1.0:
        resolution:
            {
                integrity: sha512-/yPhxI1ntnDNsiHtzLKYnE3vf9JZ6cAisqVDauhp4CEHxlb4uoOTxOCJ+9s51bIB8U1N1FJ1RXOKTIlD5B/gqw==,
            }

    micromark-extension-gfm-strikethrough@2.1.0:
        resolution:
            {
                integrity: sha512-ADVjpOOkjz1hhkZLlBiYA9cR2Anf8F4HqZUO6e5eDcPQd0Txw5fxLzzxnEkSkfnD0wziSGiv7sYhk/ktvbf1uw==,
            }

    micromark-extension-gfm-table@2.1.0:
        resolution:
            {
                integrity: sha512-Ub2ncQv+fwD70/l4ou27b4YzfNaCJOvyX4HxXU15m7mpYY+rjuWzsLIPZHJL253Z643RpbcP1oeIJlQ/SKW67g==,
            }

    micromark-extension-gfm-tagfilter@2.0.0:
        resolution:
            {
                integrity: sha512-xHlTOmuCSotIA8TW1mDIM6X2O1SiX5P9IuDtqGonFhEK0qgRI4yeC6vMxEV2dgyr2TiD+2PQ10o+cOhdVAcwfg==,
            }

    micromark-extension-gfm-task-list-item@2.1.0:
        resolution:
            {
                integrity: sha512-qIBZhqxqI6fjLDYFTBIa4eivDMnP+OZqsNwmQ3xNLE4Cxwc+zfQEfbs6tzAo2Hjq+bh6q5F+Z8/cksrLFYWQQw==,
            }

    micromark-extension-gfm@3.0.0:
        resolution:
            {
                integrity: sha512-vsKArQsicm7t0z2GugkCKtZehqUm31oeGBV/KVSorWSy8ZlNAv7ytjFhvaryUiCUJYqs+NoE6AFhpQvBTM6Q4w==,
            }

    micromark-factory-destination@2.0.0:
        resolution:
            {
                integrity: sha512-j9DGrQLm/Uhl2tCzcbLhy5kXsgkHUrjJHg4fFAeoMRwJmJerT9aw4FEhIbZStWN8A3qMwOp1uzHr4UL8AInxtA==,
            }

    micromark-factory-label@2.0.0:
        resolution:
            {
                integrity: sha512-RR3i96ohZGde//4WSe/dJsxOX6vxIg9TimLAS3i4EhBAFx8Sm5SmqVfR8E87DPSR31nEAjZfbt91OMZWcNgdZw==,
            }

    micromark-factory-space@2.0.0:
        resolution:
            {
                integrity: sha512-TKr+LIDX2pkBJXFLzpyPyljzYK3MtmllMUMODTQJIUfDGncESaqB90db9IAUcz4AZAJFdd8U9zOp9ty1458rxg==,
            }

    micromark-factory-title@2.0.0:
        resolution:
            {
                integrity: sha512-jY8CSxmpWLOxS+t8W+FG3Xigc0RDQA9bKMY/EwILvsesiRniiVMejYTE4wumNc2f4UbAa4WsHqe3J1QS1sli+A==,
            }

    micromark-factory-whitespace@2.0.0:
        resolution:
            {
                integrity: sha512-28kbwaBjc5yAI1XadbdPYHX/eDnqaUFVikLwrO7FDnKG7lpgxnvk/XGRhX/PN0mOZ+dBSZ+LgunHS+6tYQAzhA==,
            }

    micromark-util-character@2.1.0:
        resolution:
            {
                integrity: sha512-KvOVV+X1yLBfs9dCBSopq/+G1PcgT3lAK07mC4BzXi5E7ahzMAF8oIupDDJ6mievI6F+lAATkbQQlQixJfT3aQ==,
            }

    micromark-util-chunked@2.0.0:
        resolution:
            {
                integrity: sha512-anK8SWmNphkXdaKgz5hJvGa7l00qmcaUQoMYsBwDlSKFKjc6gjGXPDw3FNL3Nbwq5L8gE+RCbGqTw49FK5Qyvg==,
            }

    micromark-util-classify-character@2.0.0:
        resolution:
            {
                integrity: sha512-S0ze2R9GH+fu41FA7pbSqNWObo/kzwf8rN/+IGlW/4tC6oACOs8B++bh+i9bVyNnwCcuksbFwsBme5OCKXCwIw==,
            }

    micromark-util-combine-extensions@2.0.0:
        resolution:
            {
                integrity: sha512-vZZio48k7ON0fVS3CUgFatWHoKbbLTK/rT7pzpJ4Bjp5JjkZeasRfrS9wsBdDJK2cJLHMckXZdzPSSr1B8a4oQ==,
            }

    micromark-util-decode-numeric-character-reference@2.0.1:
        resolution:
            {
                integrity: sha512-bmkNc7z8Wn6kgjZmVHOX3SowGmVdhYS7yBpMnuMnPzDq/6xwVA604DuOXMZTO1lvq01g+Adfa0pE2UKGlxL1XQ==,
            }

    micromark-util-decode-string@2.0.0:
        resolution:
            {
                integrity: sha512-r4Sc6leeUTn3P6gk20aFMj2ntPwn6qpDZqWvYmAG6NgvFTIlj4WtrAudLi65qYoaGdXYViXYw2pkmn7QnIFasA==,
            }

    micromark-util-encode@2.0.0:
        resolution:
            {
                integrity: sha512-pS+ROfCXAGLWCOc8egcBvT0kf27GoWMqtdarNfDcjb6YLuV5cM3ioG45Ys2qOVqeqSbjaKg72vU+Wby3eddPsA==,
            }

    micromark-util-html-tag-name@2.0.0:
        resolution:
            {
                integrity: sha512-xNn4Pqkj2puRhKdKTm8t1YHC/BAjx6CEwRFXntTaRf/x16aqka6ouVoutm+QdkISTlT7e2zU7U4ZdlDLJd2Mcw==,
            }

    micromark-util-normalize-identifier@2.0.0:
        resolution:
            {
                integrity: sha512-2xhYT0sfo85FMrUPtHcPo2rrp1lwbDEEzpx7jiH2xXJLqBuy4H0GgXk5ToU8IEwoROtXuL8ND0ttVa4rNqYK3w==,
            }

    micromark-util-resolve-all@2.0.0:
        resolution:
            {
                integrity: sha512-6KU6qO7DZ7GJkaCgwBNtplXCvGkJToU86ybBAUdavvgsCiG8lSSvYxr9MhwmQ+udpzywHsl4RpGJsYWG1pDOcA==,
            }

    micromark-util-sanitize-uri@2.0.0:
        resolution:
            {
                integrity: sha512-WhYv5UEcZrbAtlsnPuChHUAsu/iBPOVaEVsntLBIdpibO0ddy8OzavZz3iL2xVvBZOpolujSliP65Kq0/7KIYw==,
            }

    micromark-util-subtokenize@2.0.1:
        resolution:
            {
                integrity: sha512-jZNtiFl/1aY73yS3UGQkutD0UbhTt68qnRpw2Pifmz5wV9h8gOVsN70v+Lq/f1rKaU/W8pxRe8y8Q9FX1AOe1Q==,
            }

    micromark-util-symbol@2.0.0:
        resolution:
            {
                integrity: sha512-8JZt9ElZ5kyTnO94muPxIGS8oyElRJaiJO8EzV6ZSyGQ1Is8xwl4Q45qU5UOg+bGH4AikWziz0iN4sFLWs8PGw==,
            }

    micromark-util-types@2.0.0:
        resolution:
            {
                integrity: sha512-oNh6S2WMHWRZrmutsRmDDfkzKtxF+bc2VxLC9dvtrDIRFln627VsFP6fLMgTryGDljgLPjkrzQSDcPrjPyDJ5w==,
            }

    micromark@4.0.0:
        resolution:
            {
                integrity: sha512-o/sd0nMof8kYff+TqcDx3VSrgBTcZpSvYcAHIfHhv5VAuNmisCxjhx6YmxS8PFEpb9z5WKWKPdzf0jM23ro3RQ==,
            }

    micromatch@4.0.8:
        resolution:
            {
                integrity: sha512-PXwfBhYu0hBCPw8Dn0E+WDYb7af3dSLVWKi3HGv84IdF4TyFoC0ysxFd0Goxw7nSv4T/PzEJQxsYsEiFCKo2BA==,
            }
        engines: { node: '>=8.6' }

    mime-db@1.52.0:
        resolution:
            {
                integrity: sha512-sPU4uV7dYlvtWJxwwxHD0PuihVNiE7TyAbQ5SWxDCB9mUYvOgroQOwYQQOKPJ8CIbE+1ETVlOoK1UC2nU3gYvg==,
            }
        engines: { node: '>= 0.6' }

    mime-types@2.1.35:
        resolution:
            {
                integrity: sha512-ZDY+bPm5zTTF+YpCrAU9nK0UgICYPT0QtT1NZWFv4s++TNkcgVaT0g6+4R2uI4MjQjzysHB1zxuWL50hzaeXiw==,
            }
        engines: { node: '>= 0.6' }

    minimatch@3.1.2:
        resolution:
            {
                integrity: sha512-J7p63hRiAjw1NDEww1W7i37+ByIrOWO5XQQAzZ3VOcL0PNybwpfmV/N05zFAzwQ9USyEcX6t3UO+K5aqBQOIHw==,
            }

    minimatch@9.0.3:
        resolution:
            {
                integrity: sha512-RHiac9mvaRw0x3AYRgDC1CxAP7HTcNrrECeA8YYJeWnpo+2Q5CegtZjaotWTWxDG3UeGA1coE05iH1mPjT/2mg==,
            }
        engines: { node: '>=16 || 14 >=14.17' }

    minimatch@9.0.5:
        resolution:
            {
                integrity: sha512-G6T0ZX48xgozx7587koeX9Ys2NYy6Gmv//P89sEte9V9whIapMNF4idKxnW2QtCcLiTWlb/wfCabAtAFWhhBow==,
            }
        engines: { node: '>=16 || 14 >=14.17' }

    minimist@1.2.8:
        resolution:
            {
                integrity: sha512-2yyAR8qBkN3YuheJanUpWC5U3bb5osDywNB8RzDVlDwDHbocAJveqqj1u8+SVD7jkWT4yvsHCpWqqWqAxb0zCA==,
            }

    minipass@7.1.2:
        resolution:
            {
                integrity: sha512-qOOzS1cBTWYF4BH8fVePDBOO9iptMnGUEZwNc/cMWnTV2nVLZ7VoNWEPHkYczZA0pdoA7dl6e7FL659nX9S2aw==,
            }
        engines: { node: '>=16 || 14 >=14.17' }

    ms@2.1.3:
        resolution:
            {
                integrity: sha512-6FlzubTLZG3J2a/NVCAleEhjzq5oxgHyaCU9yYXvcLsvoVaHJq/s5xXI6/XXP6tz7R9xAOtHnSO/tXtF3WRTlA==,
            }

    mz@2.7.0:
        resolution:
            {
                integrity: sha512-z81GNO7nnYMEhrGh9LeymoE4+Yr0Wn5McHIZMK5cfQCl+NDX08sCZgUc9/6MHni9IWuFLm1Z3HTCXu2z9fN62Q==,
            }

    nanoid@3.3.7:
        resolution:
            {
                integrity: sha512-eSRppjcPIatRIMC1U6UngP8XFcz8MQWGQdt1MTBQ7NaAmvXDfvNxbvWV3x2y6CdEUciCSsDHDQZbhYaB8QEo2g==,
            }
        engines: { node: ^10 || ^12 || ^13.7 || ^14 || >=15.0.1 }
        hasBin: true

    natural-compare@1.4.0:
        resolution:
            {
                integrity: sha512-OWND8ei3VtNC9h7V60qff3SVobHr996CTwgxubgyQYEpg290h9J0buyECNNJexkFm5sOajh5G116RYA1c8ZMSw==,
            }

    next@14.2.12:
        resolution:
            {
                integrity: sha512-cDOtUSIeoOvt1skKNihdExWMTybx3exnvbFbb9ecZDIxlvIbREQzt9A5Km3Zn3PfU+IFjyYGsHS+lN9VInAGKA==,
            }
        engines: { node: '>=18.17.0' }
        hasBin: true
        peerDependencies:
            '@opentelemetry/api': ^1.1.0
            '@playwright/test': ^1.41.2
            react: ^18.2.0
            react-dom: ^18.2.0
            sass: ^1.3.0
        peerDependenciesMeta:
            '@opentelemetry/api':
                optional: true
            '@playwright/test':
                optional: true
            sass:
                optional: true

    node-domexception@1.0.0:
        resolution:
            {
                integrity: sha512-/jKZoMpw0F8GRwl4/eLROPA3cfcXtLApP0QzLmUT/HuPCZWyB7IY9ZrMeKw2O/nFIqPQB3PVM9aYm0F312AXDQ==,
            }
        engines: { node: '>=10.5.0' }

    node-fetch@2.7.0:
        resolution:
            {
                integrity: sha512-c4FRfUm/dbcWZ7U+1Wq0AwCyFL+3nt2bEw05wfxSz+DWpWsitgmSgYmy2dQdWyKC1694ELPqMs/YzUSNozLt8A==,
            }
        engines: { node: 4.x || >=6.0.0 }
        peerDependencies:
            encoding: ^0.1.0
        peerDependenciesMeta:
            encoding:
                optional: true

    node-gyp-build@4.8.2:
        resolution:
            {
                integrity: sha512-IRUxE4BVsHWXkV/SFOut4qTlagw2aM8T5/vnTsmrHJvVoKueJHRc/JaFND7QDDc61kLYUJ6qlZM3sqTSyx2dTw==,
            }
        hasBin: true

    normalize-path@3.0.0:
        resolution:
            {
                integrity: sha512-6eZs5Ls3WtCisHWp9S2GUy8dqkpGi4BVSz3GaqiE6ezub0512ESztXUwUB6C6IKbQkY2Pnb/mD4WYojCRwcwLA==,
            }
        engines: { node: '>=0.10.0' }

    oauth4webapi@2.16.0:
        resolution:
            {
                integrity: sha512-GyS9/OtMjVNpgT26h9niLRc0G/AAVt2CDzFpljE75+EUNMHcZZeFge7F33QzhULSWfFo3tWBi72UxHuZ8cjAsQ==,
            }

    object-assign@4.1.1:
        resolution:
            {
                integrity: sha512-rJgTQnkUnH1sFw8yT6VSU3zD3sWmu6sZhIseY8VX+GRu3P6F7Fu+JNDoXfklElbLJSnc3FUQHVe4cU5hj+BcUg==,
            }
        engines: { node: '>=0.10.0' }

    object-hash@2.2.0:
        resolution:
            {
                integrity: sha512-gScRMn0bS5fH+IuwyIFgnh9zBdo4DV+6GhygmWM9HyNJSgS0hScp1f5vjtm7oIIOiT9trXrShAkLFSc2IqKNgw==,
            }
        engines: { node: '>= 6' }

    object-hash@3.0.0:
        resolution:
            {
                integrity: sha512-RSn9F68PjH9HqtltsSnqYC1XXoWe9Bju5+213R98cNGttag9q9yAOTzdbsqvIa7aNm5WffBZFpWYr2aWrklWAw==,
            }
        engines: { node: '>= 6' }

    object-inspect@1.13.2:
        resolution:
            {
                integrity: sha512-IRZSRuzJiynemAXPYtPe5BoI/RESNYR7TYm50MC5Mqbd3Jmw5y790sErYw3V6SryFJD64b74qQQs9wn5Bg/k3g==,
            }
        engines: { node: '>= 0.4' }

    object-is@1.1.6:
        resolution:
            {
                integrity: sha512-F8cZ+KfGlSGi09lJT7/Nd6KJZ9ygtvYC0/UYYLI9nmQKLMnydpB9yvbv9K1uSkEu7FU9vYPmVwLg328tX+ot3Q==,
            }
        engines: { node: '>= 0.4' }

    object-keys@1.1.1:
        resolution:
            {
                integrity: sha512-NuAESUOUMrlIXOfHKzD6bpPu3tYt3xvjNdRIQ+FeT0lNb4K8WR70CaDxhuNguS2XG+GjkyMwOzsN5ZktImfhLA==,
            }
        engines: { node: '>= 0.4' }

    object.assign@4.1.5:
        resolution:
            {
                integrity: sha512-byy+U7gp+FVwmyzKPYhW2h5l3crpmGsxl7X2s8y43IgxvG4g3QZ6CffDtsNQy1WsmZpQbO+ybo0AlW7TY6DcBQ==,
            }
        engines: { node: '>= 0.4' }

    object.entries@1.1.8:
        resolution:
            {
                integrity: sha512-cmopxi8VwRIAw/fkijJohSfpef5PdN0pMQJN6VC/ZKvn0LIknWD8KtgY6KlQdEc4tIjcQ3HxSMmnvtzIscdaYQ==,
            }
        engines: { node: '>= 0.4' }

    object.fromentries@2.0.8:
        resolution:
            {
                integrity: sha512-k6E21FzySsSK5a21KRADBd/NGneRegFO5pLHfdQLpRDETUNJueLXs3WCzyQ3tFRDYgbq3KHGXfTbi2bs8WQ6rQ==,
            }
        engines: { node: '>= 0.4' }

    object.groupby@1.0.3:
        resolution:
            {
                integrity: sha512-+Lhy3TQTuzXI5hevh8sBGqbmurHbbIjAi0Z4S63nthVLmLxfbj4T54a4CfZrXIrt9iP4mVAPYMo/v99taj3wjQ==,
            }
        engines: { node: '>= 0.4' }

    object.values@1.2.0:
        resolution:
            {
                integrity: sha512-yBYjY9QX2hnRmZHAjG/f13MzmBzxzYgQhFrke06TTyKY5zSTEqkOeukBzIdVA3j3ulu8Qa3MbVFShV7T2RmGtQ==,
            }
        engines: { node: '>= 0.4' }

    oidc-token-hash@5.0.3:
        resolution:
            {
                integrity: sha512-IF4PcGgzAr6XXSff26Sk/+P4KZFJVuHAJZj3wgO3vX2bMdNVp/QXTP3P7CEm9V1IdG8lDLY3HhiqpsE/nOwpPw==,
            }
        engines: { node: ^10.13.0 || >=12.0.0 }

    once@1.4.0:
        resolution:
            {
                integrity: sha512-lNaJgI+2Q5URQBkccEKHTQOPaXdUxnZZElQTZY0MFUAuaEqe1E+Nyvgdz/aIyNi6Z9MzO5dv1H8n58/GELp3+w==,
            }

    openapi-typescript-fetch@1.1.3:
        resolution:
            {
                integrity: sha512-smLZPck4OkKMNExcw8jMgrMOGgVGx2N/s6DbKL2ftNl77g5HfoGpZGFy79RBzU/EkaO0OZpwBnslfdBfh7ZcWg==,
            }
        engines: { node: '>= 12.0.0', npm: '>= 7.0.0' }

    openid-client@5.7.0:
        resolution:
            {
                integrity: sha512-4GCCGZt1i2kTHpwvaC/sCpTpQqDnBzDzuJcJMbH+y1Q5qI8U8RBvoSh28svarXszZHR5BAMXbJPX1PGPRE3VOA==,
            }

    optionator@0.9.4:
        resolution:
            {
                integrity: sha512-6IpQ7mKUxRcZNLIObR0hz7lxsapSSIYNZJwXPGeF0mTVqGKFIXj1DQcMoT22S3ROcLyY/rz0PWaWZ9ayWmad9g==,
            }
        engines: { node: '>= 0.8.0' }

    p-limit@3.1.0:
        resolution:
            {
                integrity: sha512-TYOanM3wGwNGsZN2cVTYPArw454xnXj5qmWF1bEoAc4+cU/ol7GVh7odevjp1FNHduHc3KZMcFduxU5Xc6uJRQ==,
            }
        engines: { node: '>=10' }

    p-locate@5.0.0:
        resolution:
            {
                integrity: sha512-LaNjtRWUBY++zB5nE/NwcaoMylSPk+S+ZHNB1TzdbMJMny6dynpAGt7X/tl/QYq3TIeE6nxHppbo2LGymrG5Pw==,
            }
        engines: { node: '>=10' }

    package-json-from-dist@1.0.0:
        resolution:
            {
                integrity: sha512-dATvCeZN/8wQsGywez1mzHtTlP22H8OEfPrVMLNr4/eGa+ijtLn/6M5f0dY8UKNrC2O9UCU6SSoG3qRKnt7STw==,
            }

    papaparse@5.4.1:
        resolution:
            {
                integrity: sha512-HipMsgJkZu8br23pW15uvo6sib6wne/4woLZPlFf3rpDyMe9ywEXUsuD7+6K9PRkJlVT51j/sCOYDKGGS3ZJrw==,
            }

    parent-module@1.0.1:
        resolution:
            {
                integrity: sha512-GQ2EWRpQV8/o+Aw8YqtfZZPfNRWZYkbidE9k5rpl/hC3vtHHBfGm2Ifi6qWV+coDGkrUKZAxE3Lot5kcsRlh+g==,
            }
        engines: { node: '>=6' }

    parse-entities@2.0.0:
        resolution:
            {
                integrity: sha512-kkywGpCcRYhqQIchaWqZ875wzpS/bMKhz5HnN3p7wveJTkTtyAB/AlnS0f8DFSqYW1T82t6yEAkEcB+A1I3MbQ==,
            }

    parse-entities@4.0.1:
        resolution:
            {
                integrity: sha512-SWzvYcSJh4d/SGLIOQfZ/CoNv6BTlI6YEQ7Nj82oDVnRpwe/Z/F1EMx42x3JAOwGBlCjeCH0BRJQbQ/opHL17w==,
            }

    path-browserify@1.0.1:
        resolution:
            {
                integrity: sha512-b7uo2UCUOYZcnF/3ID0lulOJi/bafxa1xPe7ZPsammBSpjSWQkjNxlt635YGS2MiR9GjvuXCtz2emr3jbsz98g==,
            }

    path-exists@4.0.0:
        resolution:
            {
                integrity: sha512-ak9Qy5Q7jYb2Wwcey5Fpvg2KoAc/ZIhLSLOSBmRmygPsGwkVVt0fZa0qrtMz+m6tJTAHfZQ8FnmB4MG4LWy7/w==,
            }
        engines: { node: '>=8' }

    path-is-absolute@1.0.1:
        resolution:
            {
                integrity: sha512-AVbw3UJ2e9bq64vSaS9Am0fje1Pa8pbGqTTsmXfaIiMpnr5DlDhfJOuLj9Sf95ZPVDAUerDfEk88MPmPe7UCQg==,
            }
        engines: { node: '>=0.10.0' }

    path-key@3.1.1:
        resolution:
            {
                integrity: sha512-ojmeN0qd+y0jszEtoY48r0Peq5dwMEkIlCOu6Q5f41lfkswXuKtYrhgoTpLnyIcHm24Uhqx+5Tqm2InSwLhE6Q==,
            }
        engines: { node: '>=8' }

    path-parse@1.0.7:
        resolution:
            {
                integrity: sha512-LDJzPVEEEPR+y48z93A0Ed0yXb8pAByGWo/k5YYdYgpY2/2EsOsksJrq7lOHxryrVOn1ejG6oAp8ahvOIQD8sw==,
            }

    path-scurry@1.11.1:
        resolution:
            {
                integrity: sha512-Xa4Nw17FS9ApQFJ9umLiJS4orGjm7ZzwUrwamcGQuHSzDyth9boKDaycYdDcZDuqYATXw4HFXgaqWTctW/v1HA==,
            }
        engines: { node: '>=16 || 14 >=14.18' }

    path-type@4.0.0:
        resolution:
            {
                integrity: sha512-gDKb8aZMDeD/tZWs9P6+q0J9Mwkdl6xMV8TjnGP3qJVJ06bdMgkbBlLU8IdfOsIsFz2BW1rNVT3XuNEl8zPAvw==,
            }
        engines: { node: '>=8' }

    picocolors@1.1.0:
        resolution:
            {
                integrity: sha512-TQ92mBOW0l3LeMeyLV6mzy/kWr8lkd/hp3mTg7wYK7zJhuBStmGMBG0BdeDZS/dZx1IukaX6Bk11zcln25o1Aw==,
            }

    picomatch@2.3.1:
        resolution:
            {
                integrity: sha512-JU3teHTNjmE2VCGFzuY8EXzCDVwEqB2a8fsIvwaStHhAWJEeVd1o1QD80CU6+ZdEXXSLbSsuLwJjkCBWqRQUVA==,
            }
        engines: { node: '>=8.6' }

    pify@2.3.0:
        resolution:
            {
                integrity: sha512-udgsAY+fTnvv7kI7aaxbqwWNb0AHiB0qBO89PZKPkoTmGOgdbrHDKD+0B2X4uTfJ/FT1R09r9gTsjUjNJotuog==,
            }
        engines: { node: '>=0.10.0' }

    pirates@4.0.6:
        resolution:
            {
                integrity: sha512-saLsH7WeYYPiD25LDuLRRY/i+6HaPYr6G1OUlN39otzkSTxKnubR9RTxS3/Kk50s1g2JTgFwWQDQyplC5/SHZg==,
            }
        engines: { node: '>= 6' }

    platform@1.3.6:
        resolution:
            {
                integrity: sha512-fnWVljUchTro6RiCFvCXBbNhJc2NijN7oIQxbwsyL0buWJPG85v81ehlHI9fXrJsMNgTofEoWIQeClKpgxFLrg==,
            }

    possible-typed-array-names@1.0.0:
        resolution:
            {
                integrity: sha512-d7Uw+eZoloe0EHDIYoe+bQ5WXnGMOpmiZFTuMWCwpjzzkL2nTjcKiAk4hh8TjnGye2TwWOk3UXucZ+3rbmBa8Q==,
            }
        engines: { node: '>= 0.4' }

    postcss-import@15.1.0:
        resolution:
            {
                integrity: sha512-hpr+J05B2FVYUAXHeK1YyI267J/dDDhMU6B6civm8hSY1jYJnBXxzKDKDswzJmtLHryrjhnDjqqp/49t8FALew==,
            }
        engines: { node: '>=14.0.0' }
        peerDependencies:
            postcss: ^8.0.0

    postcss-js@4.0.1:
        resolution:
            {
                integrity: sha512-dDLF8pEO191hJMtlHFPRa8xsizHaM82MLfNkUHdUtVEV3tgTp5oj+8qbEqYM57SLfc74KSbw//4SeJma2LRVIw==,
            }
        engines: { node: ^12 || ^14 || >= 16 }
        peerDependencies:
            postcss: ^8.4.21

    postcss-load-config@4.0.2:
        resolution:
            {
                integrity: sha512-bSVhyJGL00wMVoPUzAVAnbEoWyqRxkjv64tUl427SKnPrENtq6hJwUojroMz2VB+Q1edmi4IfrAPpami5VVgMQ==,
            }
        engines: { node: '>= 14' }
        peerDependencies:
            postcss: '>=8.0.9'
            ts-node: '>=9.0.0'
        peerDependenciesMeta:
            postcss:
                optional: true
            ts-node:
                optional: true

    postcss-nested@6.2.0:
        resolution:
            {
                integrity: sha512-HQbt28KulC5AJzG+cZtj9kvKB93CFCdLvog1WFLf1D+xmMvPGlBstkpTEZfK5+AN9hfJocyBFCNiqyS48bpgzQ==,
            }
        engines: { node: '>=12.0' }
        peerDependencies:
            postcss: ^8.2.14

    postcss-selector-parser@6.1.2:
        resolution:
            {
                integrity: sha512-Q8qQfPiZ+THO/3ZrOrO0cJJKfpYCagtMUkXbnEfmgUjwXg6z/WBeOyS9APBBPCTSiDV+s4SwQGu8yFsiMRIudg==,
            }
        engines: { node: '>=4' }

    postcss-value-parser@4.2.0:
        resolution:
            {
                integrity: sha512-1NNCs6uurfkVbeXG4S8JFT9t19m45ICnif8zWLd5oPSZ50QnwMfK+H3jv408d4jw/7Bttv5axS5IiHoLaVNHeQ==,
            }

    postcss@8.4.31:
        resolution:
            {
                integrity: sha512-PS08Iboia9mts/2ygV3eLpY5ghnUcfLV/EXTOW1E2qYxJKGGBUtNjN76FYHnMs36RmARn41bC0AZmn+rR0OVpQ==,
            }
        engines: { node: ^10 || ^12 || >=14 }

    postcss@8.4.47:
        resolution:
            {
                integrity: sha512-56rxCq7G/XfB4EkXq9Egn5GCqugWvDFjafDOThIdMBsI15iqPqR5r15TfSr1YPYeEI19YeaXMCbY6u88Y76GLQ==,
            }
        engines: { node: ^10 || ^12 || >=14 }

    prelude-ls@1.2.1:
        resolution:
            {
                integrity: sha512-vkcDPrRZo1QZLbn5RLGPpg/WmIQ65qoWWhcGKf/b5eplkkarX0m9z8ppCat4mlOqUsWpyNuYgO3VRyrYHSzX5g==,
            }
        engines: { node: '>= 0.8.0' }

    prettier-plugin-organize-imports@3.2.4:
        resolution:
            {
                integrity: sha512-6m8WBhIp0dfwu0SkgfOxJqh+HpdyfqSSLfKKRZSFbDuEQXDDndb8fTpRWkUrX/uBenkex3MgnVk0J3b3Y5byog==,
            }
        peerDependencies:
            '@volar/vue-language-plugin-pug': ^1.0.4
            '@volar/vue-typescript': ^1.0.4
            prettier: '>=2.0'
            typescript: '>=2.9'
        peerDependenciesMeta:
            '@volar/vue-language-plugin-pug':
                optional: true
            '@volar/vue-typescript':
                optional: true

    prettier@3.3.3:
        resolution:
            {
                integrity: sha512-i2tDNA0O5IrMO757lfrdQZCc2jPNDVntV0m/+4whiDfWaTKfMNgR7Qz0NAeGz/nRqF4m5/6CLzbP4/liHt12Ew==,
            }
        engines: { node: '>=14' }
        hasBin: true

    prismjs@1.27.0:
        resolution:
            {
                integrity: sha512-t13BGPUlFDR7wRB5kQDG4jjl7XeuH6jbJGt11JHPL96qwsEHNX2+68tFXqc1/k+/jALsbSWJKUOT/hcYAZ5LkA==,
            }
        engines: { node: '>=6' }

    prismjs@1.29.0:
        resolution:
            {
                integrity: sha512-Kx/1w86q/epKcmte75LNrEoT+lX8pBpavuAbvJWRXar7Hz8jrtF+e3vY751p0R8H9HdArwaCTNDDzHg/ScJK1Q==,
            }
        engines: { node: '>=6' }

    prop-types@15.8.1:
        resolution:
            {
                integrity: sha512-oj87CgZICdulUohogVAR7AjlC0327U4el4L6eAvOqCeudMDVU0NThNaV+b9Df4dXgSP1gXMTnPdhfe/2qDH5cg==,
            }

    property-information@5.6.0:
        resolution:
            {
                integrity: sha512-YUHSPk+A30YPv+0Qf8i9Mbfe/C0hdPXk1s1jPVToV8pk8BQtpw10ct89Eo7OWkutrwqvT0eicAxlOg3dOAu8JA==,
            }

    property-information@6.5.0:
        resolution:
            {
                integrity: sha512-PgTgs/BlvHxOu8QuEN7wi5A0OmXaBcHpmCSTehcs6Uuu9IkDIEo13Hy7n898RHfrQ49vKCoGeWZSaAK01nwVig==,
            }

    punycode@2.3.1:
        resolution:
            {
                integrity: sha512-vYt7UD1U9Wg6138shLtLOvdAu+8DsC/ilFtEVHcH+wydcSpNE20AfSOduf6MkRFahL5FY7X1oU7nKVZFtfq8Fg==,
            }
        engines: { node: '>=6' }

    queue-microtask@1.2.3:
        resolution:
            {
                integrity: sha512-NuaNSa6flKT5JaSYQzJok04JzTL1CA6aGhv5rfLW3PgqA+M2ChpZQnAC8h8i4ZFkBS8X5RqkDBHA7r4hej3K9A==,
            }

    react-dom@18.3.1:
        resolution:
            {
                integrity: sha512-5m4nQKp+rZRb09LNH59GM4BxTh9251/ylbKIbpe7TpGxfJ+9kv6BLkLBXIjjspbgbnIBNqlI23tRnTWT0snUIw==,
            }
        peerDependencies:
            react: ^18.3.1

    react-dropzone@14.2.3:
        resolution:
            {
                integrity: sha512-O3om8I+PkFKbxCukfIR3QAGftYXDZfOE2N1mr/7qebQJHs7U+/RSL/9xomJNpRg9kM5h9soQSdf0Gc7OHF5Fug==,
            }
        engines: { node: '>= 10.13' }
        peerDependencies:
            react: '>= 16.8 || 18.0.0'

    react-from-dom@0.7.3:
        resolution:
            {
                integrity: sha512-9IK6R7+eD1wOAMC2ZCrENev0eK1625cb7vX+cnnOR9LBRNbjKiaJk4ij2zQbcefEXTWjXFhA7CTO1cd8wMONnw==,
            }
        peerDependencies:
            react: ^16.8.0 || ^17.0.0 || ^18.0.0

    react-inlinesvg@4.1.3:
        resolution:
            {
                integrity: sha512-p1+wkr1UQZyLw/3bdpnHO3v3tMNVWyxWnAEY6ML/Ql9ldDYTBTy6HqAyNl7u3au925XPffLMiXKnQrqZeJAldw==,
            }
        peerDependencies:
            react: 16.8 - 18

    react-is@16.13.1:
        resolution:
            {
                integrity: sha512-24e6ynE2H+OKt4kqsOvNd8kBpV65zoxbA4BVsEOB3ARVWQki/DHzaUoC5KuON/BiccDaCCTZBuOcfZs70kR8bQ==,
            }

    react-markdown@9.0.1:
        resolution:
            {
                integrity: sha512-186Gw/vF1uRkydbsOIkcGXw7aHq0sZOCRFFjGrr7b9+nVZg4UfA4enXCaxm4fUzecU38sWfrNDitGhshuU7rdg==,
            }
        peerDependencies:
            '@types/react': '>=18'
            react: '>=18'

    react-remove-scroll-bar@2.3.6:
        resolution:
            {
                integrity: sha512-DtSYaao4mBmX+HDo5YWYdBWQwYIQQshUV/dVxFxK+KM26Wjwp1gZ6rv6OC3oujI6Bfu6Xyg3TwK533AQutsn/g==,
            }
        engines: { node: '>=10' }
        peerDependencies:
            '@types/react': ^16.8.0 || ^17.0.0 || ^18.0.0
            react: ^16.8.0 || ^17.0.0 || ^18.0.0
        peerDependenciesMeta:
            '@types/react':
                optional: true

    react-remove-scroll@2.5.7:
        resolution:
            {
                integrity: sha512-FnrTWO4L7/Bhhf3CYBNArEG/yROV0tKmTv7/3h9QCFvH6sndeFf1wPqOcbFVu5VAulS5dV1wGT3GZZ/1GawqiA==,
            }
        engines: { node: '>=10' }
        peerDependencies:
            '@types/react': ^16.8.0 || ^17.0.0 || ^18.0.0
            react: ^16.8.0 || ^17.0.0 || ^18.0.0
        peerDependenciesMeta:
            '@types/react':
                optional: true

    react-simple-code-editor@0.14.1:
        resolution:
            {
                integrity: sha512-BR5DtNRy+AswWJECyA17qhUDvrrCZ6zXOCfkQY5zSmb96BVUbpVAv03WpcjcwtCwiLbIANx3gebHOcXYn1EHow==,
            }
        peerDependencies:
            react: '>=16.8.0'
            react-dom: '>=16.8.0'

    react-smooth@4.0.1:
        resolution:
            {
                integrity: sha512-OE4hm7XqR0jNOq3Qmk9mFLyd6p2+j6bvbPJ7qlB7+oo0eNcL2l7WQzG6MBnT3EXY6xzkLMUBec3AfewJdA0J8w==,
            }
        peerDependencies:
            react: ^16.8.0 || ^17.0.0 || ^18.0.0
            react-dom: ^16.8.0 || ^17.0.0 || ^18.0.0

    react-style-singleton@2.2.1:
        resolution:
            {
                integrity: sha512-ZWj0fHEMyWkHzKYUr2Bs/4zU6XLmq9HsgBURm7g5pAVfyn49DgUiNgY2d4lXRlYSiCif9YBGpQleewkcqddc7g==,
            }
        engines: { node: '>=10' }
        peerDependencies:
            '@types/react': ^16.8.0 || ^17.0.0 || ^18.0.0
            react: ^16.8.0 || ^17.0.0 || ^18.0.0
        peerDependenciesMeta:
            '@types/react':
                optional: true

    react-syntax-highlighter@15.5.0:
        resolution:
            {
                integrity: sha512-+zq2myprEnQmH5yw6Gqc8lD55QHnpKaU8TOcFeC/Lg/MQSs8UknEA0JC4nTZGFAXC2J2Hyj/ijJ7NlabyPi2gg==,
            }
        peerDependencies:
            react: '>= 0.14.0'

    react-transition-group@4.4.5:
        resolution:
            {
                integrity: sha512-pZcd1MCJoiKiBR2NRxeCRg13uCXbydPnmB4EOeRrY7480qNWO8IIgQG6zlDkm6uRMsURXPuKq0GWtiM59a5Q6g==,
            }
        peerDependencies:
            react: '>=16.6.0'
            react-dom: '>=16.6.0'

    react@18.3.1:
        resolution:
            {
                integrity: sha512-wS+hAgJShR0KhEvPJArfuPVN1+Hz1t0Y6n5jLrGQbkb4urgPE/0Rve+1kMB1v/oWgHgm4WIcV+i7F2pTVj+2iQ==,
            }
        engines: { node: '>=0.10.0' }

    read-cache@1.0.0:
        resolution:
            {
                integrity: sha512-Owdv/Ft7IjOgm/i0xvNDZ1LrRANRfew4b2prF3OWMQLxLfu3bS8FVhCsrSCMK4lR56Y9ya+AThoTpDCTxCmpRA==,
            }

    readdirp@3.6.0:
        resolution:
            {
                integrity: sha512-hOS089on8RduqdbhvQ5Z37A0ESjsqz6qnRcffsMU3495FuTdqSm+7bhJ29JvIOsBDEEnan5DPu9t3To9VRlMzA==,
            }
        engines: { node: '>=8.10.0' }

    recharts-scale@0.4.5:
        resolution:
            {
                integrity: sha512-kivNFO+0OcUNu7jQquLXAxz1FIwZj8nrj+YkOKc5694NbjCvcT6aSZiIzNzd2Kul4o4rTto8QVR9lMNtxD4G1w==,
            }

    recharts@2.12.7:
        resolution:
            {
                integrity: sha512-hlLJMhPQfv4/3NBSAyq3gzGg4h2v69RJh6KU7b3pXYNNAELs9kEoXOjbkxdXpALqKBoVmVptGfLpxdaVYqjmXQ==,
            }
        engines: { node: '>=14' }
        peerDependencies:
            react: ^16.0.0 || ^17.0.0 || ^18.0.0
            react-dom: ^16.0.0 || ^17.0.0 || ^18.0.0

    reflect.getprototypeof@1.0.6:
        resolution:
            {
                integrity: sha512-fmfw4XgoDke3kdI6h4xcUz1dG8uaiv5q9gcEwLS4Pnth2kxT+GZ7YehS1JTMGBQmtV7Y4GFGbs2re2NqhdozUg==,
            }
        engines: { node: '>= 0.4' }

    refractor@3.6.0:
        resolution:
            {
                integrity: sha512-MY9W41IOWxxk31o+YvFCNyNzdkc9M20NoZK5vq6jkv4I/uh2zkWcfudj0Q1fovjUQJrNewS9NMzeTtqPf+n5EA==,
            }

    regenerator-runtime@0.14.1:
        resolution:
            {
                integrity: sha512-dYnhHh0nJoMfnkZs6GmmhFknAGRrLznOu5nc9ML+EJxGvrx6H7teuevqVqCuPcPK//3eDrrjQhehXVx9cnkGdw==,
            }

    regexp.prototype.flags@1.5.2:
        resolution:
            {
                integrity: sha512-NcDiDkTLuPR+++OCKB0nWafEmhg/Da8aUPLPMQbK+bxKKCm1/S5he+AqYa4PlMCVBalb4/yxIRub6qkEx5yJbw==,
            }
        engines: { node: '>= 0.4' }

    remark-gfm@4.0.0:
        resolution:
            {
                integrity: sha512-U92vJgBPkbw4Zfu/IiW2oTZLSL3Zpv+uI7My2eq8JxKgqraFdU8YUGicEJCEgSbeaG+QDFqIcwwfMTOEelPxuA==,
            }

    remark-parse@11.0.0:
        resolution:
            {
                integrity: sha512-FCxlKLNGknS5ba/1lmpYijMUzX2esxW5xQqjWxw2eHFfS2MSdaHVINFmhjo+qN1WhZhNimq0dZATN9pH0IDrpA==,
            }

    remark-rehype@11.1.0:
        resolution:
            {
                integrity: sha512-z3tJrAs2kIs1AqIIy6pzHmAHlF1hWQ+OdY4/hv+Wxe35EhyLKcajL33iUEn3ScxtFox9nUvRufR/Zre8Q08H/g==,
            }

    remark-stringify@11.0.0:
        resolution:
            {
                integrity: sha512-1OSmLd3awB/t8qdoEOMazZkNsfVTeY4fTsgzcQFdXNq8ToTN4ZGwrMnlda4K6smTFKD+GRV6O48i6Z4iKgPPpw==,
            }

    resolve-from@4.0.0:
        resolution:
            {
                integrity: sha512-pb/MYmXstAkysRFx8piNI1tGFNQIFA3vkE3Gq4EuA1dF6gHp/+vgZqsCGJapvy8N3Q+4o7FwvquPJcnZ7RYy4g==,
            }
        engines: { node: '>=4' }

    resolve-pkg-maps@1.0.0:
        resolution:
            {
                integrity: sha512-seS2Tj26TBVOC2NIc2rOe2y2ZO7efxITtLZcGSOnHHNOQ7CkiUBfw0Iw2ck6xkIhPwLhKNLS8BO+hEpngQlqzw==,
            }

    resolve@1.22.8:
        resolution:
            {
                integrity: sha512-oKWePCxqpd6FlLvGV1VU0x7bkPmmCNolxzjMf4NczoDnQcIWrAF+cPtZn5i6n+RfD2d9i0tzpKnG6Yk168yIyw==,
            }
        hasBin: true

    resolve@2.0.0-next.5:
        resolution:
            {
                integrity: sha512-U7WjGVG9sH8tvjW5SmGbQuui75FiyjAX72HX15DwBBwF9dNiQZRQAg9nnPhYy+TUnE0+VcrttuvNI8oSxZcocA==,
            }
        hasBin: true

    reusify@1.0.4:
        resolution:
            {
                integrity: sha512-U9nH88a3fc/ekCF1l0/UP1IosiuIjyTh7hBvXVMHYgVcfGvt897Xguj2UOLDeI5BG2m7/uwyaLVT6fbtCwTyzw==,
            }
        engines: { iojs: '>=1.0.0', node: '>=0.10.0' }

    rimraf@3.0.2:
        resolution:
            {
                integrity: sha512-JZkJMZkAGFFPP2YqXZXPbMlMBgsxzE8ILs4lMIX/2o0L9UBw9O/Y3o6wFw/i9YLapcUJWwqbi3kdxIPdC62TIA==,
            }
        deprecated: Rimraf versions prior to v4 are no longer supported
        hasBin: true

    run-parallel@1.2.0:
        resolution:
            {
                integrity: sha512-5l4VyZR86LZ/lDxZTR6jqL8AFE2S0IFLMP26AbjsLVADxHdhB/c0GUsH+y39UfCi3dzz8OlQuPmnaJOMoDHQBA==,
            }

    safe-array-concat@1.1.2:
        resolution:
            {
                integrity: sha512-vj6RsCsWBCf19jIeHEfkRMw8DPiBb+DMXklQ/1SGDHOMlHdPUkZXFQ2YdplS23zESTijAcurb1aSgJA3AgMu1Q==,
            }
        engines: { node: '>=0.4' }

    safe-buffer@5.2.1:
        resolution:
            {
                integrity: sha512-rp3So07KcdmmKbGvgaNxQSJr7bGVSVk5S9Eq1F+ppbRo70+YeaDxkw5Dd8NPN+GD6bjnYm2VuPuCXmpuYvmCXQ==,
            }

    safe-regex-test@1.0.3:
        resolution:
            {
                integrity: sha512-CdASjNJPvRa7roO6Ra/gLYBTzYzzPyyBXxIMdGW3USQLyjWEls2RgW5UBTXaQVp+OrpeCK3bLem8smtmheoRuw==,
            }
        engines: { node: '>= 0.4' }

    scheduler@0.23.2:
        resolution:
            {
                integrity: sha512-UOShsPwz7NrMUqhR6t0hWjFduvOzbtv7toDH1/hIrfRNIDBnnBWd0CwJTGvTpngVlmwGCdP9/Zl/tVrDqcuYzQ==,
            }

    semver@6.3.1:
        resolution:
            {
                integrity: sha512-BR7VvDCVHO+q2xBEWskxS6DJE1qRnb7DxzUrogb71CWoSficBxYsiAGd+Kl0mmq/MprG9yArRkyrQxTO6XjMzA==,
            }
        hasBin: true

    semver@7.6.3:
        resolution:
            {
                integrity: sha512-oVekP1cKtI+CTDvHWYFUcMtsK/00wmAEfyqKfNdARm8u1wNVhSgaX7A8d4UuIlUI5e84iEwOhs7ZPYRmzU9U6A==,
            }
        engines: { node: '>=10' }
        hasBin: true

    set-cookie-parser@2.7.0:
        resolution:
            {
                integrity: sha512-lXLOiqpkUumhRdFF3k1osNXCy9akgx/dyPZ5p8qAg9seJzXr5ZrlqZuWIMuY6ejOsVLE6flJ5/h3lsn57fQ/PQ==,
            }

    set-function-length@1.2.2:
        resolution:
            {
                integrity: sha512-pgRc4hJ4/sNjWCSS9AmnS40x3bNMDTknHgL5UaMBTMyJnU90EgWh1Rz+MC9eFu4BuN/UwZjKQuY/1v3rM7HMfg==,
            }
        engines: { node: '>= 0.4' }

    set-function-name@2.0.2:
        resolution:
            {
                integrity: sha512-7PGFlmtwsEADb0WYyvCMa1t+yke6daIG4Wirafur5kcf+MhUnPms1UeR0CKQdTZD81yESwMHbtn+TR+dMviakQ==,
            }
        engines: { node: '>= 0.4' }

    shebang-command@2.0.0:
        resolution:
            {
                integrity: sha512-kHxr2zZpYtdmrN1qDjrrX/Z1rR1kG8Dx+gkpK1G4eXmvXswmcE1hTWBWYUzlraYw1/yZp6YuDY77YtvbN0dmDA==,
            }
        engines: { node: '>=8' }

    shebang-regex@3.0.0:
        resolution:
            {
                integrity: sha512-7++dFhtcx3353uBaq8DDR4NuxBetBzC7ZQOhmTQInHEd6bSrXdiEyzCvG07Z44UYdLShWUyXt5M/yhz8ekcb1A==,
            }
        engines: { node: '>=8' }

    side-channel@1.0.6:
        resolution:
            {
                integrity: sha512-fDW/EZ6Q9RiO8eFG8Hj+7u/oW+XrPTIChwCOM2+th2A6OblDtYYIpve9m+KvI9Z4C9qSEXlaGR6bTEYHReuglA==,
            }
        engines: { node: '>= 0.4' }

    signal-exit@4.1.0:
        resolution:
            {
                integrity: sha512-bzyZ1e88w9O1iNJbKnOlvYTrWPDl46O1bG0D3XInv+9tkPrxrN8jUUTiFlDkkmKWgn1M6CfIA13SuGqOa9Korw==,
            }
        engines: { node: '>=14' }

    slash@3.0.0:
        resolution:
            {
                integrity: sha512-g9Q1haeby36OSStwb4ntCGGGaKsaVSjQ68fBxoQcutl5fS1vuY18H3wSt3jFyFtrkx+Kz0V1G85A4MyAdDMi2Q==,
            }
        engines: { node: '>=8' }

    source-map-js@1.2.1:
        resolution:
            {
                integrity: sha512-UXWMKhLOwVKb728IUtQPXxfYU+usdybtUrK/8uGE8CQMvrhOpwvzDBwj0QhSL7MQc7vIsISBG8VQ8+IDQxpfQA==,
            }
        engines: { node: '>=0.10.0' }

    space-separated-tokens@1.1.5:
        resolution:
            {
                integrity: sha512-q/JSVd1Lptzhf5bkYm4ob4iWPjx0KiRe3sRFBNrVqbJkFaBm5vbbowy1mymoPNLRa52+oadOhJ+K49wsSeSjTA==,
            }

    space-separated-tokens@2.0.2:
        resolution:
            {
                integrity: sha512-PEGlAwrG8yXGXRjW32fGbg66JAlOAwbObuqVoJpv/mRgoWDQfgH1wDPvtzWyUSNAXBGSk8h755YDbbcEy3SH2Q==,
            }

    stop-iteration-iterator@1.0.0:
        resolution:
            {
                integrity: sha512-iCGQj+0l0HOdZ2AEeBADlsRC+vsnDsZsbdSiH1yNSjcfKM7fdpCMfqAL/dwF5BLiw/XhRft/Wax6zQbhq2BcjQ==,
            }
        engines: { node: '>= 0.4' }

    streamsearch@1.1.0:
        resolution:
            {
                integrity: sha512-Mcc5wHehp9aXz1ax6bZUyY5afg9u2rv5cqQI3mRrYkGC8rW2hM02jWuwjtL++LS5qinSyhj2QfLyNsuc+VsExg==,
            }
        engines: { node: '>=10.0.0' }

    string-width@4.2.3:
        resolution:
            {
                integrity: sha512-wKyQRQpjJ0sIp62ErSZdGsjMJWsap5oRNihHhu6G7JVO/9jIB6UyevL+tXuOqrng8j/cxKTWyWUwvSTriiZz/g==,
            }
        engines: { node: '>=8' }

    string-width@5.1.2:
        resolution:
            {
                integrity: sha512-HnLOCR3vjcY8beoNLtcjZ5/nxn2afmME6lhrDrebokqMap+XbeW8n9TXpPDOqdGK5qcI3oT0GKTW6wC7EMiVqA==,
            }
        engines: { node: '>=12' }

    string.prototype.includes@2.0.0:
        resolution:
            {
                integrity: sha512-E34CkBgyeqNDcrbU76cDjL5JLcVrtSdYq0MEh/B10r17pRP4ciHLwTgnuLV8Ay6cgEMLkcBkFCKyFZ43YldYzg==,
            }

    string.prototype.matchall@4.0.11:
        resolution:
            {
                integrity: sha512-NUdh0aDavY2og7IbBPenWqR9exH+E26Sv8e0/eTe1tltDGZL+GtBkDAnnyBtmekfK6/Dq3MkcGtzXFEd1LQrtg==,
            }
        engines: { node: '>= 0.4' }

    string.prototype.repeat@1.0.0:
        resolution:
            {
                integrity: sha512-0u/TldDbKD8bFCQ/4f5+mNRrXwZ8hg2w7ZR8wa16e8z9XpePWl3eGEcUD0OXpEH/VJH/2G3gjUtR3ZOiBe2S/w==,
            }

    string.prototype.trim@1.2.9:
        resolution:
            {
                integrity: sha512-klHuCNxiMZ8MlsOihJhJEBJAiMVqU3Z2nEXWfWnIqjN0gEFS9J9+IxKozWWtQGcgoa1WUZzLjKPTr4ZHNFTFxw==,
            }
        engines: { node: '>= 0.4' }

    string.prototype.trimend@1.0.8:
        resolution:
            {
                integrity: sha512-p73uL5VCHCO2BZZ6krwwQE3kCzM7NKmis8S//xEC6fQonchbum4eP6kR4DLEjQFO3Wnj3Fuo8NM0kOSjVdHjZQ==,
            }

    string.prototype.trimstart@1.0.8:
        resolution:
            {
                integrity: sha512-UXSH262CSZY1tfu3G3Secr6uGLCFVPMhIqHjlgCUtCCcgihYc/xKs9djMTMUOb2j1mVSeU8EU6NWc/iQKU6Gfg==,
            }
        engines: { node: '>= 0.4' }

    stringify-entities@4.0.4:
        resolution:
            {
                integrity: sha512-IwfBptatlO+QCJUo19AqvrPNqlVMpW9YEL2LIVY+Rpv2qsjCGxaDLNRgeGsQWJhfItebuJhsGSLjaBbNSQ+ieg==,
            }

    strip-ansi@6.0.1:
        resolution:
            {
                integrity: sha512-Y38VPSHcqkFrCpFnQ9vuSXmquuv5oXOKpGeT6aGrr3o3Gc9AlVa6JBfUSOCnbxGGZF+/0ooI7KrPuUSztUdU5A==,
            }
        engines: { node: '>=8' }

    strip-ansi@7.1.0:
        resolution:
            {
                integrity: sha512-iq6eVVI64nQQTRYq2KtEg2d2uU7LElhTJwsH4YzIHZshxlgZms/wIc4VoDQTlG/IvVIrBKG06CrZnp0qv7hkcQ==,
            }
        engines: { node: '>=12' }

    strip-bom@3.0.0:
        resolution:
            {
                integrity: sha512-vavAMRXOgBVNF6nyEEmL3DBK19iRpDcoIwW+swQ+CbGiu7lju6t+JklA1MHweoWtadgt4ISVUsXLyDq34ddcwA==,
            }
        engines: { node: '>=4' }

    strip-json-comments@3.1.1:
        resolution:
            {
                integrity: sha512-6fPc+R4ihwqP6N/aIv2f1gMH8lOVtWQHoqC4yK6oSDVVocumAsfCqjkXnqiYMhmMwS/mEHLp7Vehlt3ql6lEig==,
            }
        engines: { node: '>=8' }

    style-to-object@1.0.8:
        resolution:
            {
                integrity: sha512-xT47I/Eo0rwJmaXC4oilDGDWLohVhR6o/xAQcPQN8q6QBuZVL8qMYL85kLmST5cPjAorwvqIA4qXTRQoYHaL6g==,
            }

    styled-jsx@5.1.1:
        resolution:
            {
                integrity: sha512-pW7uC1l4mBZ8ugbiZrcIsiIvVx1UmTfw7UkC3Um2tmfUq9Bhk8IiyEIPl6F8agHgjzku6j0xQEZbfA5uSgSaCw==,
            }
        engines: { node: '>= 12.0.0' }
        peerDependencies:
            '@babel/core': '*'
            babel-plugin-macros: '*'
            react: '>= 16.8.0 || 17.x.x || ^18.0.0-0'
        peerDependenciesMeta:
            '@babel/core':
                optional: true
            babel-plugin-macros:
                optional: true

    sucrase@3.35.0:
        resolution:
            {
                integrity: sha512-8EbVDiu9iN/nESwxeSxDKe0dunta1GOlHufmSSXxMD2z2/tMZpDMpvXQGsc+ajGo8y2uYUmixaSRUc/QPoQ0GA==,
            }
        engines: { node: '>=16 || 14 >=14.17' }
        hasBin: true

    supports-color@7.2.0:
        resolution:
            {
                integrity: sha512-qpCAvRl9stuOHveKsn7HncJRvv501qIacKzQlO/+Lwxc9+0q2wLyv4Dfvt80/DPn2pqOBsJdDiogXGR9+OvwRw==,
            }
        engines: { node: '>=8' }

    supports-preserve-symlinks-flag@1.0.0:
        resolution:
            {
                integrity: sha512-ot0WnXS9fgdkgIcePe6RHNk1WA8+muPa6cSjeR3V8K27q9BB1rTE3R1p7Hv0z1ZyAc8s6Vvv8DIyWf681MAt0w==,
            }
        engines: { node: '>= 0.4' }

    tailwind-merge@2.5.2:
        resolution:
            {
                integrity: sha512-kjEBm+pvD+6eAwzJL2Bi+02/9LFLal1Gs61+QB7HvTfQQ0aXwC5LGT8PEt1gS0CWKktKe6ysPTAy3cBC5MeiIg==,
            }

    tailwindcss-animate@1.0.7:
        resolution:
            {
                integrity: sha512-bl6mpH3T7I3UFxuvDEXLxy/VuFxBk5bbzplh7tXI68mwMokNYd1t9qPBHlnyTwfa4JGC4zP516I1hYYtQ/vspA==,
            }
        peerDependencies:
            tailwindcss: '>=3.0.0 || insiders'

    tailwindcss@3.4.12:
        resolution:
            {
                integrity: sha512-Htf/gHj2+soPb9UayUNci/Ja3d8pTmu9ONTfh4QY8r3MATTZOzmv6UYWF7ZwikEIC8okpfqmGqrmDehua8mF8w==,
            }
        engines: { node: '>=14.0.0' }
        hasBin: true

    tapable@2.2.1:
        resolution:
            {
                integrity: sha512-GNzQvQTOIP6RyTfE2Qxb8ZVlNmw0n88vp1szwWRimP02mnTsx3Wtn5qRdqY9w2XduFNUgvOwhNnQsjwCp+kqaQ==,
            }
        engines: { node: '>=6' }

    text-table@0.2.0:
        resolution:
            {
                integrity: sha512-N+8UisAXDGk8PFXP4HAzVR9nbfmVJ3zYLAWiTIoqC5v5isinhr+r5uaO8+7r3BMfuNIufIsA7RdpVgacC2cSpw==,
            }

    thenify-all@1.6.0:
        resolution:
            {
                integrity: sha512-RNxQH/qI8/t3thXJDwcstUO4zeqo64+Uy/+sNVRBx4Xn2OX+OZ9oP+iJnNFqplFra2ZUVeKCSa2oVWi3T4uVmA==,
            }
        engines: { node: '>=0.8' }

    thenify@3.3.1:
        resolution:
            {
                integrity: sha512-RVZSIV5IG10Hk3enotrhvz0T9em6cyHBLkH/YAZuKqd8hRkKhSfCGIcP2KUY0EPxndzANBmNllzWPwak+bheSw==,
            }

    tiny-invariant@1.3.3:
        resolution:
            {
                integrity: sha512-+FbBPE1o9QAYvviau/qC5SE3caw21q3xkvWKBtja5vgqOWIHHJ3ioaq1VPfn/Szqctz2bU/oYeKd9/z5BL+PVg==,
            }

    to-regex-range@5.0.1:
        resolution:
            {
                integrity: sha512-65P7iz6X5yEr1cwcgvQxbbIw7Uk3gOy5dIdtZ4rDveLqhrdJP+Li/Hx6tyK0NEb+2GCyneCMJiGqrADCSNk8sQ==,
            }
        engines: { node: '>=8.0' }

    tr46@0.0.3:
        resolution:
            {
                integrity: sha512-N3WMsuqV66lT30CrXNbEjx4GEwlow3v6rr4mCcv6prnfwhS01rkgyFdjPNBYd9br7LpXV1+Emh01fHnq2Gdgrw==,
            }

    trim-lines@3.0.1:
        resolution:
            {
                integrity: sha512-kRj8B+YHZCc9kQYdWfJB2/oUl9rA99qbowYYBtr4ui4mZyAQ2JpvVBd/6U2YloATfqBhBTSMhTpgBHtU0Mf3Rg==,
            }

    trough@2.2.0:
        resolution:
            {
                integrity: sha512-tmMpK00BjZiUyVyvrBK7knerNgmgvcV/KLVyuma/SC+TQN167GrMRciANTz09+k3zW8L8t60jWO1GpfkZdjTaw==,
            }

    ts-api-utils@1.3.0:
        resolution:
            {
                integrity: sha512-UQMIo7pb8WRomKR1/+MFVLTroIvDVtMX3K6OUir8ynLyzB8Jeriont2bTAtmNPa1ekAgN7YPDyf6V+ygrdU+eQ==,
            }
        engines: { node: '>=16' }
        peerDependencies:
            typescript: '>=4.2.0'

    ts-interface-checker@0.1.13:
        resolution:
            {
                integrity: sha512-Y/arvbn+rrz3JCKl9C4kVNfTfSm2/mEp5FSz5EsZSANGPSlQrpRI5M4PKF+mJnE52jOO90PnPSc3Ur3bTQw0gA==,
            }

    tsconfig-paths@3.15.0:
        resolution:
            {
                integrity: sha512-2Ac2RgzDe/cn48GvOe3M+o82pEFewD3UPbyoUHHdKasHwJKjds4fLXWf/Ux5kATBKN20oaFGu+jbElp1pos0mg==,
            }

    tslib@2.7.0:
        resolution:
            {
                integrity: sha512-gLXCKdN1/j47AiHiOkJN69hJmcbGTHI0ImLmbYLHykhgeN0jVGola9yVjFgzCUklsZQMW55o+dW7IXv3RCXDzA==,
            }

    type-check@0.4.0:
        resolution:
            {
                integrity: sha512-XleUoc9uwGXqjWwXaUTZAmzMcFZ5858QA2vvx1Ur5xIcixXIP+8LnFDgRplU30us6teqdlskFfu+ae4K79Ooew==,
            }
        engines: { node: '>= 0.8.0' }

    type-fest@0.20.2:
        resolution:
            {
                integrity: sha512-Ne+eE4r0/iWnpAxD852z3A+N0Bt5RN//NjJwRd2VFHEmrywxf5vsZlh4R6lixl6B+wz/8d+maTSAkN1FIkI3LQ==,
            }
        engines: { node: '>=10' }

    typed-array-buffer@1.0.2:
        resolution:
            {
                integrity: sha512-gEymJYKZtKXzzBzM4jqa9w6Q1Jjm7x2d+sh19AdsD4wqnMPDYyvwpsIc2Q/835kHuo3BEQ7CjelGhfTsoBb2MQ==,
            }
        engines: { node: '>= 0.4' }

    typed-array-byte-length@1.0.1:
        resolution:
            {
                integrity: sha512-3iMJ9q0ao7WE9tWcaYKIptkNBuOIcZCCT0d4MRvuuH88fEoEH62IuQe0OtraD3ebQEoTRk8XCBoknUNc1Y67pw==,
            }
        engines: { node: '>= 0.4' }

    typed-array-byte-offset@1.0.2:
        resolution:
            {
                integrity: sha512-Ous0vodHa56FviZucS2E63zkgtgrACj7omjwd/8lTEMEPFFyjfixMZ1ZXenpgCFBBt4EC1J2XsyVS2gkG0eTFA==,
            }
        engines: { node: '>= 0.4' }

    typed-array-length@1.0.6:
        resolution:
            {
                integrity: sha512-/OxDN6OtAk5KBpGb28T+HZc2M+ADtvRxXrKKbUwtsLgdoxgX13hyy7ek6bFRl5+aBs2yZzB0c4CnQfAtVypW/g==,
            }
        engines: { node: '>= 0.4' }

    typescript@5.6.2:
        resolution:
            {
                integrity: sha512-NW8ByodCSNCwZeghjN3o+JX5OFH0Ojg6sadjEKY4huZ52TqbJTJnDo5+Tw98lSy63NZvi4n+ez5m2u5d4PkZyw==,
            }
        engines: { node: '>=14.17' }
        hasBin: true

    unbox-primitive@1.0.2:
        resolution:
            {
                integrity: sha512-61pPlCD9h51VoreyJ0BReideM3MDKMKnh6+V9L08331ipq6Q8OFXZYiqP6n/tbHx4s5I9uRhcye6BrbkizkBDw==,
            }

    undici-types@5.26.5:
        resolution:
            {
                integrity: sha512-JlCMO+ehdEIKqlFxk6IfVoAUVmgz7cU7zD/h9XZ0qzeosSHmUJVOzSQvvYSYWXkFXC+IfLKSIffhv0sVZup6pA==,
            }

    undici-types@6.19.8:
        resolution:
            {
                integrity: sha512-ve2KP6f/JnbPBFyobGHuerC9g1FYGn/F8n1LWTwNxCEzd6IfqTwUQcNXgEtmmQ6DlRrC1hrSrBnCZPokRrDHjw==,
            }

    unified@11.0.5:
        resolution:
            {
                integrity: sha512-xKvGhPWw3k84Qjh8bI3ZeJjqnyadK+GEFtazSfZv/rKeTkTjOJho6mFqh2SM96iIcZokxiOpg78GazTSg8+KHA==,
            }

    unist-util-is@6.0.0:
        resolution:
            {
                integrity: sha512-2qCTHimwdxLfz+YzdGfkqNlH0tLi9xjTnHddPmJwtIG9MGsdbutfTc4P+haPD7l7Cjxf/WZj+we5qfVPvvxfYw==,
            }

    unist-util-position@5.0.0:
        resolution:
            {
                integrity: sha512-fucsC7HjXvkB5R3kTCO7kUjRdrS0BJt3M/FPxmHMBOm8JQi2BsHAHFsy27E0EolP8rp0NzXsJ+jNPyDWvOJZPA==,
            }

    unist-util-stringify-position@4.0.0:
        resolution:
            {
                integrity: sha512-0ASV06AAoKCDkS2+xw5RXJywruurpbC4JZSm7nr7MOt1ojAzvyyaO+UxZf18j8FCF6kmzCZKcAgN/yu2gm2XgQ==,
            }

    unist-util-visit-parents@6.0.1:
        resolution:
            {
                integrity: sha512-L/PqWzfTP9lzzEa6CKs0k2nARxTdZduw3zyh8d2NVBnsyvHjSX4TWse388YrrQKbvI8w20fGjGlhgT96WwKykw==,
            }

    unist-util-visit@5.0.0:
        resolution:
            {
                integrity: sha512-MR04uvD+07cwl/yhVuVWAtw+3GOR/knlL55Nd/wAdblk27GCVt3lqpTivy/tkJcZoNPzTwS1Y+KMojlLDhoTzg==,
            }

    uri-js@4.4.1:
        resolution:
            {
                integrity: sha512-7rKUyy33Q1yc98pQ1DAmLtwX109F7TIfWlW1Ydo8Wl1ii1SeHieeh0HHfPeL2fMXK6z0s8ecKs9frCuLJvndBg==,
            }

    url-join@4.0.1:
        resolution:
            {
                integrity: sha512-jk1+QP6ZJqyOiuEI9AEWQfju/nB2Pw466kbA0LEZljHwKeMgd9WrAEgEGxjPDD2+TNbbb37rTyhEfrCXfuKXnA==,
            }

    use-callback-ref@1.3.2:
        resolution:
            {
                integrity: sha512-elOQwe6Q8gqZgDA8mrh44qRTQqpIHDcZ3hXTLjBe1i4ph8XpNJnO+aQf3NaG+lriLopI4HMx9VjQLfPQ6vhnoA==,
            }
        engines: { node: '>=10' }
        peerDependencies:
            '@types/react': ^16.8.0 || ^17.0.0 || ^18.0.0
            react: ^16.8.0 || ^17.0.0 || ^18.0.0
        peerDependenciesMeta:
            '@types/react':
                optional: true

    use-sidecar@1.1.2:
        resolution:
            {
                integrity: sha512-epTbsLuzZ7lPClpz2TyryBfztm7m+28DlEv2ZCQ3MDr5ssiwyOwGH/e5F9CkfWjJ1t4clvI58yF822/GUkjjhw==,
            }
        engines: { node: '>=10' }
        peerDependencies:
            '@types/react': ^16.9.0 || ^17.0.0 || ^18.0.0
            react: ^16.8.0 || ^17.0.0 || ^18.0.0
        peerDependenciesMeta:
            '@types/react':
                optional: true

    utf-8-validate@6.0.4:
        resolution:
            {
                integrity: sha512-xu9GQDeFp+eZ6LnCywXN/zBancWvOpUMzgjLPSjy4BRHSmTelvn2E0DG0o1sTiw5hkCKBHo8rwSKncfRfv2EEQ==,
            }
        engines: { node: '>=6.14.2' }

    util-deprecate@1.0.2:
        resolution:
            {
                integrity: sha512-EPD5q1uXyFxJpCrLnCc1nHnq3gOa6DZBocAIiI2TaSCA7VCJ1UJDMagCzIkXNsUYfD1daK//LTEQ8xiIbrHtcw==,
            }

    vfile-message@4.0.2:
        resolution:
            {
                integrity: sha512-jRDZ1IMLttGj41KcZvlrYAaI3CfqpLpfpf+Mfig13viT6NKvRzWZ+lXz0Y5D60w6uJIBAOGq9mSHf0gktF0duw==,
            }

    vfile@6.0.3:
        resolution:
            {
                integrity: sha512-KzIbH/9tXat2u30jf+smMwFCsno4wHVdNmzFyL+T/L3UGqqk6JKfVqOFOZEpZSHADH1k40ab6NUIXZq422ov3Q==,
            }

    victory-vendor@36.9.2:
        resolution:
            {
                integrity: sha512-PnpQQMuxlwYdocC8fIJqVXvkeViHYzotI+NJrCuav0ZYFoq912ZHBk3mCeuj+5/VpodOjPe1z0Fk2ihgzlXqjQ==,
            }

    web-streams-polyfill@4.0.0-beta.3:
        resolution:
            {
                integrity: sha512-QW95TCTaHmsYfHDybGMwO5IJIM93I/6vTRk+daHTWFPhwh+C8Cg7j7XyKrwrj8Ib6vYXe0ocYNrmzY4xAAN6ug==,
            }
        engines: { node: '>= 14' }

    webidl-conversions@3.0.1:
        resolution:
            {
                integrity: sha512-2JAn3z8AR6rjK8Sm8orRC0h/bcl/DqL7tRPdGZ4I1CjdF+EaMLmYxBHyXuKL849eucPFhvBoxMsflfOb8kxaeQ==,
            }

    whatwg-url@5.0.0:
        resolution:
            {
                integrity: sha512-saE57nupxk6v3HY35+jzBwYa0rKSy0XR8JSxZPwgLr7ys0IBzhGviA1/TUGJLmSVqs8pb9AnvICXEuOHLprYTw==,
            }

    which-boxed-primitive@1.0.2:
        resolution:
            {
                integrity: sha512-bwZdv0AKLpplFY2KZRX6TvyuN7ojjr7lwkg6ml0roIy9YeuSr7JS372qlNW18UQYzgYK9ziGcerWqZOmEn9VNg==,
            }

    which-builtin-type@1.1.4:
        resolution:
            {
                integrity: sha512-bppkmBSsHFmIMSl8BO9TbsyzsvGjVoppt8xUiGzwiu/bhDCGxnpOKCxgqj6GuyHE0mINMDecBFPlOm2hzY084w==,
            }
        engines: { node: '>= 0.4' }

    which-collection@1.0.2:
        resolution:
            {
                integrity: sha512-K4jVyjnBdgvc86Y6BkaLZEN933SwYOuBFkdmBu9ZfkcAbdVbpITnDmjvZ/aQjRXQrv5EPkTnD1s39GiiqbngCw==,
            }
        engines: { node: '>= 0.4' }

    which-typed-array@1.1.15:
        resolution:
            {
                integrity: sha512-oV0jmFtUky6CXfkqehVvBP/LSWJ2sy4vWMioiENyJLePrBO/yKyV9OyJySfAKosh+RYkIl5zJCNZ8/4JncrpdA==,
            }
        engines: { node: '>= 0.4' }

    which@2.0.2:
        resolution:
            {
                integrity: sha512-BLI3Tl1TW3Pvl70l3yq3Y64i+awpwXqsGBYWkkqMtnbXgrMD+yj7rhW0kuEDxzJaYXGjEW5ogapKNMEKNMjibA==,
            }
        engines: { node: '>= 8' }
        hasBin: true

    word-wrap@1.2.5:
        resolution:
            {
                integrity: sha512-BN22B5eaMMI9UMtjrGd5g5eCYPpCPDUy0FJXbYsaT5zYxjFOckS53SQDE3pWkVoWpHXVb3BrYcEN4Twa55B5cA==,
            }
        engines: { node: '>=0.10.0' }

    wrap-ansi@7.0.0:
        resolution:
            {
                integrity: sha512-YVGIj2kamLSTxw6NsZjoBxfSwsn0ycdesmc4p+Q21c5zPuZ1pl+NfxVdxPtdHvmNVOQ6XSYG4AUtyt/Fi7D16Q==,
            }
        engines: { node: '>=10' }

    wrap-ansi@8.1.0:
        resolution:
            {
                integrity: sha512-si7QWI6zUMq56bESFvagtmzMdGOtoxfR+Sez11Mobfc7tm+VkUckk9bW2UeffTGVUbOksxmSw0AA2gs8g71NCQ==,
            }
        engines: { node: '>=12' }

    wrappy@1.0.2:
        resolution:
            {
                integrity: sha512-l4Sp/DRseor9wL6EvV2+TuQn63dMkPjZ/sp9XkghTEbV9KlPS1xUsZ3u7/IQO4wxtcFB4bgpQPRcR3QCvezPcQ==,
            }

    ws@8.18.0:
        resolution:
            {
                integrity: sha512-8VbfWfHLbbwu3+N6OKsOMpBdT4kXPDDB9cJk2bJ6mh9ucxdlnNvH1e+roYkKmN9Nxw2yjz7VzeO9oOz2zJ04Pw==,
            }
        engines: { node: '>=10.0.0' }
        peerDependencies:
            bufferutil: ^4.0.1
            utf-8-validate: '>=5.0.2'
        peerDependenciesMeta:
            bufferutil:
                optional: true
            utf-8-validate:
                optional: true

    xtend@4.0.2:
        resolution:
            {
                integrity: sha512-LKYU1iAXJXUgAXn9URjiu+MWhyUXHsvfp7mcuYm9dSUKK0/CjtrUwFAxD82/mCWbtLsGjFIad0wIsod4zrTAEQ==,
            }
        engines: { node: '>=0.4' }

    yallist@4.0.0:
        resolution:
            {
                integrity: sha512-3wdGidZyq5PB084XLES5TpOSRA3wjXAlIWMhum2kRcv/41Sn2emQ0dycQW4uZXLejwKvg6EsvbdlVL+FYEct7A==,
            }

    yaml@2.5.1:
        resolution:
            {
                integrity: sha512-bLQOjaX/ADgQ20isPJRvF0iRUHIxVhYvr53Of7wGcWlO2jvtUlH5m87DsmulFVxRpNLOnI4tB6p/oh8D7kpn9Q==,
            }
        engines: { node: '>= 14' }
        hasBin: true

    yocto-queue@0.1.0:
        resolution:
            {
                integrity: sha512-rVksvsnNCdJ/ohGc6xgPwyN8eheCxsiLM8mxuE/t/mOVqJewPuO1miLpTHQiRgTKCLexL4MeAFVagts7HmNZ2Q==,
            }
        engines: { node: '>=10' }

    zod@3.23.8:
        resolution:
            {
                integrity: sha512-XBx9AXhXktjUqnepgTiE5flcKIYWi/rme0Eaj+5Y0lftuGBq+jyRu/md4WnuxqgP1ubdpNCsYEYPxrzVHD8d6g==,
            }

    zwitch@2.0.4:
        resolution:
            {
                integrity: sha512-bXE4cR/kVZhKZX/RjPEflHaKVhUVl85noU3v6b8apfQEc1x4A+zBxjZ4lN8LqGd6WZ3dl98pY4o717VFmoPp+A==,
            }

snapshots:
    '@alloc/quick-lru@5.2.0': {}

    '@anthropic-ai/sdk@0.27.3':
        dependencies:
            '@types/node': 18.19.50
            '@types/node-fetch': 2.6.11
            abort-controller: 3.0.0
            agentkeepalive: 4.5.0
            form-data-encoder: 1.7.2
            formdata-node: 4.4.1
            node-fetch: 2.7.0
        transitivePeerDependencies:
            - encoding

    '@auth0/nextjs-auth0@3.5.0(next@14.2.12(react-dom@18.3.1(react@18.3.1))(react@18.3.1))':
        dependencies:
            '@panva/hkdf': 1.2.1
            cookie: 0.6.0
            debug: 4.3.7
            joi: 17.13.3
            jose: 4.15.9
            next: 14.2.12(react-dom@18.3.1(react@18.3.1))(react@18.3.1)
            oauth4webapi: 2.16.0
            openid-client: 5.7.0
            tslib: 2.7.0
            url-join: 4.0.1
        transitivePeerDependencies:
            - supports-color

    '@babel/runtime@7.25.6':
        dependencies:
            regenerator-runtime: 0.14.1

    '@e2b/code-interpreter@0.0.8(bufferutil@4.0.8)(utf-8-validate@6.0.4)':
        dependencies:
            e2b: 0.16.2
            isomorphic-ws: 5.0.0(ws@8.18.0(bufferutil@4.0.8)(utf-8-validate@6.0.4))
            ws: 8.18.0(bufferutil@4.0.8)(utf-8-validate@6.0.4)
        transitivePeerDependencies:
            - bufferutil
            - utf-8-validate

    '@eslint-community/eslint-utils@4.4.0(eslint@8.57.1)':
        dependencies:
            eslint: 8.57.1
            eslint-visitor-keys: 3.4.3

    '@eslint-community/regexpp@4.11.1': {}

    '@eslint/eslintrc@2.1.4':
        dependencies:
            ajv: 6.12.6
            debug: 4.3.7
            espree: 9.6.1
            globals: 13.24.0
            ignore: 5.3.2
            import-fresh: 3.3.0
            js-yaml: 4.1.0
            minimatch: 3.1.2
            strip-json-comments: 3.1.1
        transitivePeerDependencies:
            - supports-color

    '@eslint/js@8.57.1': {}

    '@hapi/hoek@9.3.0': {}

    '@hapi/topo@5.1.0':
        dependencies:
            '@hapi/hoek': 9.3.0

    '@humanwhocodes/config-array@0.13.0':
        dependencies:
            '@humanwhocodes/object-schema': 2.0.3
            debug: 4.3.7
            minimatch: 3.1.2
        transitivePeerDependencies:
            - supports-color

    '@humanwhocodes/module-importer@1.0.1': {}

    '@humanwhocodes/object-schema@2.0.3': {}

    '@isaacs/cliui@8.0.2':
        dependencies:
            string-width: 5.1.2
            string-width-cjs: string-width@4.2.3
            strip-ansi: 7.1.0
            strip-ansi-cjs: strip-ansi@6.0.1
            wrap-ansi: 8.1.0
            wrap-ansi-cjs: wrap-ansi@7.0.0

    '@jridgewell/gen-mapping@0.3.5':
        dependencies:
            '@jridgewell/set-array': 1.2.1
            '@jridgewell/sourcemap-codec': 1.5.0
            '@jridgewell/trace-mapping': 0.3.25

    '@jridgewell/resolve-uri@3.1.2': {}

    '@jridgewell/set-array@1.2.1': {}

    '@jridgewell/sourcemap-codec@1.5.0': {}

    '@jridgewell/trace-mapping@0.3.25':
        dependencies:
            '@jridgewell/resolve-uri': 3.1.2
            '@jridgewell/sourcemap-codec': 1.5.0

    '@next/env@14.2.12': {}

    '@next/eslint-plugin-next@14.2.7':
        dependencies:
            glob: 10.3.10

    '@next/swc-darwin-arm64@14.2.12':
        optional: true

    '@next/swc-darwin-x64@14.2.12':
        optional: true

    '@next/swc-linux-arm64-gnu@14.2.12':
        optional: true

    '@next/swc-linux-arm64-musl@14.2.12':
        optional: true

    '@next/swc-linux-x64-gnu@14.2.12':
        optional: true

    '@next/swc-linux-x64-musl@14.2.12':
        optional: true

    '@next/swc-win32-arm64-msvc@14.2.12':
        optional: true

    '@next/swc-win32-ia32-msvc@14.2.12':
        optional: true

    '@next/swc-win32-x64-msvc@14.2.12':
        optional: true

    '@nodelib/fs.scandir@2.1.5':
        dependencies:
            '@nodelib/fs.stat': 2.0.5
            run-parallel: 1.2.0

    '@nodelib/fs.stat@2.0.5': {}

    '@nodelib/fs.walk@1.2.8':
        dependencies:
            '@nodelib/fs.scandir': 2.1.5
            fastq: 1.17.1

    '@nolyfill/is-core-module@1.0.39': {}

    '@panva/hkdf@1.2.1': {}

    '@pkgjs/parseargs@0.11.0':
        optional: true

    '@radix-ui/number@1.1.0': {}

    '@radix-ui/primitive@1.1.0': {}

    '@radix-ui/react-avatar@1.1.0(@types/react-dom@18.3.0)(@types/react@18.3.7)(react-dom@18.3.1(react@18.3.1))(react@18.3.1)':
        dependencies:
            '@radix-ui/react-context': 1.1.0(@types/react@18.3.7)(react@18.3.1)
            '@radix-ui/react-primitive': 2.0.0(@types/react-dom@18.3.0)(@types/react@18.3.7)(react-dom@18.3.1(react@18.3.1))(react@18.3.1)
            '@radix-ui/react-use-callback-ref': 1.1.0(@types/react@18.3.7)(react@18.3.1)
            '@radix-ui/react-use-layout-effect': 1.1.0(@types/react@18.3.7)(react@18.3.1)
            react: 18.3.1
            react-dom: 18.3.1(react@18.3.1)
        optionalDependencies:
            '@types/react': 18.3.7
            '@types/react-dom': 18.3.0

    '@radix-ui/react-collection@1.1.0(@types/react-dom@18.3.0)(@types/react@18.3.7)(react-dom@18.3.1(react@18.3.1))(react@18.3.1)':
        dependencies:
            '@radix-ui/react-compose-refs': 1.1.0(@types/react@18.3.7)(react@18.3.1)
            '@radix-ui/react-context': 1.1.0(@types/react@18.3.7)(react@18.3.1)
            '@radix-ui/react-primitive': 2.0.0(@types/react-dom@18.3.0)(@types/react@18.3.7)(react-dom@18.3.1(react@18.3.1))(react@18.3.1)
            '@radix-ui/react-slot': 1.1.0(@types/react@18.3.7)(react@18.3.1)
            react: 18.3.1
            react-dom: 18.3.1(react@18.3.1)
        optionalDependencies:
            '@types/react': 18.3.7
            '@types/react-dom': 18.3.0

    '@radix-ui/react-compose-refs@1.1.0(@types/react@18.3.7)(react@18.3.1)':
        dependencies:
            react: 18.3.1
        optionalDependencies:
            '@types/react': 18.3.7

    '@radix-ui/react-context@1.1.0(@types/react@18.3.7)(react@18.3.1)':
        dependencies:
            react: 18.3.1
        optionalDependencies:
            '@types/react': 18.3.7

    '@radix-ui/react-dialog@1.1.1(@types/react-dom@18.3.0)(@types/react@18.3.7)(react-dom@18.3.1(react@18.3.1))(react@18.3.1)':
        dependencies:
            '@radix-ui/primitive': 1.1.0
            '@radix-ui/react-compose-refs': 1.1.0(@types/react@18.3.7)(react@18.3.1)
            '@radix-ui/react-context': 1.1.0(@types/react@18.3.7)(react@18.3.1)
            '@radix-ui/react-dismissable-layer': 1.1.0(@types/react-dom@18.3.0)(@types/react@18.3.7)(react-dom@18.3.1(react@18.3.1))(react@18.3.1)
            '@radix-ui/react-focus-guards': 1.1.0(@types/react@18.3.7)(react@18.3.1)
            '@radix-ui/react-focus-scope': 1.1.0(@types/react-dom@18.3.0)(@types/react@18.3.7)(react-dom@18.3.1(react@18.3.1))(react@18.3.1)
            '@radix-ui/react-id': 1.1.0(@types/react@18.3.7)(react@18.3.1)
            '@radix-ui/react-portal': 1.1.1(@types/react-dom@18.3.0)(@types/react@18.3.7)(react-dom@18.3.1(react@18.3.1))(react@18.3.1)
            '@radix-ui/react-presence': 1.1.0(@types/react-dom@18.3.0)(@types/react@18.3.7)(react-dom@18.3.1(react@18.3.1))(react@18.3.1)
            '@radix-ui/react-primitive': 2.0.0(@types/react-dom@18.3.0)(@types/react@18.3.7)(react-dom@18.3.1(react@18.3.1))(react@18.3.1)
            '@radix-ui/react-slot': 1.1.0(@types/react@18.3.7)(react@18.3.1)
            '@radix-ui/react-use-controllable-state': 1.1.0(@types/react@18.3.7)(react@18.3.1)
            aria-hidden: 1.2.4
            react: 18.3.1
            react-dom: 18.3.1(react@18.3.1)
            react-remove-scroll: 2.5.7(@types/react@18.3.7)(react@18.3.1)
        optionalDependencies:
            '@types/react': 18.3.7
            '@types/react-dom': 18.3.0

    '@radix-ui/react-direction@1.1.0(@types/react@18.3.7)(react@18.3.1)':
        dependencies:
            react: 18.3.1
        optionalDependencies:
            '@types/react': 18.3.7

    '@radix-ui/react-dismissable-layer@1.1.0(@types/react-dom@18.3.0)(@types/react@18.3.7)(react-dom@18.3.1(react@18.3.1))(react@18.3.1)':
        dependencies:
            '@radix-ui/primitive': 1.1.0
            '@radix-ui/react-compose-refs': 1.1.0(@types/react@18.3.7)(react@18.3.1)
            '@radix-ui/react-primitive': 2.0.0(@types/react-dom@18.3.0)(@types/react@18.3.7)(react-dom@18.3.1(react@18.3.1))(react@18.3.1)
            '@radix-ui/react-use-callback-ref': 1.1.0(@types/react@18.3.7)(react@18.3.1)
            '@radix-ui/react-use-escape-keydown': 1.1.0(@types/react@18.3.7)(react@18.3.1)
            react: 18.3.1
            react-dom: 18.3.1(react@18.3.1)
        optionalDependencies:
            '@types/react': 18.3.7
            '@types/react-dom': 18.3.0

    '@radix-ui/react-focus-guards@1.1.0(@types/react@18.3.7)(react@18.3.1)':
        dependencies:
            react: 18.3.1
        optionalDependencies:
            '@types/react': 18.3.7

    '@radix-ui/react-focus-scope@1.1.0(@types/react-dom@18.3.0)(@types/react@18.3.7)(react-dom@18.3.1(react@18.3.1))(react@18.3.1)':
        dependencies:
            '@radix-ui/react-compose-refs': 1.1.0(@types/react@18.3.7)(react@18.3.1)
            '@radix-ui/react-primitive': 2.0.0(@types/react-dom@18.3.0)(@types/react@18.3.7)(react-dom@18.3.1(react@18.3.1))(react@18.3.1)
            '@radix-ui/react-use-callback-ref': 1.1.0(@types/react@18.3.7)(react@18.3.1)
            react: 18.3.1
            react-dom: 18.3.1(react@18.3.1)
        optionalDependencies:
            '@types/react': 18.3.7
            '@types/react-dom': 18.3.0

    '@radix-ui/react-id@1.1.0(@types/react@18.3.7)(react@18.3.1)':
        dependencies:
            '@radix-ui/react-use-layout-effect': 1.1.0(@types/react@18.3.7)(react@18.3.1)
            react: 18.3.1
        optionalDependencies:
            '@types/react': 18.3.7

    '@radix-ui/react-label@2.1.0(@types/react-dom@18.3.0)(@types/react@18.3.7)(react-dom@18.3.1(react@18.3.1))(react@18.3.1)':
        dependencies:
            '@radix-ui/react-primitive': 2.0.0(@types/react-dom@18.3.0)(@types/react@18.3.7)(react-dom@18.3.1(react@18.3.1))(react@18.3.1)
            react: 18.3.1
            react-dom: 18.3.1(react@18.3.1)
        optionalDependencies:
            '@types/react': 18.3.7
            '@types/react-dom': 18.3.0

    '@radix-ui/react-portal@1.1.1(@types/react-dom@18.3.0)(@types/react@18.3.7)(react-dom@18.3.1(react@18.3.1))(react@18.3.1)':
        dependencies:
            '@radix-ui/react-primitive': 2.0.0(@types/react-dom@18.3.0)(@types/react@18.3.7)(react-dom@18.3.1(react@18.3.1))(react@18.3.1)
            '@radix-ui/react-use-layout-effect': 1.1.0(@types/react@18.3.7)(react@18.3.1)
            react: 18.3.1
            react-dom: 18.3.1(react@18.3.1)
        optionalDependencies:
            '@types/react': 18.3.7
            '@types/react-dom': 18.3.0

    '@radix-ui/react-presence@1.1.0(@types/react-dom@18.3.0)(@types/react@18.3.7)(react-dom@18.3.1(react@18.3.1))(react@18.3.1)':
        dependencies:
            '@radix-ui/react-compose-refs': 1.1.0(@types/react@18.3.7)(react@18.3.1)
            '@radix-ui/react-use-layout-effect': 1.1.0(@types/react@18.3.7)(react@18.3.1)
            react: 18.3.1
            react-dom: 18.3.1(react@18.3.1)
        optionalDependencies:
            '@types/react': 18.3.7
            '@types/react-dom': 18.3.0

    '@radix-ui/react-primitive@2.0.0(@types/react-dom@18.3.0)(@types/react@18.3.7)(react-dom@18.3.1(react@18.3.1))(react@18.3.1)':
        dependencies:
            '@radix-ui/react-slot': 1.1.0(@types/react@18.3.7)(react@18.3.1)
            react: 18.3.1
            react-dom: 18.3.1(react@18.3.1)
        optionalDependencies:
            '@types/react': 18.3.7
            '@types/react-dom': 18.3.0

    '@radix-ui/react-roving-focus@1.1.0(@types/react-dom@18.3.0)(@types/react@18.3.7)(react-dom@18.3.1(react@18.3.1))(react@18.3.1)':
        dependencies:
            '@radix-ui/primitive': 1.1.0
            '@radix-ui/react-collection': 1.1.0(@types/react-dom@18.3.0)(@types/react@18.3.7)(react-dom@18.3.1(react@18.3.1))(react@18.3.1)
            '@radix-ui/react-compose-refs': 1.1.0(@types/react@18.3.7)(react@18.3.1)
            '@radix-ui/react-context': 1.1.0(@types/react@18.3.7)(react@18.3.1)
            '@radix-ui/react-direction': 1.1.0(@types/react@18.3.7)(react@18.3.1)
            '@radix-ui/react-id': 1.1.0(@types/react@18.3.7)(react@18.3.1)
            '@radix-ui/react-primitive': 2.0.0(@types/react-dom@18.3.0)(@types/react@18.3.7)(react-dom@18.3.1(react@18.3.1))(react@18.3.1)
            '@radix-ui/react-use-callback-ref': 1.1.0(@types/react@18.3.7)(react@18.3.1)
            '@radix-ui/react-use-controllable-state': 1.1.0(@types/react@18.3.7)(react@18.3.1)
            react: 18.3.1
            react-dom: 18.3.1(react@18.3.1)
        optionalDependencies:
            '@types/react': 18.3.7
            '@types/react-dom': 18.3.0

    '@radix-ui/react-scroll-area@1.1.0(@types/react-dom@18.3.0)(@types/react@18.3.7)(react-dom@18.3.1(react@18.3.1))(react@18.3.1)':
        dependencies:
            '@radix-ui/number': 1.1.0
            '@radix-ui/primitive': 1.1.0
            '@radix-ui/react-compose-refs': 1.1.0(@types/react@18.3.7)(react@18.3.1)
            '@radix-ui/react-context': 1.1.0(@types/react@18.3.7)(react@18.3.1)
            '@radix-ui/react-direction': 1.1.0(@types/react@18.3.7)(react@18.3.1)
            '@radix-ui/react-presence': 1.1.0(@types/react-dom@18.3.0)(@types/react@18.3.7)(react-dom@18.3.1(react@18.3.1))(react@18.3.1)
            '@radix-ui/react-primitive': 2.0.0(@types/react-dom@18.3.0)(@types/react@18.3.7)(react-dom@18.3.1(react@18.3.1))(react@18.3.1)
            '@radix-ui/react-use-callback-ref': 1.1.0(@types/react@18.3.7)(react@18.3.1)
            '@radix-ui/react-use-layout-effect': 1.1.0(@types/react@18.3.7)(react@18.3.1)
            react: 18.3.1
            react-dom: 18.3.1(react@18.3.1)
        optionalDependencies:
            '@types/react': 18.3.7
            '@types/react-dom': 18.3.0

    '@radix-ui/react-slot@1.1.0(@types/react@18.3.7)(react@18.3.1)':
        dependencies:
            '@radix-ui/react-compose-refs': 1.1.0(@types/react@18.3.7)(react@18.3.1)
            react: 18.3.1
        optionalDependencies:
            '@types/react': 18.3.7

    '@radix-ui/react-tabs@1.1.0(@types/react-dom@18.3.0)(@types/react@18.3.7)(react-dom@18.3.1(react@18.3.1))(react@18.3.1)':
        dependencies:
            '@radix-ui/primitive': 1.1.0
            '@radix-ui/react-context': 1.1.0(@types/react@18.3.7)(react@18.3.1)
            '@radix-ui/react-direction': 1.1.0(@types/react@18.3.7)(react@18.3.1)
            '@radix-ui/react-id': 1.1.0(@types/react@18.3.7)(react@18.3.1)
            '@radix-ui/react-presence': 1.1.0(@types/react-dom@18.3.0)(@types/react@18.3.7)(react-dom@18.3.1(react@18.3.1))(react@18.3.1)
            '@radix-ui/react-primitive': 2.0.0(@types/react-dom@18.3.0)(@types/react@18.3.7)(react-dom@18.3.1(react@18.3.1))(react@18.3.1)
            '@radix-ui/react-roving-focus': 1.1.0(@types/react-dom@18.3.0)(@types/react@18.3.7)(react-dom@18.3.1(react@18.3.1))(react@18.3.1)
            '@radix-ui/react-use-controllable-state': 1.1.0(@types/react@18.3.7)(react@18.3.1)
            react: 18.3.1
            react-dom: 18.3.1(react@18.3.1)
        optionalDependencies:
            '@types/react': 18.3.7
            '@types/react-dom': 18.3.0

    '@radix-ui/react-use-callback-ref@1.1.0(@types/react@18.3.7)(react@18.3.1)':
        dependencies:
            react: 18.3.1
        optionalDependencies:
            '@types/react': 18.3.7

    '@radix-ui/react-use-controllable-state@1.1.0(@types/react@18.3.7)(react@18.3.1)':
        dependencies:
            '@radix-ui/react-use-callback-ref': 1.1.0(@types/react@18.3.7)(react@18.3.1)
            react: 18.3.1
        optionalDependencies:
            '@types/react': 18.3.7

    '@radix-ui/react-use-escape-keydown@1.1.0(@types/react@18.3.7)(react@18.3.1)':
        dependencies:
            '@radix-ui/react-use-callback-ref': 1.1.0(@types/react@18.3.7)(react@18.3.1)
            react: 18.3.1
        optionalDependencies:
            '@types/react': 18.3.7

    '@radix-ui/react-use-layout-effect@1.1.0(@types/react@18.3.7)(react@18.3.1)':
        dependencies:
            react: 18.3.1
        optionalDependencies:
            '@types/react': 18.3.7

    '@rtsao/scc@1.1.0': {}

    '@rushstack/eslint-patch@1.10.4': {}

    '@sideway/address@4.1.5':
        dependencies:
            '@hapi/hoek': 9.3.0

    '@sideway/formula@3.0.1': {}

    '@sideway/pinpoint@2.0.0': {}

    '@supabase/auth-helpers-nextjs@0.10.0(@supabase/supabase-js@2.45.4(bufferutil@4.0.8)(utf-8-validate@6.0.4))':
        dependencies:
            '@supabase/auth-helpers-shared': 0.7.0(@supabase/supabase-js@2.45.4(bufferutil@4.0.8)(utf-8-validate@6.0.4))
            '@supabase/supabase-js': 2.45.4(bufferutil@4.0.8)(utf-8-validate@6.0.4)
            set-cookie-parser: 2.7.0

    '@supabase/auth-helpers-react@0.5.0(@supabase/supabase-js@2.45.4(bufferutil@4.0.8)(utf-8-validate@6.0.4))':
        dependencies:
            '@supabase/supabase-js': 2.45.4(bufferutil@4.0.8)(utf-8-validate@6.0.4)

    '@supabase/auth-helpers-shared@0.7.0(@supabase/supabase-js@2.45.4(bufferutil@4.0.8)(utf-8-validate@6.0.4))':
        dependencies:
            '@supabase/supabase-js': 2.45.4(bufferutil@4.0.8)(utf-8-validate@6.0.4)
            jose: 4.15.9

    '@supabase/auth-js@2.65.0':
        dependencies:
            '@supabase/node-fetch': 2.6.15

    '@supabase/functions-js@2.4.1':
        dependencies:
            '@supabase/node-fetch': 2.6.15

    '@supabase/node-fetch@2.6.15':
        dependencies:
            whatwg-url: 5.0.0

    '@supabase/postgrest-js@1.16.1':
        dependencies:
            '@supabase/node-fetch': 2.6.15

    '@supabase/realtime-js@2.10.2(bufferutil@4.0.8)(utf-8-validate@6.0.4)':
        dependencies:
            '@supabase/node-fetch': 2.6.15
            '@types/phoenix': 1.6.5
            '@types/ws': 8.5.12
            ws: 8.18.0(bufferutil@4.0.8)(utf-8-validate@6.0.4)
        transitivePeerDependencies:
            - bufferutil
            - utf-8-validate

    '@supabase/ssr@0.5.1(@supabase/supabase-js@2.45.4(bufferutil@4.0.8)(utf-8-validate@6.0.4))':
        dependencies:
            '@supabase/supabase-js': 2.45.4(bufferutil@4.0.8)(utf-8-validate@6.0.4)
            cookie: 0.6.0

    '@supabase/storage-js@2.7.0':
        dependencies:
            '@supabase/node-fetch': 2.6.15

    '@supabase/supabase-js@2.45.4(bufferutil@4.0.8)(utf-8-validate@6.0.4)':
        dependencies:
            '@supabase/auth-js': 2.65.0
            '@supabase/functions-js': 2.4.1
            '@supabase/node-fetch': 2.6.15
            '@supabase/postgrest-js': 1.16.1
            '@supabase/realtime-js': 2.10.2(bufferutil@4.0.8)(utf-8-validate@6.0.4)
            '@supabase/storage-js': 2.7.0
        transitivePeerDependencies:
            - bufferutil
            - utf-8-validate

    '@swc/counter@0.1.3': {}

    '@swc/helpers@0.5.5':
        dependencies:
            '@swc/counter': 0.1.3
            tslib: 2.7.0

    '@types/d3-array@3.2.1': {}

    '@types/d3-color@3.1.3': {}

    '@types/d3-ease@3.0.2': {}

    '@types/d3-interpolate@3.0.4':
        dependencies:
            '@types/d3-color': 3.1.3

    '@types/d3-path@3.1.0': {}

    '@types/d3-scale@4.0.8':
        dependencies:
            '@types/d3-time': 3.0.3

    '@types/d3-shape@3.1.6':
        dependencies:
            '@types/d3-path': 3.1.0

    '@types/d3-time@3.0.3': {}

    '@types/d3-timer@3.0.2': {}

    '@types/debug@4.1.12':
        dependencies:
            '@types/ms': 0.7.34

    '@types/estree-jsx@1.0.5':
        dependencies:
            '@types/estree': 1.0.6

    '@types/estree@1.0.6': {}

    '@types/hast@2.3.10':
        dependencies:
            '@types/unist': 2.0.11

    '@types/hast@3.0.4':
        dependencies:
            '@types/unist': 3.0.3

    '@types/json5@0.0.29': {}

    '@types/jsonwebtoken@9.0.7':
        dependencies:
            '@types/node': 20.16.5

    '@types/mdast@4.0.4':
        dependencies:
            '@types/unist': 3.0.3

    '@types/ms@0.7.34': {}

    '@types/node-fetch@2.6.11':
        dependencies:
            '@types/node': 20.16.5
            form-data: 4.0.0

    '@types/node@18.19.50':
        dependencies:
            undici-types: 5.26.5

    '@types/node@20.16.5':
        dependencies:
            undici-types: 6.19.8

    '@types/papaparse@5.3.14':
        dependencies:
            '@types/node': 20.16.5

    '@types/phoenix@1.6.5': {}

    '@types/prismjs@1.26.4': {}

    '@types/prop-types@15.7.13': {}

    '@types/react-dom@18.3.0':
        dependencies:
            '@types/react': 18.3.7

    '@types/react-syntax-highlighter@15.5.13':
        dependencies:
            '@types/react': 18.3.7

    '@types/react@18.3.7':
        dependencies:
            '@types/prop-types': 15.7.13
            csstype: 3.1.3

    '@types/unist@2.0.11': {}

    '@types/unist@3.0.3': {}

    '@types/ws@8.5.12':
        dependencies:
            '@types/node': 20.16.5

    '@typescript-eslint/parser@7.2.0(eslint@8.57.1)(typescript@5.6.2)':
        dependencies:
            '@typescript-eslint/scope-manager': 7.2.0
            '@typescript-eslint/types': 7.2.0
            '@typescript-eslint/typescript-estree': 7.2.0(typescript@5.6.2)
            '@typescript-eslint/visitor-keys': 7.2.0
            debug: 4.3.7
            eslint: 8.57.1
        optionalDependencies:
            typescript: 5.6.2
        transitivePeerDependencies:
            - supports-color

    '@typescript-eslint/scope-manager@7.2.0':
        dependencies:
            '@typescript-eslint/types': 7.2.0
            '@typescript-eslint/visitor-keys': 7.2.0

    '@typescript-eslint/types@7.2.0': {}

    '@typescript-eslint/typescript-estree@7.2.0(typescript@5.6.2)':
        dependencies:
            '@typescript-eslint/types': 7.2.0
            '@typescript-eslint/visitor-keys': 7.2.0
            debug: 4.3.7
            globby: 11.1.0
            is-glob: 4.0.3
            minimatch: 9.0.3
            semver: 7.6.3
            ts-api-utils: 1.3.0(typescript@5.6.2)
        optionalDependencies:
            typescript: 5.6.2
        transitivePeerDependencies:
            - supports-color

    '@typescript-eslint/visitor-keys@7.2.0':
        dependencies:
            '@typescript-eslint/types': 7.2.0
            eslint-visitor-keys: 3.4.3

    '@ungap/structured-clone@1.2.0': {}

    abort-controller@3.0.0:
        dependencies:
            event-target-shim: 5.0.1

    acorn-jsx@5.3.2(acorn@8.12.1):
        dependencies:
            acorn: 8.12.1

    acorn@8.12.1: {}

    agentkeepalive@4.5.0:
        dependencies:
            humanize-ms: 1.2.1

    ajv@6.12.6:
        dependencies:
            fast-deep-equal: 3.1.3
            fast-json-stable-stringify: 2.1.0
            json-schema-traverse: 0.4.1
            uri-js: 4.4.1

    ansi-regex@5.0.1: {}

    ansi-regex@6.1.0: {}

    ansi-styles@4.3.0:
        dependencies:
            color-convert: 2.0.1

    ansi-styles@6.2.1: {}

    any-promise@1.3.0: {}

    anymatch@3.1.3:
        dependencies:
            normalize-path: 3.0.0
            picomatch: 2.3.1

    arg@5.0.2: {}

    argparse@2.0.1: {}

    aria-hidden@1.2.4:
        dependencies:
            tslib: 2.7.0

    aria-query@5.1.3:
        dependencies:
            deep-equal: 2.2.3

    array-buffer-byte-length@1.0.1:
        dependencies:
            call-bind: 1.0.7
            is-array-buffer: 3.0.4

    array-includes@3.1.8:
        dependencies:
            call-bind: 1.0.7
            define-properties: 1.2.1
            es-abstract: 1.23.3
            es-object-atoms: 1.0.0
            get-intrinsic: 1.2.4
            is-string: 1.0.7

    array-union@2.1.0: {}

    array.prototype.findlast@1.2.5:
        dependencies:
            call-bind: 1.0.7
            define-properties: 1.2.1
            es-abstract: 1.23.3
            es-errors: 1.3.0
            es-object-atoms: 1.0.0
            es-shim-unscopables: 1.0.2

    array.prototype.findlastindex@1.2.5:
        dependencies:
            call-bind: 1.0.7
            define-properties: 1.2.1
            es-abstract: 1.23.3
            es-errors: 1.3.0
            es-object-atoms: 1.0.0
            es-shim-unscopables: 1.0.2

    array.prototype.flat@1.3.2:
        dependencies:
            call-bind: 1.0.7
            define-properties: 1.2.1
            es-abstract: 1.23.3
            es-shim-unscopables: 1.0.2

    array.prototype.flatmap@1.3.2:
        dependencies:
            call-bind: 1.0.7
            define-properties: 1.2.1
            es-abstract: 1.23.3
            es-shim-unscopables: 1.0.2

    array.prototype.tosorted@1.1.4:
        dependencies:
            call-bind: 1.0.7
            define-properties: 1.2.1
            es-abstract: 1.23.3
            es-errors: 1.3.0
            es-shim-unscopables: 1.0.2

    arraybuffer.prototype.slice@1.0.3:
        dependencies:
            array-buffer-byte-length: 1.0.1
            call-bind: 1.0.7
            define-properties: 1.2.1
            es-abstract: 1.23.3
            es-errors: 1.3.0
            get-intrinsic: 1.2.4
            is-array-buffer: 3.0.4
            is-shared-array-buffer: 1.0.3

    ast-types-flow@0.0.8: {}

    asynckit@0.4.0: {}

    attr-accept@2.2.2: {}

    available-typed-arrays@1.0.7:
        dependencies:
            possible-typed-array-names: 1.0.0

    axe-core@4.10.0: {}

    axobject-query@4.1.0: {}

    bail@2.0.2: {}

    balanced-match@1.0.2: {}

    binary-extensions@2.3.0: {}

    brace-expansion@1.1.11:
        dependencies:
            balanced-match: 1.0.2
            concat-map: 0.0.1

    brace-expansion@2.0.1:
        dependencies:
            balanced-match: 1.0.2

    braces@3.0.3:
        dependencies:
            fill-range: 7.1.1

    buffer-equal-constant-time@1.0.1: {}

    bufferutil@4.0.8:
        dependencies:
            node-gyp-build: 4.8.2
        optional: true

    busboy@1.6.0:
        dependencies:
            streamsearch: 1.1.0

    call-bind@1.0.7:
        dependencies:
            es-define-property: 1.0.0
            es-errors: 1.3.0
            function-bind: 1.1.2
            get-intrinsic: 1.2.4
            set-function-length: 1.2.2

    callsites@3.1.0: {}

    camelcase-css@2.0.1: {}

    caniuse-lite@1.0.30001660: {}

    ccount@2.0.1: {}

    chalk@4.1.2:
        dependencies:
            ansi-styles: 4.3.0
            supports-color: 7.2.0

    character-entities-html4@2.1.0: {}

    character-entities-legacy@1.1.4: {}

    character-entities-legacy@3.0.0: {}

    character-entities@1.2.4: {}

    character-entities@2.0.2: {}

    character-reference-invalid@1.1.4: {}

    character-reference-invalid@2.0.1: {}

    chokidar@3.6.0:
        dependencies:
            anymatch: 3.1.3
            braces: 3.0.3
            glob-parent: 5.1.2
            is-binary-path: 2.1.0
            is-glob: 4.0.3
            normalize-path: 3.0.0
            readdirp: 3.6.0
        optionalDependencies:
            fsevents: 2.3.3

    class-variance-authority@0.7.0:
        dependencies:
            clsx: 2.0.0

    client-only@0.0.1: {}

    clsx@2.0.0: {}

    clsx@2.1.1: {}

    color-convert@2.0.1:
        dependencies:
            color-name: 1.1.4

    color-name@1.1.4: {}

    combined-stream@1.0.8:
        dependencies:
            delayed-stream: 1.0.0

    comma-separated-tokens@1.0.8: {}

    comma-separated-tokens@2.0.3: {}

    commander@4.1.1: {}

    concat-map@0.0.1: {}

    cookie@0.6.0: {}

    cross-spawn@7.0.3:
        dependencies:
            path-key: 3.1.1
            shebang-command: 2.0.0
            which: 2.0.2

    cssesc@3.0.0: {}

    csstype@3.1.3: {}

    d3-array@3.2.4:
        dependencies:
            internmap: 2.0.3

    d3-color@3.1.0: {}

    d3-ease@3.0.1: {}

    d3-format@3.1.0: {}

    d3-interpolate@3.0.1:
        dependencies:
            d3-color: 3.1.0

    d3-path@3.1.0: {}

    d3-scale@4.0.2:
        dependencies:
            d3-array: 3.2.4
            d3-format: 3.1.0
            d3-interpolate: 3.0.1
            d3-time: 3.1.0
            d3-time-format: 4.1.0

    d3-shape@3.2.0:
        dependencies:
            d3-path: 3.1.0

    d3-time-format@4.1.0:
        dependencies:
            d3-time: 3.1.0

    d3-time@3.1.0:
        dependencies:
            d3-array: 3.2.4

    d3-timer@3.0.1: {}

    damerau-levenshtein@1.0.8: {}

    data-view-buffer@1.0.1:
        dependencies:
            call-bind: 1.0.7
            es-errors: 1.3.0
            is-data-view: 1.0.1

    data-view-byte-length@1.0.1:
        dependencies:
            call-bind: 1.0.7
            es-errors: 1.3.0
            is-data-view: 1.0.1

    data-view-byte-offset@1.0.0:
        dependencies:
            call-bind: 1.0.7
            es-errors: 1.3.0
            is-data-view: 1.0.1

    debug@3.2.7:
        dependencies:
            ms: 2.1.3

    debug@4.3.7:
        dependencies:
            ms: 2.1.3

    decimal.js-light@2.5.1: {}

    decode-named-character-reference@1.0.2:
        dependencies:
            character-entities: 2.0.2

    deep-equal@2.2.3:
        dependencies:
            array-buffer-byte-length: 1.0.1
            call-bind: 1.0.7
            es-get-iterator: 1.1.3
            get-intrinsic: 1.2.4
            is-arguments: 1.1.1
            is-array-buffer: 3.0.4
            is-date-object: 1.0.5
            is-regex: 1.1.4
            is-shared-array-buffer: 1.0.3
            isarray: 2.0.5
            object-is: 1.1.6
            object-keys: 1.1.1
            object.assign: 4.1.5
            regexp.prototype.flags: 1.5.2
            side-channel: 1.0.6
            which-boxed-primitive: 1.0.2
            which-collection: 1.0.2
            which-typed-array: 1.1.15

    deep-is@0.1.4: {}

    define-data-property@1.1.4:
        dependencies:
            es-define-property: 1.0.0
            es-errors: 1.3.0
            gopd: 1.0.1

    define-properties@1.2.1:
        dependencies:
            define-data-property: 1.1.4
            has-property-descriptors: 1.0.2
            object-keys: 1.1.1

    delayed-stream@1.0.0: {}

    dequal@2.0.3: {}

    detect-node-es@1.1.0: {}

    devlop@1.1.0:
        dependencies:
            dequal: 2.0.3

    didyoumean@1.2.2: {}

    dir-glob@3.0.1:
        dependencies:
            path-type: 4.0.0

    dlv@1.1.3: {}

    doctrine@2.1.0:
        dependencies:
            esutils: 2.0.3

    doctrine@3.0.0:
        dependencies:
            esutils: 2.0.3

    dom-helpers@5.2.1:
        dependencies:
            '@babel/runtime': 7.25.6
            csstype: 3.1.3

    e2b@0.16.2:
        dependencies:
            isomorphic-ws: 5.0.0(ws@8.18.0(bufferutil@4.0.8)(utf-8-validate@6.0.4))
            normalize-path: 3.0.0
            openapi-typescript-fetch: 1.1.3
            path-browserify: 1.0.1
            platform: 1.3.6
            ws: 8.18.0(bufferutil@4.0.8)(utf-8-validate@6.0.4)
        optionalDependencies:
            bufferutil: 4.0.8
            utf-8-validate: 6.0.4

    eastasianwidth@0.2.0: {}

    ecdsa-sig-formatter@1.0.11:
        dependencies:
            safe-buffer: 5.2.1

    emoji-regex@8.0.0: {}

    emoji-regex@9.2.2: {}

    enhanced-resolve@5.17.1:
        dependencies:
            graceful-fs: 4.2.11
            tapable: 2.2.1

    es-abstract@1.23.3:
        dependencies:
            array-buffer-byte-length: 1.0.1
            arraybuffer.prototype.slice: 1.0.3
            available-typed-arrays: 1.0.7
            call-bind: 1.0.7
            data-view-buffer: 1.0.1
            data-view-byte-length: 1.0.1
            data-view-byte-offset: 1.0.0
            es-define-property: 1.0.0
            es-errors: 1.3.0
            es-object-atoms: 1.0.0
            es-set-tostringtag: 2.0.3
            es-to-primitive: 1.2.1
            function.prototype.name: 1.1.6
            get-intrinsic: 1.2.4
            get-symbol-description: 1.0.2
            globalthis: 1.0.4
            gopd: 1.0.1
            has-property-descriptors: 1.0.2
            has-proto: 1.0.3
            has-symbols: 1.0.3
            hasown: 2.0.2
            internal-slot: 1.0.7
            is-array-buffer: 3.0.4
            is-callable: 1.2.7
            is-data-view: 1.0.1
            is-negative-zero: 2.0.3
            is-regex: 1.1.4
            is-shared-array-buffer: 1.0.3
            is-string: 1.0.7
            is-typed-array: 1.1.13
            is-weakref: 1.0.2
            object-inspect: 1.13.2
            object-keys: 1.1.1
            object.assign: 4.1.5
            regexp.prototype.flags: 1.5.2
            safe-array-concat: 1.1.2
            safe-regex-test: 1.0.3
            string.prototype.trim: 1.2.9
            string.prototype.trimend: 1.0.8
            string.prototype.trimstart: 1.0.8
            typed-array-buffer: 1.0.2
            typed-array-byte-length: 1.0.1
            typed-array-byte-offset: 1.0.2
            typed-array-length: 1.0.6
            unbox-primitive: 1.0.2
            which-typed-array: 1.1.15

    es-define-property@1.0.0:
        dependencies:
            get-intrinsic: 1.2.4

    es-errors@1.3.0: {}

    es-get-iterator@1.1.3:
        dependencies:
            call-bind: 1.0.7
            get-intrinsic: 1.2.4
            has-symbols: 1.0.3
            is-arguments: 1.1.1
            is-map: 2.0.3
            is-set: 2.0.3
            is-string: 1.0.7
            isarray: 2.0.5
            stop-iteration-iterator: 1.0.0

    es-iterator-helpers@1.0.19:
        dependencies:
            call-bind: 1.0.7
            define-properties: 1.2.1
            es-abstract: 1.23.3
            es-errors: 1.3.0
            es-set-tostringtag: 2.0.3
            function-bind: 1.1.2
            get-intrinsic: 1.2.4
            globalthis: 1.0.4
            has-property-descriptors: 1.0.2
            has-proto: 1.0.3
            has-symbols: 1.0.3
            internal-slot: 1.0.7
            iterator.prototype: 1.1.2
            safe-array-concat: 1.1.2

    es-object-atoms@1.0.0:
        dependencies:
            es-errors: 1.3.0

    es-set-tostringtag@2.0.3:
        dependencies:
            get-intrinsic: 1.2.4
            has-tostringtag: 1.0.2
            hasown: 2.0.2

    es-shim-unscopables@1.0.2:
        dependencies:
            hasown: 2.0.2

    es-to-primitive@1.2.1:
        dependencies:
            is-callable: 1.2.7
            is-date-object: 1.0.5
            is-symbol: 1.0.4

    escape-string-regexp@4.0.0: {}

    escape-string-regexp@5.0.0: {}

    eslint-config-next@14.2.7(eslint@8.57.1)(typescript@5.6.2):
        dependencies:
            '@next/eslint-plugin-next': 14.2.7
            '@rushstack/eslint-patch': 1.10.4
            '@typescript-eslint/parser': 7.2.0(eslint@8.57.1)(typescript@5.6.2)
            eslint: 8.57.1
            eslint-import-resolver-node: 0.3.9
            eslint-import-resolver-typescript: 3.6.3(@typescript-eslint/parser@7.2.0(eslint@8.57.1)(typescript@5.6.2))(eslint-import-resolver-node@0.3.9)(eslint-plugin-import@2.30.0(eslint@8.57.1))(eslint@8.57.1)
            eslint-plugin-import: 2.30.0(@typescript-eslint/parser@7.2.0(eslint@8.57.1)(typescript@5.6.2))(eslint-import-resolver-typescript@3.6.3)(eslint@8.57.1)
            eslint-plugin-jsx-a11y: 6.10.0(eslint@8.57.1)
            eslint-plugin-react: 7.36.1(eslint@8.57.1)
            eslint-plugin-react-hooks: 4.6.2(eslint@8.57.1)
        optionalDependencies:
            typescript: 5.6.2
        transitivePeerDependencies:
            - eslint-import-resolver-webpack
            - eslint-plugin-import-x
            - supports-color

    eslint-import-resolver-node@0.3.9:
        dependencies:
            debug: 3.2.7
            is-core-module: 2.15.1
            resolve: 1.22.8
        transitivePeerDependencies:
            - supports-color

    eslint-import-resolver-typescript@3.6.3(@typescript-eslint/parser@7.2.0(eslint@8.57.1)(typescript@5.6.2))(eslint-import-resolver-node@0.3.9)(eslint-plugin-import@2.30.0(eslint@8.57.1))(eslint@8.57.1):
        dependencies:
            '@nolyfill/is-core-module': 1.0.39
            debug: 4.3.7
            enhanced-resolve: 5.17.1
            eslint: 8.57.1
            eslint-module-utils: 2.11.0(@typescript-eslint/parser@7.2.0(eslint@8.57.1)(typescript@5.6.2))(eslint-import-resolver-node@0.3.9)(eslint-import-resolver-typescript@3.6.3(@typescript-eslint/parser@7.2.0(eslint@8.57.1)(typescript@5.6.2))(eslint-import-resolver-node@0.3.9)(eslint-plugin-import@2.30.0(eslint@8.57.1))(eslint@8.57.1))(eslint@8.57.1)
            fast-glob: 3.3.2
            get-tsconfig: 4.8.1
            is-bun-module: 1.2.1
            is-glob: 4.0.3
        optionalDependencies:
            eslint-plugin-import: 2.30.0(@typescript-eslint/parser@7.2.0(eslint@8.57.1)(typescript@5.6.2))(eslint-import-resolver-typescript@3.6.3)(eslint@8.57.1)
        transitivePeerDependencies:
            - '@typescript-eslint/parser'
            - eslint-import-resolver-node
            - eslint-import-resolver-webpack
            - supports-color

    eslint-module-utils@2.11.0(@typescript-eslint/parser@7.2.0(eslint@8.57.1)(typescript@5.6.2))(eslint-import-resolver-node@0.3.9)(eslint-import-resolver-typescript@3.6.3(@typescript-eslint/parser@7.2.0(eslint@8.57.1)(typescript@5.6.2))(eslint-import-resolver-node@0.3.9)(eslint-plugin-import@2.30.0(eslint@8.57.1))(eslint@8.57.1))(eslint@8.57.1):
        dependencies:
            debug: 3.2.7
        optionalDependencies:
            '@typescript-eslint/parser': 7.2.0(eslint@8.57.1)(typescript@5.6.2)
            eslint: 8.57.1
            eslint-import-resolver-node: 0.3.9
            eslint-import-resolver-typescript: 3.6.3(@typescript-eslint/parser@7.2.0(eslint@8.57.1)(typescript@5.6.2))(eslint-import-resolver-node@0.3.9)(eslint-plugin-import@2.30.0(eslint@8.57.1))(eslint@8.57.1)
        transitivePeerDependencies:
            - supports-color

    eslint-plugin-import@2.30.0(@typescript-eslint/parser@7.2.0(eslint@8.57.1)(typescript@5.6.2))(eslint-import-resolver-typescript@3.6.3)(eslint@8.57.1):
        dependencies:
            '@rtsao/scc': 1.1.0
            array-includes: 3.1.8
            array.prototype.findlastindex: 1.2.5
            array.prototype.flat: 1.3.2
            array.prototype.flatmap: 1.3.2
            debug: 3.2.7
            doctrine: 2.1.0
            eslint: 8.57.1
            eslint-import-resolver-node: 0.3.9
            eslint-module-utils: 2.11.0(@typescript-eslint/parser@7.2.0(eslint@8.57.1)(typescript@5.6.2))(eslint-import-resolver-node@0.3.9)(eslint-import-resolver-typescript@3.6.3(@typescript-eslint/parser@7.2.0(eslint@8.57.1)(typescript@5.6.2))(eslint-import-resolver-node@0.3.9)(eslint-plugin-import@2.30.0(eslint@8.57.1))(eslint@8.57.1))(eslint@8.57.1)
            hasown: 2.0.2
            is-core-module: 2.15.1
            is-glob: 4.0.3
            minimatch: 3.1.2
            object.fromentries: 2.0.8
            object.groupby: 1.0.3
            object.values: 1.2.0
            semver: 6.3.1
            tsconfig-paths: 3.15.0
        optionalDependencies:
            '@typescript-eslint/parser': 7.2.0(eslint@8.57.1)(typescript@5.6.2)
        transitivePeerDependencies:
            - eslint-import-resolver-typescript
            - eslint-import-resolver-webpack
            - supports-color

    eslint-plugin-jsx-a11y@6.10.0(eslint@8.57.1):
        dependencies:
            aria-query: 5.1.3
            array-includes: 3.1.8
            array.prototype.flatmap: 1.3.2
            ast-types-flow: 0.0.8
            axe-core: 4.10.0
            axobject-query: 4.1.0
            damerau-levenshtein: 1.0.8
            emoji-regex: 9.2.2
            es-iterator-helpers: 1.0.19
            eslint: 8.57.1
            hasown: 2.0.2
            jsx-ast-utils: 3.3.5
            language-tags: 1.0.9
            minimatch: 3.1.2
            object.fromentries: 2.0.8
            safe-regex-test: 1.0.3
            string.prototype.includes: 2.0.0

    eslint-plugin-react-hooks@4.6.2(eslint@8.57.1):
        dependencies:
            eslint: 8.57.1

    eslint-plugin-react@7.36.1(eslint@8.57.1):
        dependencies:
            array-includes: 3.1.8
            array.prototype.findlast: 1.2.5
            array.prototype.flatmap: 1.3.2
            array.prototype.tosorted: 1.1.4
            doctrine: 2.1.0
            es-iterator-helpers: 1.0.19
            eslint: 8.57.1
            estraverse: 5.3.0
            hasown: 2.0.2
            jsx-ast-utils: 3.3.5
            minimatch: 3.1.2
            object.entries: 1.1.8
            object.fromentries: 2.0.8
            object.values: 1.2.0
            prop-types: 15.8.1
            resolve: 2.0.0-next.5
            semver: 6.3.1
            string.prototype.matchall: 4.0.11
            string.prototype.repeat: 1.0.0

    eslint-scope@7.2.2:
        dependencies:
            esrecurse: 4.3.0
            estraverse: 5.3.0

    eslint-visitor-keys@3.4.3: {}

    eslint@8.57.1:
        dependencies:
            '@eslint-community/eslint-utils': 4.4.0(eslint@8.57.1)
            '@eslint-community/regexpp': 4.11.1
            '@eslint/eslintrc': 2.1.4
            '@eslint/js': 8.57.1
            '@humanwhocodes/config-array': 0.13.0
            '@humanwhocodes/module-importer': 1.0.1
            '@nodelib/fs.walk': 1.2.8
            '@ungap/structured-clone': 1.2.0
            ajv: 6.12.6
            chalk: 4.1.2
            cross-spawn: 7.0.3
            debug: 4.3.7
            doctrine: 3.0.0
            escape-string-regexp: 4.0.0
            eslint-scope: 7.2.2
            eslint-visitor-keys: 3.4.3
            espree: 9.6.1
            esquery: 1.6.0
            esutils: 2.0.3
            fast-deep-equal: 3.1.3
            file-entry-cache: 6.0.1
            find-up: 5.0.0
            glob-parent: 6.0.2
            globals: 13.24.0
            graphemer: 1.4.0
            ignore: 5.3.2
            imurmurhash: 0.1.4
            is-glob: 4.0.3
            is-path-inside: 3.0.3
            js-yaml: 4.1.0
            json-stable-stringify-without-jsonify: 1.0.1
            levn: 0.4.1
            lodash.merge: 4.6.2
            minimatch: 3.1.2
            natural-compare: 1.4.0
            optionator: 0.9.4
            strip-ansi: 6.0.1
            text-table: 0.2.0
        transitivePeerDependencies:
            - supports-color

    espree@9.6.1:
        dependencies:
            acorn: 8.12.1
            acorn-jsx: 5.3.2(acorn@8.12.1)
            eslint-visitor-keys: 3.4.3

    esquery@1.6.0:
        dependencies:
            estraverse: 5.3.0

    esrecurse@4.3.0:
        dependencies:
            estraverse: 5.3.0

    estraverse@5.3.0: {}

    estree-util-is-identifier-name@3.0.0: {}

    esutils@2.0.3: {}

    event-target-shim@5.0.1: {}

    eventemitter3@4.0.7: {}

    extend@3.0.2: {}

    fast-deep-equal@3.1.3: {}

    fast-equals@5.0.1: {}

    fast-glob@3.3.2:
        dependencies:
            '@nodelib/fs.stat': 2.0.5
            '@nodelib/fs.walk': 1.2.8
            glob-parent: 5.1.2
            merge2: 1.4.1
            micromatch: 4.0.8

    fast-json-stable-stringify@2.1.0: {}

    fast-levenshtein@2.0.6: {}

    fastq@1.17.1:
        dependencies:
            reusify: 1.0.4

    fault@1.0.4:
        dependencies:
            format: 0.2.2

    file-entry-cache@6.0.1:
        dependencies:
            flat-cache: 3.2.0

    file-selector@0.6.0:
        dependencies:
            tslib: 2.7.0

    fill-range@7.1.1:
        dependencies:
            to-regex-range: 5.0.1

    find-up@5.0.0:
        dependencies:
            locate-path: 6.0.0
            path-exists: 4.0.0

    flat-cache@3.2.0:
        dependencies:
            flatted: 3.3.1
            keyv: 4.5.4
            rimraf: 3.0.2

    flatted@3.3.1: {}

    for-each@0.3.3:
        dependencies:
            is-callable: 1.2.7

    foreground-child@3.3.0:
        dependencies:
            cross-spawn: 7.0.3
            signal-exit: 4.1.0

    form-data-encoder@1.7.2: {}

    form-data@4.0.0:
        dependencies:
            asynckit: 0.4.0
            combined-stream: 1.0.8
            mime-types: 2.1.35

    format@0.2.2: {}

    formdata-node@4.4.1:
        dependencies:
            node-domexception: 1.0.0
            web-streams-polyfill: 4.0.0-beta.3

    framer-motion@11.5.4(react-dom@18.3.1(react@18.3.1))(react@18.3.1):
        dependencies:
            tslib: 2.7.0
        optionalDependencies:
            react: 18.3.1
            react-dom: 18.3.1(react@18.3.1)

    fs.realpath@1.0.0: {}

    fsevents@2.3.3:
        optional: true

    function-bind@1.1.2: {}

    function.prototype.name@1.1.6:
        dependencies:
            call-bind: 1.0.7
            define-properties: 1.2.1
            es-abstract: 1.23.3
            functions-have-names: 1.2.3

    functions-have-names@1.2.3: {}

    get-intrinsic@1.2.4:
        dependencies:
            es-errors: 1.3.0
            function-bind: 1.1.2
            has-proto: 1.0.3
            has-symbols: 1.0.3
            hasown: 2.0.2

    get-nonce@1.0.1: {}

    get-symbol-description@1.0.2:
        dependencies:
            call-bind: 1.0.7
            es-errors: 1.3.0
            get-intrinsic: 1.2.4

    get-tsconfig@4.8.1:
        dependencies:
            resolve-pkg-maps: 1.0.0

    glob-parent@5.1.2:
        dependencies:
            is-glob: 4.0.3

    glob-parent@6.0.2:
        dependencies:
            is-glob: 4.0.3

    glob@10.3.10:
        dependencies:
            foreground-child: 3.3.0
            jackspeak: 2.3.6
            minimatch: 9.0.5
            minipass: 7.1.2
            path-scurry: 1.11.1

    glob@10.4.5:
        dependencies:
            foreground-child: 3.3.0
            jackspeak: 3.4.3
            minimatch: 9.0.5
            minipass: 7.1.2
            package-json-from-dist: 1.0.0
            path-scurry: 1.11.1

    glob@7.2.3:
        dependencies:
            fs.realpath: 1.0.0
            inflight: 1.0.6
            inherits: 2.0.4
            minimatch: 3.1.2
            once: 1.4.0
            path-is-absolute: 1.0.1

    globals@13.24.0:
        dependencies:
            type-fest: 0.20.2

    globalthis@1.0.4:
        dependencies:
            define-properties: 1.2.1
            gopd: 1.0.1

    globby@11.1.0:
        dependencies:
            array-union: 2.1.0
            dir-glob: 3.0.1
            fast-glob: 3.3.2
            ignore: 5.3.2
            merge2: 1.4.1
            slash: 3.0.0

    gopd@1.0.1:
        dependencies:
            get-intrinsic: 1.2.4

    graceful-fs@4.2.11: {}

    graphemer@1.4.0: {}

    has-bigints@1.0.2: {}

    has-flag@4.0.0: {}

    has-property-descriptors@1.0.2:
        dependencies:
            es-define-property: 1.0.0

    has-proto@1.0.3: {}

    has-symbols@1.0.3: {}

    has-tostringtag@1.0.2:
        dependencies:
            has-symbols: 1.0.3

    hasown@2.0.2:
        dependencies:
            function-bind: 1.1.2

    hast-util-parse-selector@2.2.5: {}

    hast-util-to-jsx-runtime@2.3.0:
        dependencies:
            '@types/estree': 1.0.6
            '@types/hast': 3.0.4
            '@types/unist': 3.0.3
            comma-separated-tokens: 2.0.3
            devlop: 1.1.0
            estree-util-is-identifier-name: 3.0.0
            hast-util-whitespace: 3.0.0
            mdast-util-mdx-expression: 2.0.1
            mdast-util-mdx-jsx: 3.1.3
            mdast-util-mdxjs-esm: 2.0.1
            property-information: 6.5.0
            space-separated-tokens: 2.0.2
            style-to-object: 1.0.8
            unist-util-position: 5.0.0
            vfile-message: 4.0.2
        transitivePeerDependencies:
            - supports-color

    hast-util-whitespace@3.0.0:
        dependencies:
            '@types/hast': 3.0.4

    hastscript@6.0.0:
        dependencies:
            '@types/hast': 2.3.10
            comma-separated-tokens: 1.0.8
            hast-util-parse-selector: 2.2.5
            property-information: 5.6.0
            space-separated-tokens: 1.1.5

    highlight.js@10.7.3: {}

    html-url-attributes@3.0.0: {}

    humanize-ms@1.2.1:
        dependencies:
            ms: 2.1.3

    ignore@5.3.2: {}

    import-fresh@3.3.0:
        dependencies:
            parent-module: 1.0.1
            resolve-from: 4.0.0

    imurmurhash@0.1.4: {}

    inflight@1.0.6:
        dependencies:
            once: 1.4.0
            wrappy: 1.0.2

    inherits@2.0.4: {}

    inline-style-parser@0.2.4: {}

    internal-slot@1.0.7:
        dependencies:
            es-errors: 1.3.0
            hasown: 2.0.2
            side-channel: 1.0.6

    internmap@2.0.3: {}

    invariant@2.2.4:
        dependencies:
            loose-envify: 1.4.0

    is-alphabetical@1.0.4: {}

    is-alphabetical@2.0.1: {}

    is-alphanumerical@1.0.4:
        dependencies:
            is-alphabetical: 1.0.4
            is-decimal: 1.0.4

    is-alphanumerical@2.0.1:
        dependencies:
            is-alphabetical: 2.0.1
            is-decimal: 2.0.1

    is-arguments@1.1.1:
        dependencies:
            call-bind: 1.0.7
            has-tostringtag: 1.0.2

    is-array-buffer@3.0.4:
        dependencies:
            call-bind: 1.0.7
            get-intrinsic: 1.2.4

    is-async-function@2.0.0:
        dependencies:
            has-tostringtag: 1.0.2

    is-bigint@1.0.4:
        dependencies:
            has-bigints: 1.0.2

    is-binary-path@2.1.0:
        dependencies:
            binary-extensions: 2.3.0

    is-boolean-object@1.1.2:
        dependencies:
            call-bind: 1.0.7
            has-tostringtag: 1.0.2

    is-bun-module@1.2.1:
        dependencies:
            semver: 7.6.3

    is-callable@1.2.7: {}

    is-core-module@2.15.1:
        dependencies:
            hasown: 2.0.2

    is-data-view@1.0.1:
        dependencies:
            is-typed-array: 1.1.13

    is-date-object@1.0.5:
        dependencies:
            has-tostringtag: 1.0.2

    is-decimal@1.0.4: {}

    is-decimal@2.0.1: {}

    is-extglob@2.1.1: {}

    is-finalizationregistry@1.0.2:
        dependencies:
            call-bind: 1.0.7

    is-fullwidth-code-point@3.0.0: {}

    is-generator-function@1.0.10:
        dependencies:
            has-tostringtag: 1.0.2

    is-glob@4.0.3:
        dependencies:
            is-extglob: 2.1.1

    is-hexadecimal@1.0.4: {}

    is-hexadecimal@2.0.1: {}

    is-map@2.0.3: {}

    is-negative-zero@2.0.3: {}

    is-number-object@1.0.7:
        dependencies:
            has-tostringtag: 1.0.2

    is-number@7.0.0: {}

    is-path-inside@3.0.3: {}

    is-plain-obj@4.1.0: {}

    is-regex@1.1.4:
        dependencies:
            call-bind: 1.0.7
            has-tostringtag: 1.0.2

    is-set@2.0.3: {}

    is-shared-array-buffer@1.0.3:
        dependencies:
            call-bind: 1.0.7

    is-string@1.0.7:
        dependencies:
            has-tostringtag: 1.0.2

    is-symbol@1.0.4:
        dependencies:
            has-symbols: 1.0.3

    is-typed-array@1.1.13:
        dependencies:
            which-typed-array: 1.1.15

    is-weakmap@2.0.2: {}

    is-weakref@1.0.2:
        dependencies:
            call-bind: 1.0.7

    is-weakset@2.0.3:
        dependencies:
            call-bind: 1.0.7
            get-intrinsic: 1.2.4

    isarray@2.0.5: {}

    isexe@2.0.0: {}

    isomorphic-ws@5.0.0(ws@8.18.0(bufferutil@4.0.8)(utf-8-validate@6.0.4)):
        dependencies:
            ws: 8.18.0(bufferutil@4.0.8)(utf-8-validate@6.0.4)

    iterator.prototype@1.1.2:
        dependencies:
            define-properties: 1.2.1
            get-intrinsic: 1.2.4
            has-symbols: 1.0.3
            reflect.getprototypeof: 1.0.6
            set-function-name: 2.0.2

    jackspeak@2.3.6:
        dependencies:
            '@isaacs/cliui': 8.0.2
        optionalDependencies:
            '@pkgjs/parseargs': 0.11.0

    jackspeak@3.4.3:
        dependencies:
            '@isaacs/cliui': 8.0.2
        optionalDependencies:
            '@pkgjs/parseargs': 0.11.0

    jiti@1.21.6: {}

    joi@17.13.3:
        dependencies:
            '@hapi/hoek': 9.3.0
            '@hapi/topo': 5.1.0
            '@sideway/address': 4.1.5
            '@sideway/formula': 3.0.1
            '@sideway/pinpoint': 2.0.0

    jose@4.15.9: {}

    js-tokens@4.0.0: {}

    js-yaml@4.1.0:
        dependencies:
            argparse: 2.0.1

    json-buffer@3.0.1: {}

    json-schema-traverse@0.4.1: {}

    json-stable-stringify-without-jsonify@1.0.1: {}

    json5@1.0.2:
        dependencies:
            minimist: 1.2.8

    jsonwebtoken@9.0.2:
        dependencies:
            jws: 3.2.2
            lodash.includes: 4.3.0
            lodash.isboolean: 3.0.3
            lodash.isinteger: 4.0.4
            lodash.isnumber: 3.0.3
            lodash.isplainobject: 4.0.6
            lodash.isstring: 4.0.1
            lodash.once: 4.1.1
            ms: 2.1.3
            semver: 7.6.3

    jsx-ast-utils@3.3.5:
        dependencies:
            array-includes: 3.1.8
            array.prototype.flat: 1.3.2
            object.assign: 4.1.5
            object.values: 1.2.0

    jwa@1.4.1:
        dependencies:
            buffer-equal-constant-time: 1.0.1
            ecdsa-sig-formatter: 1.0.11
            safe-buffer: 5.2.1

    jws@3.2.2:
        dependencies:
            jwa: 1.4.1
            safe-buffer: 5.2.1

    keyv@4.5.4:
        dependencies:
            json-buffer: 3.0.1

    language-subtag-registry@0.3.23: {}

    language-tags@1.0.9:
        dependencies:
            language-subtag-registry: 0.3.23

    levn@0.4.1:
        dependencies:
            prelude-ls: 1.2.1
            type-check: 0.4.0

    lilconfig@2.1.0: {}

    lilconfig@3.1.2: {}

    lines-and-columns@1.2.4: {}

    locate-path@6.0.0:
        dependencies:
            p-locate: 5.0.0

    lodash.includes@4.3.0: {}

    lodash.isboolean@3.0.3: {}

    lodash.isinteger@4.0.4: {}

    lodash.isnumber@3.0.3: {}

    lodash.isplainobject@4.0.6: {}

    lodash.isstring@4.0.1: {}

    lodash.merge@4.6.2: {}

    lodash.once@4.1.1: {}

    lodash@4.17.21: {}

    longest-streak@3.1.0: {}

    loose-envify@1.4.0:
        dependencies:
            js-tokens: 4.0.0

    lowlight@1.20.0:
        dependencies:
            fault: 1.0.4
            highlight.js: 10.7.3

    lru-cache@10.4.3: {}

    lru-cache@6.0.0:
        dependencies:
            yallist: 4.0.0

    lucide-react@0.436.0(react@18.3.1):
        dependencies:
            react: 18.3.1

    markdown-table@3.0.3: {}

    mdast-util-find-and-replace@3.0.1:
        dependencies:
            '@types/mdast': 4.0.4
            escape-string-regexp: 5.0.0
            unist-util-is: 6.0.0
            unist-util-visit-parents: 6.0.1

    mdast-util-from-markdown@2.0.1:
        dependencies:
            '@types/mdast': 4.0.4
            '@types/unist': 3.0.3
            decode-named-character-reference: 1.0.2
            devlop: 1.1.0
            mdast-util-to-string: 4.0.0
            micromark: 4.0.0
            micromark-util-decode-numeric-character-reference: 2.0.1
            micromark-util-decode-string: 2.0.0
            micromark-util-normalize-identifier: 2.0.0
            micromark-util-symbol: 2.0.0
            micromark-util-types: 2.0.0
            unist-util-stringify-position: 4.0.0
        transitivePeerDependencies:
            - supports-color

    mdast-util-gfm-autolink-literal@2.0.1:
        dependencies:
            '@types/mdast': 4.0.4
            ccount: 2.0.1
            devlop: 1.1.0
            mdast-util-find-and-replace: 3.0.1
            micromark-util-character: 2.1.0

    mdast-util-gfm-footnote@2.0.0:
        dependencies:
            '@types/mdast': 4.0.4
            devlop: 1.1.0
            mdast-util-from-markdown: 2.0.1
            mdast-util-to-markdown: 2.1.0
            micromark-util-normalize-identifier: 2.0.0
        transitivePeerDependencies:
            - supports-color

    mdast-util-gfm-strikethrough@2.0.0:
        dependencies:
            '@types/mdast': 4.0.4
            mdast-util-from-markdown: 2.0.1
            mdast-util-to-markdown: 2.1.0
        transitivePeerDependencies:
            - supports-color

    mdast-util-gfm-table@2.0.0:
        dependencies:
            '@types/mdast': 4.0.4
            devlop: 1.1.0
            markdown-table: 3.0.3
            mdast-util-from-markdown: 2.0.1
            mdast-util-to-markdown: 2.1.0
        transitivePeerDependencies:
            - supports-color

    mdast-util-gfm-task-list-item@2.0.0:
        dependencies:
            '@types/mdast': 4.0.4
            devlop: 1.1.0
            mdast-util-from-markdown: 2.0.1
            mdast-util-to-markdown: 2.1.0
        transitivePeerDependencies:
            - supports-color

    mdast-util-gfm@3.0.0:
        dependencies:
            mdast-util-from-markdown: 2.0.1
            mdast-util-gfm-autolink-literal: 2.0.1
            mdast-util-gfm-footnote: 2.0.0
            mdast-util-gfm-strikethrough: 2.0.0
            mdast-util-gfm-table: 2.0.0
            mdast-util-gfm-task-list-item: 2.0.0
            mdast-util-to-markdown: 2.1.0
        transitivePeerDependencies:
            - supports-color

    mdast-util-mdx-expression@2.0.1:
        dependencies:
            '@types/estree-jsx': 1.0.5
            '@types/hast': 3.0.4
            '@types/mdast': 4.0.4
            devlop: 1.1.0
            mdast-util-from-markdown: 2.0.1
            mdast-util-to-markdown: 2.1.0
        transitivePeerDependencies:
            - supports-color

    mdast-util-mdx-jsx@3.1.3:
        dependencies:
            '@types/estree-jsx': 1.0.5
            '@types/hast': 3.0.4
            '@types/mdast': 4.0.4
            '@types/unist': 3.0.3
            ccount: 2.0.1
            devlop: 1.1.0
            mdast-util-from-markdown: 2.0.1
            mdast-util-to-markdown: 2.1.0
            parse-entities: 4.0.1
            stringify-entities: 4.0.4
            unist-util-stringify-position: 4.0.0
            vfile-message: 4.0.2
        transitivePeerDependencies:
            - supports-color

    mdast-util-mdxjs-esm@2.0.1:
        dependencies:
            '@types/estree-jsx': 1.0.5
            '@types/hast': 3.0.4
            '@types/mdast': 4.0.4
            devlop: 1.1.0
            mdast-util-from-markdown: 2.0.1
            mdast-util-to-markdown: 2.1.0
        transitivePeerDependencies:
            - supports-color

    mdast-util-phrasing@4.1.0:
        dependencies:
            '@types/mdast': 4.0.4
            unist-util-is: 6.0.0

    mdast-util-to-hast@13.2.0:
        dependencies:
            '@types/hast': 3.0.4
            '@types/mdast': 4.0.4
            '@ungap/structured-clone': 1.2.0
            devlop: 1.1.0
            micromark-util-sanitize-uri: 2.0.0
            trim-lines: 3.0.1
            unist-util-position: 5.0.0
            unist-util-visit: 5.0.0
            vfile: 6.0.3

    mdast-util-to-markdown@2.1.0:
        dependencies:
            '@types/mdast': 4.0.4
            '@types/unist': 3.0.3
            longest-streak: 3.1.0
            mdast-util-phrasing: 4.1.0
            mdast-util-to-string: 4.0.0
            micromark-util-decode-string: 2.0.0
            unist-util-visit: 5.0.0
            zwitch: 2.0.4

    mdast-util-to-string@4.0.0:
        dependencies:
            '@types/mdast': 4.0.4

    merge2@1.4.1: {}

    micromark-core-commonmark@2.0.1:
        dependencies:
            decode-named-character-reference: 1.0.2
            devlop: 1.1.0
            micromark-factory-destination: 2.0.0
            micromark-factory-label: 2.0.0
            micromark-factory-space: 2.0.0
            micromark-factory-title: 2.0.0
            micromark-factory-whitespace: 2.0.0
            micromark-util-character: 2.1.0
            micromark-util-chunked: 2.0.0
            micromark-util-classify-character: 2.0.0
            micromark-util-html-tag-name: 2.0.0
            micromark-util-normalize-identifier: 2.0.0
            micromark-util-resolve-all: 2.0.0
            micromark-util-subtokenize: 2.0.1
            micromark-util-symbol: 2.0.0
            micromark-util-types: 2.0.0

    micromark-extension-gfm-autolink-literal@2.1.0:
        dependencies:
            micromark-util-character: 2.1.0
            micromark-util-sanitize-uri: 2.0.0
            micromark-util-symbol: 2.0.0
            micromark-util-types: 2.0.0

    micromark-extension-gfm-footnote@2.1.0:
        dependencies:
            devlop: 1.1.0
            micromark-core-commonmark: 2.0.1
            micromark-factory-space: 2.0.0
            micromark-util-character: 2.1.0
            micromark-util-normalize-identifier: 2.0.0
            micromark-util-sanitize-uri: 2.0.0
            micromark-util-symbol: 2.0.0
            micromark-util-types: 2.0.0

    micromark-extension-gfm-strikethrough@2.1.0:
        dependencies:
            devlop: 1.1.0
            micromark-util-chunked: 2.0.0
            micromark-util-classify-character: 2.0.0
            micromark-util-resolve-all: 2.0.0
            micromark-util-symbol: 2.0.0
            micromark-util-types: 2.0.0

    micromark-extension-gfm-table@2.1.0:
        dependencies:
            devlop: 1.1.0
            micromark-factory-space: 2.0.0
            micromark-util-character: 2.1.0
            micromark-util-symbol: 2.0.0
            micromark-util-types: 2.0.0

    micromark-extension-gfm-tagfilter@2.0.0:
        dependencies:
            micromark-util-types: 2.0.0

    micromark-extension-gfm-task-list-item@2.1.0:
        dependencies:
            devlop: 1.1.0
            micromark-factory-space: 2.0.0
            micromark-util-character: 2.1.0
            micromark-util-symbol: 2.0.0
            micromark-util-types: 2.0.0

    micromark-extension-gfm@3.0.0:
        dependencies:
            micromark-extension-gfm-autolink-literal: 2.1.0
            micromark-extension-gfm-footnote: 2.1.0
            micromark-extension-gfm-strikethrough: 2.1.0
            micromark-extension-gfm-table: 2.1.0
            micromark-extension-gfm-tagfilter: 2.0.0
            micromark-extension-gfm-task-list-item: 2.1.0
            micromark-util-combine-extensions: 2.0.0
            micromark-util-types: 2.0.0

    micromark-factory-destination@2.0.0:
        dependencies:
            micromark-util-character: 2.1.0
            micromark-util-symbol: 2.0.0
            micromark-util-types: 2.0.0

    micromark-factory-label@2.0.0:
        dependencies:
            devlop: 1.1.0
            micromark-util-character: 2.1.0
            micromark-util-symbol: 2.0.0
            micromark-util-types: 2.0.0

    micromark-factory-space@2.0.0:
        dependencies:
            micromark-util-character: 2.1.0
            micromark-util-types: 2.0.0

    micromark-factory-title@2.0.0:
        dependencies:
            micromark-factory-space: 2.0.0
            micromark-util-character: 2.1.0
            micromark-util-symbol: 2.0.0
            micromark-util-types: 2.0.0

    micromark-factory-whitespace@2.0.0:
        dependencies:
            micromark-factory-space: 2.0.0
            micromark-util-character: 2.1.0
            micromark-util-symbol: 2.0.0
            micromark-util-types: 2.0.0

    micromark-util-character@2.1.0:
        dependencies:
            micromark-util-symbol: 2.0.0
            micromark-util-types: 2.0.0

    micromark-util-chunked@2.0.0:
        dependencies:
            micromark-util-symbol: 2.0.0

    micromark-util-classify-character@2.0.0:
        dependencies:
            micromark-util-character: 2.1.0
            micromark-util-symbol: 2.0.0
            micromark-util-types: 2.0.0

    micromark-util-combine-extensions@2.0.0:
        dependencies:
            micromark-util-chunked: 2.0.0
            micromark-util-types: 2.0.0

    micromark-util-decode-numeric-character-reference@2.0.1:
        dependencies:
            micromark-util-symbol: 2.0.0

    micromark-util-decode-string@2.0.0:
        dependencies:
            decode-named-character-reference: 1.0.2
            micromark-util-character: 2.1.0
            micromark-util-decode-numeric-character-reference: 2.0.1
            micromark-util-symbol: 2.0.0

    micromark-util-encode@2.0.0: {}

    micromark-util-html-tag-name@2.0.0: {}

    micromark-util-normalize-identifier@2.0.0:
        dependencies:
            micromark-util-symbol: 2.0.0

    micromark-util-resolve-all@2.0.0:
        dependencies:
            micromark-util-types: 2.0.0

    micromark-util-sanitize-uri@2.0.0:
        dependencies:
            micromark-util-character: 2.1.0
            micromark-util-encode: 2.0.0
            micromark-util-symbol: 2.0.0

    micromark-util-subtokenize@2.0.1:
        dependencies:
            devlop: 1.1.0
            micromark-util-chunked: 2.0.0
            micromark-util-symbol: 2.0.0
            micromark-util-types: 2.0.0

    micromark-util-symbol@2.0.0: {}

    micromark-util-types@2.0.0: {}

    micromark@4.0.0:
        dependencies:
            '@types/debug': 4.1.12
            debug: 4.3.7
            decode-named-character-reference: 1.0.2
            devlop: 1.1.0
            micromark-core-commonmark: 2.0.1
            micromark-factory-space: 2.0.0
            micromark-util-character: 2.1.0
            micromark-util-chunked: 2.0.0
            micromark-util-combine-extensions: 2.0.0
            micromark-util-decode-numeric-character-reference: 2.0.1
            micromark-util-encode: 2.0.0
            micromark-util-normalize-identifier: 2.0.0
            micromark-util-resolve-all: 2.0.0
            micromark-util-sanitize-uri: 2.0.0
            micromark-util-subtokenize: 2.0.1
            micromark-util-symbol: 2.0.0
            micromark-util-types: 2.0.0
        transitivePeerDependencies:
            - supports-color

    micromatch@4.0.8:
        dependencies:
            braces: 3.0.3
            picomatch: 2.3.1

    mime-db@1.52.0: {}

    mime-types@2.1.35:
        dependencies:
            mime-db: 1.52.0

    minimatch@3.1.2:
        dependencies:
            brace-expansion: 1.1.11

    minimatch@9.0.3:
        dependencies:
            brace-expansion: 2.0.1

    minimatch@9.0.5:
        dependencies:
            brace-expansion: 2.0.1

    minimist@1.2.8: {}

    minipass@7.1.2: {}

    ms@2.1.3: {}

    mz@2.7.0:
        dependencies:
            any-promise: 1.3.0
            object-assign: 4.1.1
            thenify-all: 1.6.0

    nanoid@3.3.7: {}

    natural-compare@1.4.0: {}

    next@14.2.12(react-dom@18.3.1(react@18.3.1))(react@18.3.1):
        dependencies:
            '@next/env': 14.2.12
            '@swc/helpers': 0.5.5
            busboy: 1.6.0
            caniuse-lite: 1.0.30001660
            graceful-fs: 4.2.11
            postcss: 8.4.31
            react: 18.3.1
            react-dom: 18.3.1(react@18.3.1)
            styled-jsx: 5.1.1(react@18.3.1)
        optionalDependencies:
            '@next/swc-darwin-arm64': 14.2.12
            '@next/swc-darwin-x64': 14.2.12
            '@next/swc-linux-arm64-gnu': 14.2.12
            '@next/swc-linux-arm64-musl': 14.2.12
            '@next/swc-linux-x64-gnu': 14.2.12
            '@next/swc-linux-x64-musl': 14.2.12
            '@next/swc-win32-arm64-msvc': 14.2.12
            '@next/swc-win32-ia32-msvc': 14.2.12
            '@next/swc-win32-x64-msvc': 14.2.12
        transitivePeerDependencies:
            - '@babel/core'
            - babel-plugin-macros

    node-domexception@1.0.0: {}

    node-fetch@2.7.0:
        dependencies:
            whatwg-url: 5.0.0

    node-gyp-build@4.8.2:
        optional: true

    normalize-path@3.0.0: {}

    oauth4webapi@2.16.0: {}

    object-assign@4.1.1: {}

    object-hash@2.2.0: {}

    object-hash@3.0.0: {}

    object-inspect@1.13.2: {}

    object-is@1.1.6:
        dependencies:
            call-bind: 1.0.7
            define-properties: 1.2.1

    object-keys@1.1.1: {}

    object.assign@4.1.5:
        dependencies:
            call-bind: 1.0.7
            define-properties: 1.2.1
            has-symbols: 1.0.3
            object-keys: 1.1.1

    object.entries@1.1.8:
        dependencies:
            call-bind: 1.0.7
            define-properties: 1.2.1
            es-object-atoms: 1.0.0

    object.fromentries@2.0.8:
        dependencies:
            call-bind: 1.0.7
            define-properties: 1.2.1
            es-abstract: 1.23.3
            es-object-atoms: 1.0.0

    object.groupby@1.0.3:
        dependencies:
            call-bind: 1.0.7
            define-properties: 1.2.1
            es-abstract: 1.23.3

    object.values@1.2.0:
        dependencies:
            call-bind: 1.0.7
            define-properties: 1.2.1
            es-object-atoms: 1.0.0

    oidc-token-hash@5.0.3: {}

    once@1.4.0:
        dependencies:
            wrappy: 1.0.2

    openapi-typescript-fetch@1.1.3: {}

    openid-client@5.7.0:
        dependencies:
            jose: 4.15.9
            lru-cache: 6.0.0
            object-hash: 2.2.0
            oidc-token-hash: 5.0.3

    optionator@0.9.4:
        dependencies:
            deep-is: 0.1.4
            fast-levenshtein: 2.0.6
            levn: 0.4.1
            prelude-ls: 1.2.1
            type-check: 0.4.0
            word-wrap: 1.2.5

    p-limit@3.1.0:
        dependencies:
            yocto-queue: 0.1.0

    p-locate@5.0.0:
        dependencies:
            p-limit: 3.1.0

    package-json-from-dist@1.0.0: {}

    papaparse@5.4.1: {}

    parent-module@1.0.1:
        dependencies:
            callsites: 3.1.0

    parse-entities@2.0.0:
        dependencies:
            character-entities: 1.2.4
            character-entities-legacy: 1.1.4
            character-reference-invalid: 1.1.4
            is-alphanumerical: 1.0.4
            is-decimal: 1.0.4
            is-hexadecimal: 1.0.4

    parse-entities@4.0.1:
        dependencies:
            '@types/unist': 2.0.11
            character-entities: 2.0.2
            character-entities-legacy: 3.0.0
            character-reference-invalid: 2.0.1
            decode-named-character-reference: 1.0.2
            is-alphanumerical: 2.0.1
            is-decimal: 2.0.1
            is-hexadecimal: 2.0.1

    path-browserify@1.0.1: {}

    path-exists@4.0.0: {}

    path-is-absolute@1.0.1: {}

    path-key@3.1.1: {}

    path-parse@1.0.7: {}

    path-scurry@1.11.1:
        dependencies:
            lru-cache: 10.4.3
            minipass: 7.1.2

    path-type@4.0.0: {}

    picocolors@1.1.0: {}

    picomatch@2.3.1: {}

    pify@2.3.0: {}

    pirates@4.0.6: {}

    platform@1.3.6: {}

    possible-typed-array-names@1.0.0: {}

    postcss-import@15.1.0(postcss@8.4.47):
        dependencies:
            postcss: 8.4.47
            postcss-value-parser: 4.2.0
            read-cache: 1.0.0
            resolve: 1.22.8

    postcss-js@4.0.1(postcss@8.4.47):
        dependencies:
            camelcase-css: 2.0.1
            postcss: 8.4.47

    postcss-load-config@4.0.2(postcss@8.4.47):
        dependencies:
            lilconfig: 3.1.2
            yaml: 2.5.1
        optionalDependencies:
            postcss: 8.4.47

    postcss-nested@6.2.0(postcss@8.4.47):
        dependencies:
            postcss: 8.4.47
            postcss-selector-parser: 6.1.2

    postcss-selector-parser@6.1.2:
        dependencies:
            cssesc: 3.0.0
            util-deprecate: 1.0.2

    postcss-value-parser@4.2.0: {}

    postcss@8.4.31:
        dependencies:
            nanoid: 3.3.7
            picocolors: 1.1.0
            source-map-js: 1.2.1

    postcss@8.4.47:
        dependencies:
            nanoid: 3.3.7
            picocolors: 1.1.0
            source-map-js: 1.2.1

    prelude-ls@1.2.1: {}

    prettier-plugin-organize-imports@3.2.4(prettier@3.3.3)(typescript@5.6.2):
        dependencies:
            prettier: 3.3.3
            typescript: 5.6.2

    prettier@3.3.3: {}

    prismjs@1.27.0: {}

    prismjs@1.29.0: {}

    prop-types@15.8.1:
        dependencies:
            loose-envify: 1.4.0
            object-assign: 4.1.1
            react-is: 16.13.1

    property-information@5.6.0:
        dependencies:
            xtend: 4.0.2

    property-information@6.5.0: {}

    punycode@2.3.1: {}

    queue-microtask@1.2.3: {}

    react-dom@18.3.1(react@18.3.1):
        dependencies:
            loose-envify: 1.4.0
            react: 18.3.1
            scheduler: 0.23.2

    react-dropzone@14.2.3(react@18.3.1):
        dependencies:
            attr-accept: 2.2.2
            file-selector: 0.6.0
            prop-types: 15.8.1
            react: 18.3.1

    react-from-dom@0.7.3(react@18.3.1):
        dependencies:
            react: 18.3.1

    react-inlinesvg@4.1.3(react@18.3.1):
        dependencies:
            react: 18.3.1
            react-from-dom: 0.7.3(react@18.3.1)

    react-is@16.13.1: {}

    react-markdown@9.0.1(@types/react@18.3.7)(react@18.3.1):
        dependencies:
            '@types/hast': 3.0.4
            '@types/react': 18.3.7
            devlop: 1.1.0
            hast-util-to-jsx-runtime: 2.3.0
            html-url-attributes: 3.0.0
            mdast-util-to-hast: 13.2.0
            react: 18.3.1
            remark-parse: 11.0.0
            remark-rehype: 11.1.0
            unified: 11.0.5
            unist-util-visit: 5.0.0
            vfile: 6.0.3
        transitivePeerDependencies:
            - supports-color

    react-remove-scroll-bar@2.3.6(@types/react@18.3.7)(react@18.3.1):
        dependencies:
            react: 18.3.1
            react-style-singleton: 2.2.1(@types/react@18.3.7)(react@18.3.1)
            tslib: 2.7.0
        optionalDependencies:
            '@types/react': 18.3.7

    react-remove-scroll@2.5.7(@types/react@18.3.7)(react@18.3.1):
        dependencies:
            react: 18.3.1
            react-remove-scroll-bar: 2.3.6(@types/react@18.3.7)(react@18.3.1)
            react-style-singleton: 2.2.1(@types/react@18.3.7)(react@18.3.1)
            tslib: 2.7.0
            use-callback-ref: 1.3.2(@types/react@18.3.7)(react@18.3.1)
            use-sidecar: 1.1.2(@types/react@18.3.7)(react@18.3.1)
        optionalDependencies:
            '@types/react': 18.3.7

    react-simple-code-editor@0.14.1(react-dom@18.3.1(react@18.3.1))(react@18.3.1):
        dependencies:
            react: 18.3.1
            react-dom: 18.3.1(react@18.3.1)

    react-smooth@4.0.1(react-dom@18.3.1(react@18.3.1))(react@18.3.1):
        dependencies:
            fast-equals: 5.0.1
            prop-types: 15.8.1
            react: 18.3.1
            react-dom: 18.3.1(react@18.3.1)
            react-transition-group: 4.4.5(react-dom@18.3.1(react@18.3.1))(react@18.3.1)

    react-style-singleton@2.2.1(@types/react@18.3.7)(react@18.3.1):
        dependencies:
            get-nonce: 1.0.1
            invariant: 2.2.4
            react: 18.3.1
            tslib: 2.7.0
        optionalDependencies:
            '@types/react': 18.3.7

    react-syntax-highlighter@15.5.0(react@18.3.1):
        dependencies:
            '@babel/runtime': 7.25.6
            highlight.js: 10.7.3
            lowlight: 1.20.0
            prismjs: 1.29.0
            react: 18.3.1
            refractor: 3.6.0

    react-transition-group@4.4.5(react-dom@18.3.1(react@18.3.1))(react@18.3.1):
        dependencies:
            '@babel/runtime': 7.25.6
            dom-helpers: 5.2.1
            loose-envify: 1.4.0
            prop-types: 15.8.1
            react: 18.3.1
            react-dom: 18.3.1(react@18.3.1)

    react@18.3.1:
        dependencies:
            loose-envify: 1.4.0

    read-cache@1.0.0:
        dependencies:
            pify: 2.3.0

    readdirp@3.6.0:
        dependencies:
            picomatch: 2.3.1

    recharts-scale@0.4.5:
        dependencies:
            decimal.js-light: 2.5.1

    recharts@2.12.7(react-dom@18.3.1(react@18.3.1))(react@18.3.1):
        dependencies:
            clsx: 2.1.1
            eventemitter3: 4.0.7
            lodash: 4.17.21
            react: 18.3.1
            react-dom: 18.3.1(react@18.3.1)
            react-is: 16.13.1
            react-smooth: 4.0.1(react-dom@18.3.1(react@18.3.1))(react@18.3.1)
            recharts-scale: 0.4.5
            tiny-invariant: 1.3.3
            victory-vendor: 36.9.2

    reflect.getprototypeof@1.0.6:
        dependencies:
            call-bind: 1.0.7
            define-properties: 1.2.1
            es-abstract: 1.23.3
            es-errors: 1.3.0
            get-intrinsic: 1.2.4
            globalthis: 1.0.4
            which-builtin-type: 1.1.4

    refractor@3.6.0:
        dependencies:
            hastscript: 6.0.0
            parse-entities: 2.0.0
            prismjs: 1.27.0

    regenerator-runtime@0.14.1: {}

    regexp.prototype.flags@1.5.2:
        dependencies:
            call-bind: 1.0.7
            define-properties: 1.2.1
            es-errors: 1.3.0
            set-function-name: 2.0.2

    remark-gfm@4.0.0:
        dependencies:
            '@types/mdast': 4.0.4
            mdast-util-gfm: 3.0.0
            micromark-extension-gfm: 3.0.0
            remark-parse: 11.0.0
            remark-stringify: 11.0.0
            unified: 11.0.5
        transitivePeerDependencies:
            - supports-color

    remark-parse@11.0.0:
        dependencies:
            '@types/mdast': 4.0.4
            mdast-util-from-markdown: 2.0.1
            micromark-util-types: 2.0.0
            unified: 11.0.5
        transitivePeerDependencies:
            - supports-color

    remark-rehype@11.1.0:
        dependencies:
            '@types/hast': 3.0.4
            '@types/mdast': 4.0.4
            mdast-util-to-hast: 13.2.0
            unified: 11.0.5
            vfile: 6.0.3

    remark-stringify@11.0.0:
        dependencies:
            '@types/mdast': 4.0.4
            mdast-util-to-markdown: 2.1.0
            unified: 11.0.5

    resolve-from@4.0.0: {}

    resolve-pkg-maps@1.0.0: {}

    resolve@1.22.8:
        dependencies:
            is-core-module: 2.15.1
            path-parse: 1.0.7
            supports-preserve-symlinks-flag: 1.0.0

    resolve@2.0.0-next.5:
        dependencies:
            is-core-module: 2.15.1
            path-parse: 1.0.7
            supports-preserve-symlinks-flag: 1.0.0

    reusify@1.0.4: {}

    rimraf@3.0.2:
        dependencies:
            glob: 7.2.3

    run-parallel@1.2.0:
        dependencies:
            queue-microtask: 1.2.3

    safe-array-concat@1.1.2:
        dependencies:
            call-bind: 1.0.7
            get-intrinsic: 1.2.4
            has-symbols: 1.0.3
            isarray: 2.0.5

    safe-buffer@5.2.1: {}

    safe-regex-test@1.0.3:
        dependencies:
            call-bind: 1.0.7
            es-errors: 1.3.0
            is-regex: 1.1.4

    scheduler@0.23.2:
        dependencies:
            loose-envify: 1.4.0

    semver@6.3.1: {}

    semver@7.6.3: {}

    set-cookie-parser@2.7.0: {}

    set-function-length@1.2.2:
        dependencies:
            define-data-property: 1.1.4
            es-errors: 1.3.0
            function-bind: 1.1.2
            get-intrinsic: 1.2.4
            gopd: 1.0.1
            has-property-descriptors: 1.0.2

    set-function-name@2.0.2:
        dependencies:
            define-data-property: 1.1.4
            es-errors: 1.3.0
            functions-have-names: 1.2.3
            has-property-descriptors: 1.0.2

    shebang-command@2.0.0:
        dependencies:
            shebang-regex: 3.0.0

    shebang-regex@3.0.0: {}

    side-channel@1.0.6:
        dependencies:
            call-bind: 1.0.7
            es-errors: 1.3.0
            get-intrinsic: 1.2.4
            object-inspect: 1.13.2

    signal-exit@4.1.0: {}

    slash@3.0.0: {}

    source-map-js@1.2.1: {}

    space-separated-tokens@1.1.5: {}

    space-separated-tokens@2.0.2: {}

    stop-iteration-iterator@1.0.0:
        dependencies:
            internal-slot: 1.0.7

    streamsearch@1.1.0: {}

    string-width@4.2.3:
        dependencies:
            emoji-regex: 8.0.0
            is-fullwidth-code-point: 3.0.0
            strip-ansi: 6.0.1

    string-width@5.1.2:
        dependencies:
            eastasianwidth: 0.2.0
            emoji-regex: 9.2.2
            strip-ansi: 7.1.0

    string.prototype.includes@2.0.0:
        dependencies:
            define-properties: 1.2.1
            es-abstract: 1.23.3

    string.prototype.matchall@4.0.11:
        dependencies:
            call-bind: 1.0.7
            define-properties: 1.2.1
            es-abstract: 1.23.3
            es-errors: 1.3.0
            es-object-atoms: 1.0.0
            get-intrinsic: 1.2.4
            gopd: 1.0.1
            has-symbols: 1.0.3
            internal-slot: 1.0.7
            regexp.prototype.flags: 1.5.2
            set-function-name: 2.0.2
            side-channel: 1.0.6

    string.prototype.repeat@1.0.0:
        dependencies:
            define-properties: 1.2.1
            es-abstract: 1.23.3

    string.prototype.trim@1.2.9:
        dependencies:
            call-bind: 1.0.7
            define-properties: 1.2.1
            es-abstract: 1.23.3
            es-object-atoms: 1.0.0

    string.prototype.trimend@1.0.8:
        dependencies:
            call-bind: 1.0.7
            define-properties: 1.2.1
            es-object-atoms: 1.0.0

    string.prototype.trimstart@1.0.8:
        dependencies:
            call-bind: 1.0.7
            define-properties: 1.2.1
            es-object-atoms: 1.0.0

    stringify-entities@4.0.4:
        dependencies:
            character-entities-html4: 2.1.0
            character-entities-legacy: 3.0.0

    strip-ansi@6.0.1:
        dependencies:
            ansi-regex: 5.0.1

    strip-ansi@7.1.0:
        dependencies:
            ansi-regex: 6.1.0

    strip-bom@3.0.0: {}

    strip-json-comments@3.1.1: {}

    style-to-object@1.0.8:
        dependencies:
            inline-style-parser: 0.2.4

    styled-jsx@5.1.1(react@18.3.1):
        dependencies:
            client-only: 0.0.1
            react: 18.3.1

    sucrase@3.35.0:
        dependencies:
            '@jridgewell/gen-mapping': 0.3.5
            commander: 4.1.1
            glob: 10.4.5
            lines-and-columns: 1.2.4
            mz: 2.7.0
            pirates: 4.0.6
            ts-interface-checker: 0.1.13

    supports-color@7.2.0:
        dependencies:
            has-flag: 4.0.0

    supports-preserve-symlinks-flag@1.0.0: {}

    tailwind-merge@2.5.2: {}

    tailwindcss-animate@1.0.7(tailwindcss@3.4.12):
        dependencies:
            tailwindcss: 3.4.12

    tailwindcss@3.4.12:
        dependencies:
            '@alloc/quick-lru': 5.2.0
            arg: 5.0.2
            chokidar: 3.6.0
            didyoumean: 1.2.2
            dlv: 1.1.3
            fast-glob: 3.3.2
            glob-parent: 6.0.2
            is-glob: 4.0.3
            jiti: 1.21.6
            lilconfig: 2.1.0
            micromatch: 4.0.8
            normalize-path: 3.0.0
            object-hash: 3.0.0
            picocolors: 1.1.0
            postcss: 8.4.47
            postcss-import: 15.1.0(postcss@8.4.47)
            postcss-js: 4.0.1(postcss@8.4.47)
            postcss-load-config: 4.0.2(postcss@8.4.47)
            postcss-nested: 6.2.0(postcss@8.4.47)
            postcss-selector-parser: 6.1.2
            resolve: 1.22.8
            sucrase: 3.35.0
        transitivePeerDependencies:
            - ts-node

    tapable@2.2.1: {}

    text-table@0.2.0: {}

    thenify-all@1.6.0:
        dependencies:
            thenify: 3.3.1

    thenify@3.3.1:
        dependencies:
            any-promise: 1.3.0

    tiny-invariant@1.3.3: {}

    to-regex-range@5.0.1:
        dependencies:
            is-number: 7.0.0

    tr46@0.0.3: {}

    trim-lines@3.0.1: {}

    trough@2.2.0: {}

    ts-api-utils@1.3.0(typescript@5.6.2):
        dependencies:
            typescript: 5.6.2

    ts-interface-checker@0.1.13: {}

    tsconfig-paths@3.15.0:
        dependencies:
            '@types/json5': 0.0.29
            json5: 1.0.2
            minimist: 1.2.8
            strip-bom: 3.0.0

    tslib@2.7.0: {}

    type-check@0.4.0:
        dependencies:
            prelude-ls: 1.2.1

    type-fest@0.20.2: {}

    typed-array-buffer@1.0.2:
        dependencies:
            call-bind: 1.0.7
            es-errors: 1.3.0
            is-typed-array: 1.1.13

    typed-array-byte-length@1.0.1:
        dependencies:
            call-bind: 1.0.7
            for-each: 0.3.3
            gopd: 1.0.1
            has-proto: 1.0.3
            is-typed-array: 1.1.13

    typed-array-byte-offset@1.0.2:
        dependencies:
            available-typed-arrays: 1.0.7
            call-bind: 1.0.7
            for-each: 0.3.3
            gopd: 1.0.1
            has-proto: 1.0.3
            is-typed-array: 1.1.13

    typed-array-length@1.0.6:
        dependencies:
            call-bind: 1.0.7
            for-each: 0.3.3
            gopd: 1.0.1
            has-proto: 1.0.3
            is-typed-array: 1.1.13
            possible-typed-array-names: 1.0.0

    typescript@5.6.2: {}

    unbox-primitive@1.0.2:
        dependencies:
            call-bind: 1.0.7
            has-bigints: 1.0.2
            has-symbols: 1.0.3
            which-boxed-primitive: 1.0.2

    undici-types@5.26.5: {}

    undici-types@6.19.8: {}

    unified@11.0.5:
        dependencies:
            '@types/unist': 3.0.3
            bail: 2.0.2
            devlop: 1.1.0
            extend: 3.0.2
            is-plain-obj: 4.1.0
            trough: 2.2.0
            vfile: 6.0.3

    unist-util-is@6.0.0:
        dependencies:
            '@types/unist': 3.0.3

    unist-util-position@5.0.0:
        dependencies:
            '@types/unist': 3.0.3

    unist-util-stringify-position@4.0.0:
        dependencies:
            '@types/unist': 3.0.3

    unist-util-visit-parents@6.0.1:
        dependencies:
            '@types/unist': 3.0.3
            unist-util-is: 6.0.0

    unist-util-visit@5.0.0:
        dependencies:
            '@types/unist': 3.0.3
            unist-util-is: 6.0.0
            unist-util-visit-parents: 6.0.1

    uri-js@4.4.1:
        dependencies:
            punycode: 2.3.1

    url-join@4.0.1: {}

    use-callback-ref@1.3.2(@types/react@18.3.7)(react@18.3.1):
        dependencies:
            react: 18.3.1
            tslib: 2.7.0
        optionalDependencies:
            '@types/react': 18.3.7

    use-sidecar@1.1.2(@types/react@18.3.7)(react@18.3.1):
        dependencies:
            detect-node-es: 1.1.0
            react: 18.3.1
            tslib: 2.7.0
        optionalDependencies:
            '@types/react': 18.3.7

    utf-8-validate@6.0.4:
        dependencies:
            node-gyp-build: 4.8.2
        optional: true

<<<<<<< HEAD
  use-sidecar@1.1.2:
    resolution: {integrity: sha512-epTbsLuzZ7lPClpz2TyryBfztm7m+28DlEv2ZCQ3MDr5ssiwyOwGH/e5F9CkfWjJ1t4clvI58yF822/GUkjjhw==}
    engines: {node: '>=10'}
    peerDependencies:
      '@types/react': ^16.9.0 || ^17.0.0 || ^18.0.0
      react: ^16.8.0 || ^17.0.0 || ^18.0.0
    peerDependenciesMeta:
      '@types/react':
        optional: true

  use-sync-external-store@1.2.2:
    resolution: {integrity: sha512-PElTlVMwpblvbNqQ82d2n6RjStvdSoNe9FG28kNfz3WiXilJm4DdNkEzRhCZuIDwY8U08WVihhGR5iRqAwfDiw==}
    peerDependencies:
      react: ^16.8.0 || ^17.0.0 || ^18.0.0

  utf-8-validate@6.0.4:
    resolution: {integrity: sha512-xu9GQDeFp+eZ6LnCywXN/zBancWvOpUMzgjLPSjy4BRHSmTelvn2E0DG0o1sTiw5hkCKBHo8rwSKncfRfv2EEQ==}
    engines: {node: '>=6.14.2'}

  util-deprecate@1.0.2:
    resolution: {integrity: sha512-EPD5q1uXyFxJpCrLnCc1nHnq3gOa6DZBocAIiI2TaSCA7VCJ1UJDMagCzIkXNsUYfD1daK//LTEQ8xiIbrHtcw==}

  vfile-message@4.0.2:
    resolution: {integrity: sha512-jRDZ1IMLttGj41KcZvlrYAaI3CfqpLpfpf+Mfig13viT6NKvRzWZ+lXz0Y5D60w6uJIBAOGq9mSHf0gktF0duw==}

  vfile@6.0.3:
    resolution: {integrity: sha512-KzIbH/9tXat2u30jf+smMwFCsno4wHVdNmzFyL+T/L3UGqqk6JKfVqOFOZEpZSHADH1k40ab6NUIXZq422ov3Q==}

  victory-vendor@36.9.2:
    resolution: {integrity: sha512-PnpQQMuxlwYdocC8fIJqVXvkeViHYzotI+NJrCuav0ZYFoq912ZHBk3mCeuj+5/VpodOjPe1z0Fk2ihgzlXqjQ==}

  vue@3.5.6:
    resolution: {integrity: sha512-zv+20E2VIYbcJOzJPUWp03NOGFhMmpCKOfSxVTmCYyYFFko48H9tmuQFzYj7tu4qX1AeXlp9DmhIP89/sSxxhw==}
    peerDependencies:
      typescript: '*'
    peerDependenciesMeta:
      typescript:
        optional: true

  web-streams-polyfill@4.0.0-beta.3:
    resolution: {integrity: sha512-QW95TCTaHmsYfHDybGMwO5IJIM93I/6vTRk+daHTWFPhwh+C8Cg7j7XyKrwrj8Ib6vYXe0ocYNrmzY4xAAN6ug==}
    engines: {node: '>= 14'}

  webidl-conversions@3.0.1:
    resolution: {integrity: sha512-2JAn3z8AR6rjK8Sm8orRC0h/bcl/DqL7tRPdGZ4I1CjdF+EaMLmYxBHyXuKL849eucPFhvBoxMsflfOb8kxaeQ==}

  whatwg-url@5.0.0:
    resolution: {integrity: sha512-saE57nupxk6v3HY35+jzBwYa0rKSy0XR8JSxZPwgLr7ys0IBzhGviA1/TUGJLmSVqs8pb9AnvICXEuOHLprYTw==}

  which-boxed-primitive@1.0.2:
    resolution: {integrity: sha512-bwZdv0AKLpplFY2KZRX6TvyuN7ojjr7lwkg6ml0roIy9YeuSr7JS372qlNW18UQYzgYK9ziGcerWqZOmEn9VNg==}

  which-builtin-type@1.1.4:
    resolution: {integrity: sha512-bppkmBSsHFmIMSl8BO9TbsyzsvGjVoppt8xUiGzwiu/bhDCGxnpOKCxgqj6GuyHE0mINMDecBFPlOm2hzY084w==}
    engines: {node: '>= 0.4'}

  which-collection@1.0.2:
    resolution: {integrity: sha512-K4jVyjnBdgvc86Y6BkaLZEN933SwYOuBFkdmBu9ZfkcAbdVbpITnDmjvZ/aQjRXQrv5EPkTnD1s39GiiqbngCw==}
    engines: {node: '>= 0.4'}

  which-typed-array@1.1.15:
    resolution: {integrity: sha512-oV0jmFtUky6CXfkqehVvBP/LSWJ2sy4vWMioiENyJLePrBO/yKyV9OyJySfAKosh+RYkIl5zJCNZ8/4JncrpdA==}
    engines: {node: '>= 0.4'}

  which@2.0.2:
    resolution: {integrity: sha512-BLI3Tl1TW3Pvl70l3yq3Y64i+awpwXqsGBYWkkqMtnbXgrMD+yj7rhW0kuEDxzJaYXGjEW5ogapKNMEKNMjibA==}
    engines: {node: '>= 8'}
    hasBin: true

  word-wrap@1.2.5:
    resolution: {integrity: sha512-BN22B5eaMMI9UMtjrGd5g5eCYPpCPDUy0FJXbYsaT5zYxjFOckS53SQDE3pWkVoWpHXVb3BrYcEN4Twa55B5cA==}
    engines: {node: '>=0.10.0'}

  wrap-ansi@7.0.0:
    resolution: {integrity: sha512-YVGIj2kamLSTxw6NsZjoBxfSwsn0ycdesmc4p+Q21c5zPuZ1pl+NfxVdxPtdHvmNVOQ6XSYG4AUtyt/Fi7D16Q==}
    engines: {node: '>=10'}

  wrap-ansi@8.1.0:
    resolution: {integrity: sha512-si7QWI6zUMq56bESFvagtmzMdGOtoxfR+Sez11Mobfc7tm+VkUckk9bW2UeffTGVUbOksxmSw0AA2gs8g71NCQ==}
    engines: {node: '>=12'}

  wrappy@1.0.2:
    resolution: {integrity: sha512-l4Sp/DRseor9wL6EvV2+TuQn63dMkPjZ/sp9XkghTEbV9KlPS1xUsZ3u7/IQO4wxtcFB4bgpQPRcR3QCvezPcQ==}

  ws@8.18.0:
    resolution: {integrity: sha512-8VbfWfHLbbwu3+N6OKsOMpBdT4kXPDDB9cJk2bJ6mh9ucxdlnNvH1e+roYkKmN9Nxw2yjz7VzeO9oOz2zJ04Pw==}
    engines: {node: '>=10.0.0'}
    peerDependencies:
      bufferutil: ^4.0.1
      utf-8-validate: '>=5.0.2'
    peerDependenciesMeta:
      bufferutil:
        optional: true
      utf-8-validate:
        optional: true

  xtend@4.0.2:
    resolution: {integrity: sha512-LKYU1iAXJXUgAXn9URjiu+MWhyUXHsvfp7mcuYm9dSUKK0/CjtrUwFAxD82/mCWbtLsGjFIad0wIsod4zrTAEQ==}
    engines: {node: '>=0.4'}

  yallist@4.0.0:
    resolution: {integrity: sha512-3wdGidZyq5PB084XLES5TpOSRA3wjXAlIWMhum2kRcv/41Sn2emQ0dycQW4uZXLejwKvg6EsvbdlVL+FYEct7A==}

  yaml@2.5.1:
    resolution: {integrity: sha512-bLQOjaX/ADgQ20isPJRvF0iRUHIxVhYvr53Of7wGcWlO2jvtUlH5m87DsmulFVxRpNLOnI4tB6p/oh8D7kpn9Q==}
    engines: {node: '>= 14'}
    hasBin: true

  yocto-queue@0.1.0:
    resolution: {integrity: sha512-rVksvsnNCdJ/ohGc6xgPwyN8eheCxsiLM8mxuE/t/mOVqJewPuO1miLpTHQiRgTKCLexL4MeAFVagts7HmNZ2Q==}
    engines: {node: '>=10'}

  zod-to-json-schema@3.23.2:
    resolution: {integrity: sha512-uSt90Gzc/tUfyNqxnjlfBs8W6WSGpNBv0rVsNxP/BVSMHMKGdthPYff4xtCHYloJGM0CFxFsb3NbC0eqPhfImw==}
    peerDependencies:
      zod: ^3.23.3

  zod@3.23.8:
    resolution: {integrity: sha512-XBx9AXhXktjUqnepgTiE5flcKIYWi/rme0Eaj+5Y0lftuGBq+jyRu/md4WnuxqgP1ubdpNCsYEYPxrzVHD8d6g==}

  zustand@5.0.0-rc.2:
    resolution: {integrity: sha512-o2Nwuvnk8vQBX7CcHL8WfFkZNJdxB/VKeWw0tNglw8p4cypsZ3tRT7rTRTDNeUPFS0qaMBRSKe+fVwL5xpcE3A==}
    engines: {node: '>=12.20.0'}
    peerDependencies:
      '@types/react': '>=18.0.0'
      immer: '>=9.0.6'
      react: '>=18.0.0'
      use-sync-external-store: '>=1.2.0'
    peerDependenciesMeta:
      '@types/react':
        optional: true
      immer:
        optional: true
      react:
        optional: true
      use-sync-external-store:
        optional: true

  zwitch@2.0.4:
    resolution: {integrity: sha512-bXE4cR/kVZhKZX/RjPEflHaKVhUVl85noU3v6b8apfQEc1x4A+zBxjZ4lN8LqGd6WZ3dl98pY4o717VFmoPp+A==}

snapshots:

  '@ai-sdk/provider-utils@1.0.19(zod@3.23.8)':
    dependencies:
      '@ai-sdk/provider': 0.0.23
      eventsource-parser: 1.1.2
      nanoid: 3.3.6
      secure-json-parse: 2.7.0
    optionalDependencies:
      zod: 3.23.8

  '@ai-sdk/provider@0.0.23':
    dependencies:
      json-schema: 0.4.0

  '@ai-sdk/react@0.0.59(react@18.3.1)(zod@3.23.8)':
    dependencies:
      '@ai-sdk/provider-utils': 1.0.19(zod@3.23.8)
      '@ai-sdk/ui-utils': 0.0.44(zod@3.23.8)
      swr: 2.2.5(react@18.3.1)
    optionalDependencies:
      react: 18.3.1
      zod: 3.23.8

  '@ai-sdk/solid@0.0.47(zod@3.23.8)':
    dependencies:
      '@ai-sdk/provider-utils': 1.0.19(zod@3.23.8)
      '@ai-sdk/ui-utils': 0.0.44(zod@3.23.8)
    transitivePeerDependencies:
      - zod

  '@ai-sdk/svelte@0.0.49(svelte@4.2.19)(zod@3.23.8)':
    dependencies:
      '@ai-sdk/provider-utils': 1.0.19(zod@3.23.8)
      '@ai-sdk/ui-utils': 0.0.44(zod@3.23.8)
      sswr: 2.1.0(svelte@4.2.19)
    optionalDependencies:
      svelte: 4.2.19
    transitivePeerDependencies:
      - zod

  '@ai-sdk/ui-utils@0.0.44(zod@3.23.8)':
    dependencies:
      '@ai-sdk/provider': 0.0.23
      '@ai-sdk/provider-utils': 1.0.19(zod@3.23.8)
      json-schema: 0.4.0
      secure-json-parse: 2.7.0
      zod-to-json-schema: 3.23.2(zod@3.23.8)
    optionalDependencies:
      zod: 3.23.8

  '@ai-sdk/vue@0.0.49(vue@3.5.6(typescript@5.6.2))(zod@3.23.8)':
    dependencies:
      '@ai-sdk/provider-utils': 1.0.19(zod@3.23.8)
      '@ai-sdk/ui-utils': 0.0.44(zod@3.23.8)
      swrv: 1.0.4(vue@3.5.6(typescript@5.6.2))
    optionalDependencies:
      vue: 3.5.6(typescript@5.6.2)
    transitivePeerDependencies:
      - zod

  '@alloc/quick-lru@5.2.0': {}

  '@ampproject/remapping@2.3.0':
    dependencies:
      '@jridgewell/gen-mapping': 0.3.5
      '@jridgewell/trace-mapping': 0.3.25

  '@anthropic-ai/sdk@0.27.3':
    dependencies:
      '@types/node': 18.19.50
      '@types/node-fetch': 2.6.11
      abort-controller: 3.0.0
      agentkeepalive: 4.5.0
      form-data-encoder: 1.7.2
      formdata-node: 4.4.1
      node-fetch: 2.7.0
    transitivePeerDependencies:
      - encoding

  '@anthropic-ai/tokenizer@0.0.4':
    dependencies:
      '@types/node': 18.19.50
      tiktoken: 1.0.16

  '@auth0/nextjs-auth0@3.5.0(next@14.2.11(@opentelemetry/api@1.9.0)(react-dom@18.3.1(react@18.3.1))(react@18.3.1))':
    dependencies:
      '@panva/hkdf': 1.2.1
      cookie: 0.6.0
      debug: 4.3.7
      joi: 17.13.3
      jose: 4.15.9
      next: 14.2.11(@opentelemetry/api@1.9.0)(react-dom@18.3.1(react@18.3.1))(react@18.3.1)
      oauth4webapi: 2.16.0
      openid-client: 5.7.0
      tslib: 2.7.0
      url-join: 4.0.1
    transitivePeerDependencies:
      - supports-color

  '@babel/helper-string-parser@7.24.8': {}

  '@babel/helper-validator-identifier@7.24.7': {}

  '@babel/parser@7.25.6':
    dependencies:
      '@babel/types': 7.25.6

  '@babel/runtime@7.25.6':
    dependencies:
      regenerator-runtime: 0.14.1

  '@babel/types@7.25.6':
    dependencies:
      '@babel/helper-string-parser': 7.24.8
      '@babel/helper-validator-identifier': 7.24.7
      to-fast-properties: 2.0.0

  '@e2b/code-interpreter@0.0.8(bufferutil@4.0.8)(utf-8-validate@6.0.4)':
    dependencies:
      e2b: 0.16.2
      isomorphic-ws: 5.0.0(ws@8.18.0(bufferutil@4.0.8)(utf-8-validate@6.0.4))
      ws: 8.18.0(bufferutil@4.0.8)(utf-8-validate@6.0.4)
    transitivePeerDependencies:
      - bufferutil
      - utf-8-validate

  '@eslint-community/eslint-utils@4.4.0(eslint@8.57.1)':
    dependencies:
      eslint: 8.57.1
      eslint-visitor-keys: 3.4.3

  '@eslint-community/regexpp@4.11.1': {}

  '@eslint/eslintrc@2.1.4':
    dependencies:
      ajv: 6.12.6
      debug: 4.3.7
      espree: 9.6.1
      globals: 13.24.0
      ignore: 5.3.2
      import-fresh: 3.3.0
      js-yaml: 4.1.0
      minimatch: 3.1.2
      strip-json-comments: 3.1.1
    transitivePeerDependencies:
      - supports-color

  '@eslint/js@8.57.1': {}

  '@hapi/hoek@9.3.0': {}

  '@hapi/topo@5.1.0':
    dependencies:
      '@hapi/hoek': 9.3.0

  '@humanwhocodes/config-array@0.13.0':
    dependencies:
      '@humanwhocodes/object-schema': 2.0.3
      debug: 4.3.7
      minimatch: 3.1.2
    transitivePeerDependencies:
      - supports-color

  '@humanwhocodes/module-importer@1.0.1': {}

  '@humanwhocodes/object-schema@2.0.3': {}

  '@isaacs/cliui@8.0.2':
    dependencies:
      string-width: 5.1.2
      string-width-cjs: string-width@4.2.3
      strip-ansi: 7.1.0
      strip-ansi-cjs: strip-ansi@6.0.1
      wrap-ansi: 8.1.0
      wrap-ansi-cjs: wrap-ansi@7.0.0

  '@jridgewell/gen-mapping@0.3.5':
    dependencies:
      '@jridgewell/set-array': 1.2.1
      '@jridgewell/sourcemap-codec': 1.5.0
      '@jridgewell/trace-mapping': 0.3.25

  '@jridgewell/resolve-uri@3.1.2': {}

  '@jridgewell/set-array@1.2.1': {}

  '@jridgewell/sourcemap-codec@1.5.0': {}

  '@jridgewell/trace-mapping@0.3.25':
    dependencies:
      '@jridgewell/resolve-uri': 3.1.2
      '@jridgewell/sourcemap-codec': 1.5.0

  '@next/env@14.2.11': {}

  '@next/eslint-plugin-next@14.2.7':
    dependencies:
      glob: 10.3.10

  '@next/swc-darwin-arm64@14.2.11':
    optional: true

  '@next/swc-darwin-x64@14.2.11':
    optional: true

  '@next/swc-linux-arm64-gnu@14.2.11':
    optional: true

  '@next/swc-linux-arm64-musl@14.2.11':
    optional: true

  '@next/swc-linux-x64-gnu@14.2.11':
    optional: true

  '@next/swc-linux-x64-musl@14.2.11':
    optional: true

  '@next/swc-win32-arm64-msvc@14.2.11':
    optional: true

  '@next/swc-win32-ia32-msvc@14.2.11':
    optional: true

  '@next/swc-win32-x64-msvc@14.2.11':
    optional: true

  '@nodelib/fs.scandir@2.1.5':
    dependencies:
      '@nodelib/fs.stat': 2.0.5
      run-parallel: 1.2.0

  '@nodelib/fs.stat@2.0.5': {}

  '@nodelib/fs.walk@1.2.8':
    dependencies:
      '@nodelib/fs.scandir': 2.1.5
      fastq: 1.17.1

  '@nolyfill/is-core-module@1.0.39': {}

  '@opentelemetry/api@1.9.0': {}

  '@panva/hkdf@1.2.1': {}

  '@pkgjs/parseargs@0.11.0':
    optional: true

  '@radix-ui/number@1.1.0': {}

  '@radix-ui/primitive@1.1.0': {}

  '@radix-ui/react-avatar@1.1.0(@types/react-dom@18.3.0)(@types/react@18.3.6)(react-dom@18.3.1(react@18.3.1))(react@18.3.1)':
    dependencies:
      '@radix-ui/react-context': 1.1.0(@types/react@18.3.6)(react@18.3.1)
      '@radix-ui/react-primitive': 2.0.0(@types/react-dom@18.3.0)(@types/react@18.3.6)(react-dom@18.3.1(react@18.3.1))(react@18.3.1)
      '@radix-ui/react-use-callback-ref': 1.1.0(@types/react@18.3.6)(react@18.3.1)
      '@radix-ui/react-use-layout-effect': 1.1.0(@types/react@18.3.6)(react@18.3.1)
      react: 18.3.1
      react-dom: 18.3.1(react@18.3.1)
    optionalDependencies:
      '@types/react': 18.3.6
      '@types/react-dom': 18.3.0

  '@radix-ui/react-collection@1.1.0(@types/react-dom@18.3.0)(@types/react@18.3.6)(react-dom@18.3.1(react@18.3.1))(react@18.3.1)':
    dependencies:
      '@radix-ui/react-compose-refs': 1.1.0(@types/react@18.3.6)(react@18.3.1)
      '@radix-ui/react-context': 1.1.0(@types/react@18.3.6)(react@18.3.1)
      '@radix-ui/react-primitive': 2.0.0(@types/react-dom@18.3.0)(@types/react@18.3.6)(react-dom@18.3.1(react@18.3.1))(react@18.3.1)
      '@radix-ui/react-slot': 1.1.0(@types/react@18.3.6)(react@18.3.1)
      react: 18.3.1
      react-dom: 18.3.1(react@18.3.1)
    optionalDependencies:
      '@types/react': 18.3.6
      '@types/react-dom': 18.3.0

  '@radix-ui/react-compose-refs@1.1.0(@types/react@18.3.6)(react@18.3.1)':
    dependencies:
      react: 18.3.1
    optionalDependencies:
      '@types/react': 18.3.6

  '@radix-ui/react-context@1.1.0(@types/react@18.3.6)(react@18.3.1)':
    dependencies:
      react: 18.3.1
    optionalDependencies:
      '@types/react': 18.3.6

  '@radix-ui/react-dialog@1.1.1(@types/react-dom@18.3.0)(@types/react@18.3.6)(react-dom@18.3.1(react@18.3.1))(react@18.3.1)':
    dependencies:
      '@radix-ui/primitive': 1.1.0
      '@radix-ui/react-compose-refs': 1.1.0(@types/react@18.3.6)(react@18.3.1)
      '@radix-ui/react-context': 1.1.0(@types/react@18.3.6)(react@18.3.1)
      '@radix-ui/react-dismissable-layer': 1.1.0(@types/react-dom@18.3.0)(@types/react@18.3.6)(react-dom@18.3.1(react@18.3.1))(react@18.3.1)
      '@radix-ui/react-focus-guards': 1.1.0(@types/react@18.3.6)(react@18.3.1)
      '@radix-ui/react-focus-scope': 1.1.0(@types/react-dom@18.3.0)(@types/react@18.3.6)(react-dom@18.3.1(react@18.3.1))(react@18.3.1)
      '@radix-ui/react-id': 1.1.0(@types/react@18.3.6)(react@18.3.1)
      '@radix-ui/react-portal': 1.1.1(@types/react-dom@18.3.0)(@types/react@18.3.6)(react-dom@18.3.1(react@18.3.1))(react@18.3.1)
      '@radix-ui/react-presence': 1.1.0(@types/react-dom@18.3.0)(@types/react@18.3.6)(react-dom@18.3.1(react@18.3.1))(react@18.3.1)
      '@radix-ui/react-primitive': 2.0.0(@types/react-dom@18.3.0)(@types/react@18.3.6)(react-dom@18.3.1(react@18.3.1))(react@18.3.1)
      '@radix-ui/react-slot': 1.1.0(@types/react@18.3.6)(react@18.3.1)
      '@radix-ui/react-use-controllable-state': 1.1.0(@types/react@18.3.6)(react@18.3.1)
      aria-hidden: 1.2.4
      react: 18.3.1
      react-dom: 18.3.1(react@18.3.1)
      react-remove-scroll: 2.5.7(@types/react@18.3.6)(react@18.3.1)
    optionalDependencies:
      '@types/react': 18.3.6
      '@types/react-dom': 18.3.0

  '@radix-ui/react-direction@1.1.0(@types/react@18.3.6)(react@18.3.1)':
    dependencies:
      react: 18.3.1
    optionalDependencies:
      '@types/react': 18.3.6

  '@radix-ui/react-dismissable-layer@1.1.0(@types/react-dom@18.3.0)(@types/react@18.3.6)(react-dom@18.3.1(react@18.3.1))(react@18.3.1)':
    dependencies:
      '@radix-ui/primitive': 1.1.0
      '@radix-ui/react-compose-refs': 1.1.0(@types/react@18.3.6)(react@18.3.1)
      '@radix-ui/react-primitive': 2.0.0(@types/react-dom@18.3.0)(@types/react@18.3.6)(react-dom@18.3.1(react@18.3.1))(react@18.3.1)
      '@radix-ui/react-use-callback-ref': 1.1.0(@types/react@18.3.6)(react@18.3.1)
      '@radix-ui/react-use-escape-keydown': 1.1.0(@types/react@18.3.6)(react@18.3.1)
      react: 18.3.1
      react-dom: 18.3.1(react@18.3.1)
    optionalDependencies:
      '@types/react': 18.3.6
      '@types/react-dom': 18.3.0

  '@radix-ui/react-focus-guards@1.1.0(@types/react@18.3.6)(react@18.3.1)':
    dependencies:
      react: 18.3.1
    optionalDependencies:
      '@types/react': 18.3.6

  '@radix-ui/react-focus-scope@1.1.0(@types/react-dom@18.3.0)(@types/react@18.3.6)(react-dom@18.3.1(react@18.3.1))(react@18.3.1)':
    dependencies:
      '@radix-ui/react-compose-refs': 1.1.0(@types/react@18.3.6)(react@18.3.1)
      '@radix-ui/react-primitive': 2.0.0(@types/react-dom@18.3.0)(@types/react@18.3.6)(react-dom@18.3.1(react@18.3.1))(react@18.3.1)
      '@radix-ui/react-use-callback-ref': 1.1.0(@types/react@18.3.6)(react@18.3.1)
      react: 18.3.1
      react-dom: 18.3.1(react@18.3.1)
    optionalDependencies:
      '@types/react': 18.3.6
      '@types/react-dom': 18.3.0

  '@radix-ui/react-id@1.1.0(@types/react@18.3.6)(react@18.3.1)':
    dependencies:
      '@radix-ui/react-use-layout-effect': 1.1.0(@types/react@18.3.6)(react@18.3.1)
      react: 18.3.1
    optionalDependencies:
      '@types/react': 18.3.6

  '@radix-ui/react-label@2.1.0(@types/react-dom@18.3.0)(@types/react@18.3.6)(react-dom@18.3.1(react@18.3.1))(react@18.3.1)':
    dependencies:
      '@radix-ui/react-primitive': 2.0.0(@types/react-dom@18.3.0)(@types/react@18.3.6)(react-dom@18.3.1(react@18.3.1))(react@18.3.1)
      react: 18.3.1
      react-dom: 18.3.1(react@18.3.1)
    optionalDependencies:
      '@types/react': 18.3.6
      '@types/react-dom': 18.3.0

  '@radix-ui/react-portal@1.1.1(@types/react-dom@18.3.0)(@types/react@18.3.6)(react-dom@18.3.1(react@18.3.1))(react@18.3.1)':
    dependencies:
      '@radix-ui/react-primitive': 2.0.0(@types/react-dom@18.3.0)(@types/react@18.3.6)(react-dom@18.3.1(react@18.3.1))(react@18.3.1)
      '@radix-ui/react-use-layout-effect': 1.1.0(@types/react@18.3.6)(react@18.3.1)
      react: 18.3.1
      react-dom: 18.3.1(react@18.3.1)
    optionalDependencies:
      '@types/react': 18.3.6
      '@types/react-dom': 18.3.0

  '@radix-ui/react-presence@1.1.0(@types/react-dom@18.3.0)(@types/react@18.3.6)(react-dom@18.3.1(react@18.3.1))(react@18.3.1)':
    dependencies:
      '@radix-ui/react-compose-refs': 1.1.0(@types/react@18.3.6)(react@18.3.1)
      '@radix-ui/react-use-layout-effect': 1.1.0(@types/react@18.3.6)(react@18.3.1)
      react: 18.3.1
      react-dom: 18.3.1(react@18.3.1)
    optionalDependencies:
      '@types/react': 18.3.6
      '@types/react-dom': 18.3.0

  '@radix-ui/react-primitive@2.0.0(@types/react-dom@18.3.0)(@types/react@18.3.6)(react-dom@18.3.1(react@18.3.1))(react@18.3.1)':
    dependencies:
      '@radix-ui/react-slot': 1.1.0(@types/react@18.3.6)(react@18.3.1)
      react: 18.3.1
      react-dom: 18.3.1(react@18.3.1)
    optionalDependencies:
      '@types/react': 18.3.6
      '@types/react-dom': 18.3.0

  '@radix-ui/react-roving-focus@1.1.0(@types/react-dom@18.3.0)(@types/react@18.3.6)(react-dom@18.3.1(react@18.3.1))(react@18.3.1)':
    dependencies:
      '@radix-ui/primitive': 1.1.0
      '@radix-ui/react-collection': 1.1.0(@types/react-dom@18.3.0)(@types/react@18.3.6)(react-dom@18.3.1(react@18.3.1))(react@18.3.1)
      '@radix-ui/react-compose-refs': 1.1.0(@types/react@18.3.6)(react@18.3.1)
      '@radix-ui/react-context': 1.1.0(@types/react@18.3.6)(react@18.3.1)
      '@radix-ui/react-direction': 1.1.0(@types/react@18.3.6)(react@18.3.1)
      '@radix-ui/react-id': 1.1.0(@types/react@18.3.6)(react@18.3.1)
      '@radix-ui/react-primitive': 2.0.0(@types/react-dom@18.3.0)(@types/react@18.3.6)(react-dom@18.3.1(react@18.3.1))(react@18.3.1)
      '@radix-ui/react-use-callback-ref': 1.1.0(@types/react@18.3.6)(react@18.3.1)
      '@radix-ui/react-use-controllable-state': 1.1.0(@types/react@18.3.6)(react@18.3.1)
      react: 18.3.1
      react-dom: 18.3.1(react@18.3.1)
    optionalDependencies:
      '@types/react': 18.3.6
      '@types/react-dom': 18.3.0

  '@radix-ui/react-scroll-area@1.1.0(@types/react-dom@18.3.0)(@types/react@18.3.6)(react-dom@18.3.1(react@18.3.1))(react@18.3.1)':
    dependencies:
      '@radix-ui/number': 1.1.0
      '@radix-ui/primitive': 1.1.0
      '@radix-ui/react-compose-refs': 1.1.0(@types/react@18.3.6)(react@18.3.1)
      '@radix-ui/react-context': 1.1.0(@types/react@18.3.6)(react@18.3.1)
      '@radix-ui/react-direction': 1.1.0(@types/react@18.3.6)(react@18.3.1)
      '@radix-ui/react-presence': 1.1.0(@types/react-dom@18.3.0)(@types/react@18.3.6)(react-dom@18.3.1(react@18.3.1))(react@18.3.1)
      '@radix-ui/react-primitive': 2.0.0(@types/react-dom@18.3.0)(@types/react@18.3.6)(react-dom@18.3.1(react@18.3.1))(react@18.3.1)
      '@radix-ui/react-use-callback-ref': 1.1.0(@types/react@18.3.6)(react@18.3.1)
      '@radix-ui/react-use-layout-effect': 1.1.0(@types/react@18.3.6)(react@18.3.1)
      react: 18.3.1
      react-dom: 18.3.1(react@18.3.1)
    optionalDependencies:
      '@types/react': 18.3.6
      '@types/react-dom': 18.3.0

  '@radix-ui/react-slot@1.1.0(@types/react@18.3.6)(react@18.3.1)':
    dependencies:
      '@radix-ui/react-compose-refs': 1.1.0(@types/react@18.3.6)(react@18.3.1)
      react: 18.3.1
    optionalDependencies:
      '@types/react': 18.3.6

  '@radix-ui/react-tabs@1.1.0(@types/react-dom@18.3.0)(@types/react@18.3.6)(react-dom@18.3.1(react@18.3.1))(react@18.3.1)':
    dependencies:
      '@radix-ui/primitive': 1.1.0
      '@radix-ui/react-context': 1.1.0(@types/react@18.3.6)(react@18.3.1)
      '@radix-ui/react-direction': 1.1.0(@types/react@18.3.6)(react@18.3.1)
      '@radix-ui/react-id': 1.1.0(@types/react@18.3.6)(react@18.3.1)
      '@radix-ui/react-presence': 1.1.0(@types/react-dom@18.3.0)(@types/react@18.3.6)(react-dom@18.3.1(react@18.3.1))(react@18.3.1)
      '@radix-ui/react-primitive': 2.0.0(@types/react-dom@18.3.0)(@types/react@18.3.6)(react-dom@18.3.1(react@18.3.1))(react@18.3.1)
      '@radix-ui/react-roving-focus': 1.1.0(@types/react-dom@18.3.0)(@types/react@18.3.6)(react-dom@18.3.1(react@18.3.1))(react@18.3.1)
      '@radix-ui/react-use-controllable-state': 1.1.0(@types/react@18.3.6)(react@18.3.1)
      react: 18.3.1
      react-dom: 18.3.1(react@18.3.1)
    optionalDependencies:
      '@types/react': 18.3.6
      '@types/react-dom': 18.3.0

  '@radix-ui/react-use-callback-ref@1.1.0(@types/react@18.3.6)(react@18.3.1)':
    dependencies:
      react: 18.3.1
    optionalDependencies:
      '@types/react': 18.3.6

  '@radix-ui/react-use-controllable-state@1.1.0(@types/react@18.3.6)(react@18.3.1)':
    dependencies:
      '@radix-ui/react-use-callback-ref': 1.1.0(@types/react@18.3.6)(react@18.3.1)
      react: 18.3.1
    optionalDependencies:
      '@types/react': 18.3.6

  '@radix-ui/react-use-escape-keydown@1.1.0(@types/react@18.3.6)(react@18.3.1)':
    dependencies:
      '@radix-ui/react-use-callback-ref': 1.1.0(@types/react@18.3.6)(react@18.3.1)
      react: 18.3.1
    optionalDependencies:
      '@types/react': 18.3.6

  '@radix-ui/react-use-layout-effect@1.1.0(@types/react@18.3.6)(react@18.3.1)':
    dependencies:
      react: 18.3.1
    optionalDependencies:
      '@types/react': 18.3.6

  '@rtsao/scc@1.1.0': {}

  '@rushstack/eslint-patch@1.10.4': {}

  '@sideway/address@4.1.5':
    dependencies:
      '@hapi/hoek': 9.3.0

  '@sideway/formula@3.0.1': {}

  '@sideway/pinpoint@2.0.0': {}

  '@supabase/auth-helpers-nextjs@0.10.0(@supabase/supabase-js@2.45.4(bufferutil@4.0.8)(utf-8-validate@6.0.4))':
    dependencies:
      '@supabase/auth-helpers-shared': 0.7.0(@supabase/supabase-js@2.45.4(bufferutil@4.0.8)(utf-8-validate@6.0.4))
      '@supabase/supabase-js': 2.45.4(bufferutil@4.0.8)(utf-8-validate@6.0.4)
      set-cookie-parser: 2.7.0

  '@supabase/auth-helpers-react@0.5.0(@supabase/supabase-js@2.45.4(bufferutil@4.0.8)(utf-8-validate@6.0.4))':
    dependencies:
      '@supabase/supabase-js': 2.45.4(bufferutil@4.0.8)(utf-8-validate@6.0.4)

  '@supabase/auth-helpers-shared@0.7.0(@supabase/supabase-js@2.45.4(bufferutil@4.0.8)(utf-8-validate@6.0.4))':
    dependencies:
      '@supabase/supabase-js': 2.45.4(bufferutil@4.0.8)(utf-8-validate@6.0.4)
      jose: 4.15.9

  '@supabase/auth-js@2.65.0':
    dependencies:
      '@supabase/node-fetch': 2.6.15

  '@supabase/functions-js@2.4.1':
    dependencies:
      '@supabase/node-fetch': 2.6.15

  '@supabase/node-fetch@2.6.15':
    dependencies:
      whatwg-url: 5.0.0

  '@supabase/postgrest-js@1.16.1':
    dependencies:
      '@supabase/node-fetch': 2.6.15

  '@supabase/realtime-js@2.10.2(bufferutil@4.0.8)(utf-8-validate@6.0.4)':
    dependencies:
      '@supabase/node-fetch': 2.6.15
      '@types/phoenix': 1.6.5
      '@types/ws': 8.5.12
      ws: 8.18.0(bufferutil@4.0.8)(utf-8-validate@6.0.4)
    transitivePeerDependencies:
      - bufferutil
      - utf-8-validate

  '@supabase/ssr@0.5.1(@supabase/supabase-js@2.45.4(bufferutil@4.0.8)(utf-8-validate@6.0.4))':
    dependencies:
      '@supabase/supabase-js': 2.45.4(bufferutil@4.0.8)(utf-8-validate@6.0.4)
      cookie: 0.6.0

  '@supabase/storage-js@2.7.0':
    dependencies:
      '@supabase/node-fetch': 2.6.15

  '@supabase/supabase-js@2.45.4(bufferutil@4.0.8)(utf-8-validate@6.0.4)':
    dependencies:
      '@supabase/auth-js': 2.65.0
      '@supabase/functions-js': 2.4.1
      '@supabase/node-fetch': 2.6.15
      '@supabase/postgrest-js': 1.16.1
      '@supabase/realtime-js': 2.10.2(bufferutil@4.0.8)(utf-8-validate@6.0.4)
      '@supabase/storage-js': 2.7.0
    transitivePeerDependencies:
      - bufferutil
      - utf-8-validate

  '@swc/counter@0.1.3': {}

  '@swc/helpers@0.5.5':
    dependencies:
      '@swc/counter': 0.1.3
      tslib: 2.7.0

  '@types/d3-array@3.2.1': {}

  '@types/d3-color@3.1.3': {}

  '@types/d3-ease@3.0.2': {}

  '@types/d3-interpolate@3.0.4':
    dependencies:
      '@types/d3-color': 3.1.3

  '@types/d3-path@3.1.0': {}

  '@types/d3-scale@4.0.8':
    dependencies:
      '@types/d3-time': 3.0.3

  '@types/d3-shape@3.1.6':
    dependencies:
      '@types/d3-path': 3.1.0

  '@types/d3-time@3.0.3': {}

  '@types/d3-timer@3.0.2': {}

  '@types/debug@4.1.12':
    dependencies:
      '@types/ms': 0.7.34

  '@types/diff-match-patch@1.0.36': {}

  '@types/estree-jsx@1.0.5':
    dependencies:
      '@types/estree': 1.0.5

  '@types/estree@1.0.5': {}

  '@types/hast@2.3.10':
    dependencies:
      '@types/unist': 2.0.11

  '@types/hast@3.0.4':
    dependencies:
      '@types/unist': 3.0.3

  '@types/json5@0.0.29': {}

  '@types/jsonwebtoken@9.0.7':
    dependencies:
      '@types/node': 20.16.5

  '@types/mdast@4.0.4':
    dependencies:
      '@types/unist': 3.0.3

  '@types/ms@0.7.34': {}

  '@types/node-fetch@2.6.11':
    dependencies:
      '@types/node': 20.16.5
      form-data: 4.0.0

  '@types/node@18.19.50':
    dependencies:
      undici-types: 5.26.5

  '@types/node@20.16.5':
    dependencies:
      undici-types: 6.19.8

  '@types/papaparse@5.3.14':
    dependencies:
      '@types/node': 20.16.5

  '@types/phoenix@1.6.5': {}

  '@types/prismjs@1.26.4': {}

  '@types/prop-types@15.7.13': {}

  '@types/react-dom@18.3.0':
    dependencies:
      '@types/react': 18.3.6

  '@types/react-syntax-highlighter@15.5.13':
    dependencies:
      '@types/react': 18.3.6

  '@types/react@18.3.6':
    dependencies:
      '@types/prop-types': 15.7.13
      csstype: 3.1.3

  '@types/unist@2.0.11': {}

  '@types/unist@3.0.3': {}

  '@types/ws@8.5.12':
    dependencies:
      '@types/node': 20.16.5

  '@typescript-eslint/parser@7.2.0(eslint@8.57.1)(typescript@5.6.2)':
    dependencies:
      '@typescript-eslint/scope-manager': 7.2.0
      '@typescript-eslint/types': 7.2.0
      '@typescript-eslint/typescript-estree': 7.2.0(typescript@5.6.2)
      '@typescript-eslint/visitor-keys': 7.2.0
      debug: 4.3.7
      eslint: 8.57.1
    optionalDependencies:
      typescript: 5.6.2
    transitivePeerDependencies:
      - supports-color

  '@typescript-eslint/scope-manager@7.2.0':
    dependencies:
      '@typescript-eslint/types': 7.2.0
      '@typescript-eslint/visitor-keys': 7.2.0

  '@typescript-eslint/types@7.2.0': {}

  '@typescript-eslint/typescript-estree@7.2.0(typescript@5.6.2)':
    dependencies:
      '@typescript-eslint/types': 7.2.0
      '@typescript-eslint/visitor-keys': 7.2.0
      debug: 4.3.7
      globby: 11.1.0
      is-glob: 4.0.3
      minimatch: 9.0.3
      semver: 7.6.3
      ts-api-utils: 1.3.0(typescript@5.6.2)
    optionalDependencies:
      typescript: 5.6.2
    transitivePeerDependencies:
      - supports-color

  '@typescript-eslint/visitor-keys@7.2.0':
    dependencies:
      '@typescript-eslint/types': 7.2.0
      eslint-visitor-keys: 3.4.3

  '@ungap/structured-clone@1.2.0': {}

  '@vue/compiler-core@3.5.6':
    dependencies:
      '@babel/parser': 7.25.6
      '@vue/shared': 3.5.6
      entities: 4.5.0
      estree-walker: 2.0.2
      source-map-js: 1.2.1

  '@vue/compiler-dom@3.5.6':
    dependencies:
      '@vue/compiler-core': 3.5.6
      '@vue/shared': 3.5.6

  '@vue/compiler-sfc@3.5.6':
    dependencies:
      '@babel/parser': 7.25.6
      '@vue/compiler-core': 3.5.6
      '@vue/compiler-dom': 3.5.6
      '@vue/compiler-ssr': 3.5.6
      '@vue/shared': 3.5.6
      estree-walker: 2.0.2
      magic-string: 0.30.11
      postcss: 8.4.47
      source-map-js: 1.2.1

  '@vue/compiler-ssr@3.5.6':
    dependencies:
      '@vue/compiler-dom': 3.5.6
      '@vue/shared': 3.5.6

  '@vue/reactivity@3.5.6':
    dependencies:
      '@vue/shared': 3.5.6

  '@vue/runtime-core@3.5.6':
    dependencies:
      '@vue/reactivity': 3.5.6
      '@vue/shared': 3.5.6

  '@vue/runtime-dom@3.5.6':
    dependencies:
      '@vue/reactivity': 3.5.6
      '@vue/runtime-core': 3.5.6
      '@vue/shared': 3.5.6
      csstype: 3.1.3

  '@vue/server-renderer@3.5.6(vue@3.5.6(typescript@5.6.2))':
    dependencies:
      '@vue/compiler-ssr': 3.5.6
      '@vue/shared': 3.5.6
      vue: 3.5.6(typescript@5.6.2)

  '@vue/shared@3.5.6': {}

  abort-controller@3.0.0:
    dependencies:
      event-target-shim: 5.0.1

  acorn-jsx@5.3.2(acorn@8.12.1):
    dependencies:
      acorn: 8.12.1

  acorn@8.12.1: {}

  agentkeepalive@4.5.0:
    dependencies:
      humanize-ms: 1.2.1

  ai@3.3.39(react@18.3.1)(sswr@2.1.0(svelte@4.2.19))(svelte@4.2.19)(vue@3.5.6(typescript@5.6.2))(zod@3.23.8):
    dependencies:
      '@ai-sdk/provider': 0.0.23
      '@ai-sdk/provider-utils': 1.0.19(zod@3.23.8)
      '@ai-sdk/react': 0.0.59(react@18.3.1)(zod@3.23.8)
      '@ai-sdk/solid': 0.0.47(zod@3.23.8)
      '@ai-sdk/svelte': 0.0.49(svelte@4.2.19)(zod@3.23.8)
      '@ai-sdk/ui-utils': 0.0.44(zod@3.23.8)
      '@ai-sdk/vue': 0.0.49(vue@3.5.6(typescript@5.6.2))(zod@3.23.8)
      '@opentelemetry/api': 1.9.0
      eventsource-parser: 1.1.2
      json-schema: 0.4.0
      jsondiffpatch: 0.6.0
      nanoid: 3.3.6
      secure-json-parse: 2.7.0
      zod-to-json-schema: 3.23.2(zod@3.23.8)
    optionalDependencies:
      react: 18.3.1
      sswr: 2.1.0(svelte@4.2.19)
      svelte: 4.2.19
      zod: 3.23.8
    transitivePeerDependencies:
      - solid-js
      - vue

  ajv@6.12.6:
    dependencies:
      fast-deep-equal: 3.1.3
      fast-json-stable-stringify: 2.1.0
      json-schema-traverse: 0.4.1
      uri-js: 4.4.1

  ansi-regex@5.0.1: {}

  ansi-regex@6.1.0: {}

  ansi-styles@4.3.0:
    dependencies:
      color-convert: 2.0.1

  ansi-styles@6.2.1: {}

  any-promise@1.3.0: {}

  anymatch@3.1.3:
    dependencies:
      normalize-path: 3.0.0
      picomatch: 2.3.1

  arg@5.0.2: {}

  argparse@2.0.1: {}

  aria-hidden@1.2.4:
    dependencies:
      tslib: 2.7.0

  aria-query@5.1.3:
    dependencies:
      deep-equal: 2.2.3

  aria-query@5.3.1: {}

  array-buffer-byte-length@1.0.1:
    dependencies:
      call-bind: 1.0.7
      is-array-buffer: 3.0.4

  array-includes@3.1.8:
    dependencies:
      call-bind: 1.0.7
      define-properties: 1.2.1
      es-abstract: 1.23.3
      es-object-atoms: 1.0.0
      get-intrinsic: 1.2.4
      is-string: 1.0.7

  array-union@2.1.0: {}

  array.prototype.findlast@1.2.5:
    dependencies:
      call-bind: 1.0.7
      define-properties: 1.2.1
      es-abstract: 1.23.3
      es-errors: 1.3.0
      es-object-atoms: 1.0.0
      es-shim-unscopables: 1.0.2

  array.prototype.findlastindex@1.2.5:
    dependencies:
      call-bind: 1.0.7
      define-properties: 1.2.1
      es-abstract: 1.23.3
      es-errors: 1.3.0
      es-object-atoms: 1.0.0
      es-shim-unscopables: 1.0.2

  array.prototype.flat@1.3.2:
    dependencies:
      call-bind: 1.0.7
      define-properties: 1.2.1
      es-abstract: 1.23.3
      es-shim-unscopables: 1.0.2

  array.prototype.flatmap@1.3.2:
    dependencies:
      call-bind: 1.0.7
      define-properties: 1.2.1
      es-abstract: 1.23.3
      es-shim-unscopables: 1.0.2

  array.prototype.tosorted@1.1.4:
    dependencies:
      call-bind: 1.0.7
      define-properties: 1.2.1
      es-abstract: 1.23.3
      es-errors: 1.3.0
      es-shim-unscopables: 1.0.2

  arraybuffer.prototype.slice@1.0.3:
    dependencies:
      array-buffer-byte-length: 1.0.1
      call-bind: 1.0.7
      define-properties: 1.2.1
      es-abstract: 1.23.3
      es-errors: 1.3.0
      get-intrinsic: 1.2.4
      is-array-buffer: 3.0.4
      is-shared-array-buffer: 1.0.3

  ast-types-flow@0.0.8: {}

  asynckit@0.4.0: {}

  attr-accept@2.2.2: {}

  available-typed-arrays@1.0.7:
    dependencies:
      possible-typed-array-names: 1.0.0

  axe-core@4.10.0: {}

  axobject-query@4.1.0: {}

  bail@2.0.2: {}

  balanced-match@1.0.2: {}

  binary-extensions@2.3.0: {}

  brace-expansion@1.1.11:
    dependencies:
      balanced-match: 1.0.2
      concat-map: 0.0.1

  brace-expansion@2.0.1:
    dependencies:
      balanced-match: 1.0.2

  braces@3.0.3:
    dependencies:
      fill-range: 7.1.1

  buffer-equal-constant-time@1.0.1: {}

  bufferutil@4.0.8:
    dependencies:
      node-gyp-build: 4.8.2
    optional: true

  busboy@1.6.0:
    dependencies:
      streamsearch: 1.1.0

  call-bind@1.0.7:
    dependencies:
      es-define-property: 1.0.0
      es-errors: 1.3.0
      function-bind: 1.1.2
      get-intrinsic: 1.2.4
      set-function-length: 1.2.2

  callsites@3.1.0: {}

  camelcase-css@2.0.1: {}

  caniuse-lite@1.0.30001660: {}

  ccount@2.0.1: {}

  chalk@4.1.2:
    dependencies:
      ansi-styles: 4.3.0
      supports-color: 7.2.0

  chalk@5.3.0: {}

  character-entities-html4@2.1.0: {}

  character-entities-legacy@1.1.4: {}

  character-entities-legacy@3.0.0: {}

  character-entities@1.2.4: {}

  character-entities@2.0.2: {}

  character-reference-invalid@1.1.4: {}

  character-reference-invalid@2.0.1: {}

  chokidar@3.6.0:
    dependencies:
      anymatch: 3.1.3
      braces: 3.0.3
      glob-parent: 5.1.2
      is-binary-path: 2.1.0
      is-glob: 4.0.3
      normalize-path: 3.0.0
      readdirp: 3.6.0
    optionalDependencies:
      fsevents: 2.3.3

  class-variance-authority@0.7.0:
    dependencies:
      clsx: 2.0.0

  client-only@0.0.1: {}

  clsx@2.0.0: {}

  clsx@2.1.1: {}

  code-red@1.0.4:
    dependencies:
      '@jridgewell/sourcemap-codec': 1.5.0
      '@types/estree': 1.0.5
      acorn: 8.12.1
      estree-walker: 3.0.3
      periscopic: 3.1.0

  color-convert@2.0.1:
    dependencies:
      color-name: 1.1.4

  color-name@1.1.4: {}

  combined-stream@1.0.8:
    dependencies:
      delayed-stream: 1.0.0

  comma-separated-tokens@1.0.8: {}

  comma-separated-tokens@2.0.3: {}

  commander@4.1.1: {}

  concat-map@0.0.1: {}

  cookie@0.6.0: {}

  cross-spawn@7.0.3:
    dependencies:
      path-key: 3.1.1
      shebang-command: 2.0.0
      which: 2.0.2

  css-tree@2.3.1:
    dependencies:
      mdn-data: 2.0.30
      source-map-js: 1.2.1

  cssesc@3.0.0: {}

  csstype@3.1.3: {}

  d3-array@3.2.4:
    dependencies:
      internmap: 2.0.3

  d3-color@3.1.0: {}

  d3-ease@3.0.1: {}

  d3-format@3.1.0: {}

  d3-interpolate@3.0.1:
    dependencies:
      d3-color: 3.1.0

  d3-path@3.1.0: {}

  d3-scale@4.0.2:
    dependencies:
      d3-array: 3.2.4
      d3-format: 3.1.0
      d3-interpolate: 3.0.1
      d3-time: 3.1.0
      d3-time-format: 4.1.0

  d3-shape@3.2.0:
    dependencies:
      d3-path: 3.1.0

  d3-time-format@4.1.0:
    dependencies:
      d3-time: 3.1.0

  d3-time@3.1.0:
    dependencies:
      d3-array: 3.2.4

  d3-timer@3.0.1: {}

  damerau-levenshtein@1.0.8: {}

  data-view-buffer@1.0.1:
    dependencies:
      call-bind: 1.0.7
      es-errors: 1.3.0
      is-data-view: 1.0.1

  data-view-byte-length@1.0.1:
    dependencies:
      call-bind: 1.0.7
      es-errors: 1.3.0
      is-data-view: 1.0.1

  data-view-byte-offset@1.0.0:
    dependencies:
      call-bind: 1.0.7
      es-errors: 1.3.0
      is-data-view: 1.0.1

  debug@3.2.7:
    dependencies:
      ms: 2.1.3

  debug@4.3.7:
    dependencies:
      ms: 2.1.3

  decimal.js-light@2.5.1: {}

  decode-named-character-reference@1.0.2:
    dependencies:
      character-entities: 2.0.2

  deep-equal@2.2.3:
    dependencies:
      array-buffer-byte-length: 1.0.1
      call-bind: 1.0.7
      es-get-iterator: 1.1.3
      get-intrinsic: 1.2.4
      is-arguments: 1.1.1
      is-array-buffer: 3.0.4
      is-date-object: 1.0.5
      is-regex: 1.1.4
      is-shared-array-buffer: 1.0.3
      isarray: 2.0.5
      object-is: 1.1.6
      object-keys: 1.1.1
      object.assign: 4.1.5
      regexp.prototype.flags: 1.5.2
      side-channel: 1.0.6
      which-boxed-primitive: 1.0.2
      which-collection: 1.0.2
      which-typed-array: 1.1.15

  deep-is@0.1.4: {}

  define-data-property@1.1.4:
    dependencies:
      es-define-property: 1.0.0
      es-errors: 1.3.0
      gopd: 1.0.1

  define-properties@1.2.1:
    dependencies:
      define-data-property: 1.1.4
      has-property-descriptors: 1.0.2
      object-keys: 1.1.1

  delayed-stream@1.0.0: {}

  dequal@2.0.3: {}

  detect-node-es@1.1.0: {}

  devlop@1.1.0:
    dependencies:
      dequal: 2.0.3

  didyoumean@1.2.2: {}

  diff-match-patch@1.0.5: {}

  dir-glob@3.0.1:
    dependencies:
      path-type: 4.0.0

  dlv@1.1.3: {}

  doctrine@2.1.0:
    dependencies:
      esutils: 2.0.3

  doctrine@3.0.0:
    dependencies:
      esutils: 2.0.3

  dom-helpers@5.2.1:
    dependencies:
      '@babel/runtime': 7.25.6
      csstype: 3.1.3

  e2b@0.16.2:
    dependencies:
      isomorphic-ws: 5.0.0(ws@8.18.0(bufferutil@4.0.8)(utf-8-validate@6.0.4))
      normalize-path: 3.0.0
      openapi-typescript-fetch: 1.1.3
      path-browserify: 1.0.1
      platform: 1.3.6
      ws: 8.18.0(bufferutil@4.0.8)(utf-8-validate@6.0.4)
    optionalDependencies:
      bufferutil: 4.0.8
      utf-8-validate: 6.0.4

  eastasianwidth@0.2.0: {}

  ecdsa-sig-formatter@1.0.11:
    dependencies:
      safe-buffer: 5.2.1

  emoji-regex@8.0.0: {}

  emoji-regex@9.2.2: {}

  enhanced-resolve@5.17.1:
    dependencies:
      graceful-fs: 4.2.11
      tapable: 2.2.1

  entities@4.5.0: {}

  es-abstract@1.23.3:
    dependencies:
      array-buffer-byte-length: 1.0.1
      arraybuffer.prototype.slice: 1.0.3
      available-typed-arrays: 1.0.7
      call-bind: 1.0.7
      data-view-buffer: 1.0.1
      data-view-byte-length: 1.0.1
      data-view-byte-offset: 1.0.0
      es-define-property: 1.0.0
      es-errors: 1.3.0
      es-object-atoms: 1.0.0
      es-set-tostringtag: 2.0.3
      es-to-primitive: 1.2.1
      function.prototype.name: 1.1.6
      get-intrinsic: 1.2.4
      get-symbol-description: 1.0.2
      globalthis: 1.0.4
      gopd: 1.0.1
      has-property-descriptors: 1.0.2
      has-proto: 1.0.3
      has-symbols: 1.0.3
      hasown: 2.0.2
      internal-slot: 1.0.7
      is-array-buffer: 3.0.4
      is-callable: 1.2.7
      is-data-view: 1.0.1
      is-negative-zero: 2.0.3
      is-regex: 1.1.4
      is-shared-array-buffer: 1.0.3
      is-string: 1.0.7
      is-typed-array: 1.1.13
      is-weakref: 1.0.2
      object-inspect: 1.13.2
      object-keys: 1.1.1
      object.assign: 4.1.5
      regexp.prototype.flags: 1.5.2
      safe-array-concat: 1.1.2
      safe-regex-test: 1.0.3
      string.prototype.trim: 1.2.9
      string.prototype.trimend: 1.0.8
      string.prototype.trimstart: 1.0.8
      typed-array-buffer: 1.0.2
      typed-array-byte-length: 1.0.1
      typed-array-byte-offset: 1.0.2
      typed-array-length: 1.0.6
      unbox-primitive: 1.0.2
      which-typed-array: 1.1.15

  es-define-property@1.0.0:
    dependencies:
      get-intrinsic: 1.2.4

  es-errors@1.3.0: {}

  es-get-iterator@1.1.3:
    dependencies:
      call-bind: 1.0.7
      get-intrinsic: 1.2.4
      has-symbols: 1.0.3
      is-arguments: 1.1.1
      is-map: 2.0.3
      is-set: 2.0.3
      is-string: 1.0.7
      isarray: 2.0.5
      stop-iteration-iterator: 1.0.0

  es-iterator-helpers@1.0.19:
    dependencies:
      call-bind: 1.0.7
      define-properties: 1.2.1
      es-abstract: 1.23.3
      es-errors: 1.3.0
      es-set-tostringtag: 2.0.3
      function-bind: 1.1.2
      get-intrinsic: 1.2.4
      globalthis: 1.0.4
      has-property-descriptors: 1.0.2
      has-proto: 1.0.3
      has-symbols: 1.0.3
      internal-slot: 1.0.7
      iterator.prototype: 1.1.2
      safe-array-concat: 1.1.2

  es-object-atoms@1.0.0:
    dependencies:
      es-errors: 1.3.0

  es-set-tostringtag@2.0.3:
    dependencies:
      get-intrinsic: 1.2.4
      has-tostringtag: 1.0.2
      hasown: 2.0.2

  es-shim-unscopables@1.0.2:
    dependencies:
      hasown: 2.0.2

  es-to-primitive@1.2.1:
    dependencies:
      is-callable: 1.2.7
      is-date-object: 1.0.5
      is-symbol: 1.0.4

  escape-string-regexp@4.0.0: {}

  escape-string-regexp@5.0.0: {}

  eslint-config-next@14.2.7(eslint@8.57.1)(typescript@5.6.2):
    dependencies:
      '@next/eslint-plugin-next': 14.2.7
      '@rushstack/eslint-patch': 1.10.4
      '@typescript-eslint/parser': 7.2.0(eslint@8.57.1)(typescript@5.6.2)
      eslint: 8.57.1
      eslint-import-resolver-node: 0.3.9
      eslint-import-resolver-typescript: 3.6.3(@typescript-eslint/parser@7.2.0(eslint@8.57.1)(typescript@5.6.2))(eslint-import-resolver-node@0.3.9)(eslint-plugin-import@2.30.0(eslint@8.57.1))(eslint@8.57.1)
      eslint-plugin-import: 2.30.0(@typescript-eslint/parser@7.2.0(eslint@8.57.1)(typescript@5.6.2))(eslint-import-resolver-typescript@3.6.3(@typescript-eslint/parser@7.2.0(eslint@8.57.1)(typescript@5.6.2))(eslint-import-resolver-node@0.3.9)(eslint-plugin-import@2.30.0(eslint@8.57.1))(eslint@8.57.1))(eslint@8.57.1)
      eslint-plugin-jsx-a11y: 6.10.0(eslint@8.57.1)
      eslint-plugin-react: 7.36.1(eslint@8.57.1)
      eslint-plugin-react-hooks: 4.6.2(eslint@8.57.1)
    optionalDependencies:
      typescript: 5.6.2
    transitivePeerDependencies:
      - eslint-import-resolver-webpack
      - eslint-plugin-import-x
      - supports-color

  eslint-import-resolver-node@0.3.9:
    dependencies:
      debug: 3.2.7
      is-core-module: 2.15.1
      resolve: 1.22.8
    transitivePeerDependencies:
      - supports-color

  eslint-import-resolver-typescript@3.6.3(@typescript-eslint/parser@7.2.0(eslint@8.57.1)(typescript@5.6.2))(eslint-import-resolver-node@0.3.9)(eslint-plugin-import@2.30.0(eslint@8.57.1))(eslint@8.57.1):
    dependencies:
      '@nolyfill/is-core-module': 1.0.39
      debug: 4.3.7
      enhanced-resolve: 5.17.1
      eslint: 8.57.1
      eslint-module-utils: 2.11.0(@typescript-eslint/parser@7.2.0(eslint@8.57.1)(typescript@5.6.2))(eslint-import-resolver-node@0.3.9)(eslint-import-resolver-typescript@3.6.3(@typescript-eslint/parser@7.2.0(eslint@8.57.1)(typescript@5.6.2))(eslint-import-resolver-node@0.3.9)(eslint-plugin-import@2.30.0(eslint@8.57.1))(eslint@8.57.1))(eslint@8.57.1)
      fast-glob: 3.3.2
      get-tsconfig: 4.8.1
      is-bun-module: 1.2.1
      is-glob: 4.0.3
    optionalDependencies:
      eslint-plugin-import: 2.30.0(@typescript-eslint/parser@7.2.0(eslint@8.57.1)(typescript@5.6.2))(eslint-import-resolver-typescript@3.6.3(@typescript-eslint/parser@7.2.0(eslint@8.57.1)(typescript@5.6.2))(eslint-import-resolver-node@0.3.9)(eslint-plugin-import@2.30.0(eslint@8.57.1))(eslint@8.57.1))(eslint@8.57.1)
    transitivePeerDependencies:
      - '@typescript-eslint/parser'
      - eslint-import-resolver-node
      - eslint-import-resolver-webpack
      - supports-color

  eslint-module-utils@2.11.0(@typescript-eslint/parser@7.2.0(eslint@8.57.1)(typescript@5.6.2))(eslint-import-resolver-node@0.3.9)(eslint-import-resolver-typescript@3.6.3(@typescript-eslint/parser@7.2.0(eslint@8.57.1)(typescript@5.6.2))(eslint-import-resolver-node@0.3.9)(eslint-plugin-import@2.30.0(eslint@8.57.1))(eslint@8.57.1))(eslint@8.57.1):
    dependencies:
      debug: 3.2.7
    optionalDependencies:
      '@typescript-eslint/parser': 7.2.0(eslint@8.57.1)(typescript@5.6.2)
      eslint: 8.57.1
      eslint-import-resolver-node: 0.3.9
      eslint-import-resolver-typescript: 3.6.3(@typescript-eslint/parser@7.2.0(eslint@8.57.1)(typescript@5.6.2))(eslint-import-resolver-node@0.3.9)(eslint-plugin-import@2.30.0(eslint@8.57.1))(eslint@8.57.1)
    transitivePeerDependencies:
      - supports-color

  eslint-plugin-import@2.30.0(@typescript-eslint/parser@7.2.0(eslint@8.57.1)(typescript@5.6.2))(eslint-import-resolver-typescript@3.6.3(@typescript-eslint/parser@7.2.0(eslint@8.57.1)(typescript@5.6.2))(eslint-import-resolver-node@0.3.9)(eslint-plugin-import@2.30.0(eslint@8.57.1))(eslint@8.57.1))(eslint@8.57.1):
    dependencies:
      '@rtsao/scc': 1.1.0
      array-includes: 3.1.8
      array.prototype.findlastindex: 1.2.5
      array.prototype.flat: 1.3.2
      array.prototype.flatmap: 1.3.2
      debug: 3.2.7
      doctrine: 2.1.0
      eslint: 8.57.1
      eslint-import-resolver-node: 0.3.9
      eslint-module-utils: 2.11.0(@typescript-eslint/parser@7.2.0(eslint@8.57.1)(typescript@5.6.2))(eslint-import-resolver-node@0.3.9)(eslint-import-resolver-typescript@3.6.3(@typescript-eslint/parser@7.2.0(eslint@8.57.1)(typescript@5.6.2))(eslint-import-resolver-node@0.3.9)(eslint-plugin-import@2.30.0(eslint@8.57.1))(eslint@8.57.1))(eslint@8.57.1)
      hasown: 2.0.2
      is-core-module: 2.15.1
      is-glob: 4.0.3
      minimatch: 3.1.2
      object.fromentries: 2.0.8
      object.groupby: 1.0.3
      object.values: 1.2.0
      semver: 6.3.1
      tsconfig-paths: 3.15.0
    optionalDependencies:
      '@typescript-eslint/parser': 7.2.0(eslint@8.57.1)(typescript@5.6.2)
    transitivePeerDependencies:
      - eslint-import-resolver-typescript
      - eslint-import-resolver-webpack
      - supports-color

  eslint-plugin-jsx-a11y@6.10.0(eslint@8.57.1):
    dependencies:
      aria-query: 5.1.3
      array-includes: 3.1.8
      array.prototype.flatmap: 1.3.2
      ast-types-flow: 0.0.8
      axe-core: 4.10.0
      axobject-query: 4.1.0
      damerau-levenshtein: 1.0.8
      emoji-regex: 9.2.2
      es-iterator-helpers: 1.0.19
      eslint: 8.57.1
      hasown: 2.0.2
      jsx-ast-utils: 3.3.5
      language-tags: 1.0.9
      minimatch: 3.1.2
      object.fromentries: 2.0.8
      safe-regex-test: 1.0.3
      string.prototype.includes: 2.0.0

  eslint-plugin-react-hooks@4.6.2(eslint@8.57.1):
    dependencies:
      eslint: 8.57.1

  eslint-plugin-react@7.36.1(eslint@8.57.1):
    dependencies:
      array-includes: 3.1.8
      array.prototype.findlast: 1.2.5
      array.prototype.flatmap: 1.3.2
      array.prototype.tosorted: 1.1.4
      doctrine: 2.1.0
      es-iterator-helpers: 1.0.19
      eslint: 8.57.1
      estraverse: 5.3.0
      hasown: 2.0.2
      jsx-ast-utils: 3.3.5
      minimatch: 3.1.2
      object.entries: 1.1.8
      object.fromentries: 2.0.8
      object.values: 1.2.0
      prop-types: 15.8.1
      resolve: 2.0.0-next.5
      semver: 6.3.1
      string.prototype.matchall: 4.0.11
      string.prototype.repeat: 1.0.0

  eslint-scope@7.2.2:
    dependencies:
      esrecurse: 4.3.0
      estraverse: 5.3.0

  eslint-visitor-keys@3.4.3: {}

  eslint@8.57.1:
    dependencies:
      '@eslint-community/eslint-utils': 4.4.0(eslint@8.57.1)
      '@eslint-community/regexpp': 4.11.1
      '@eslint/eslintrc': 2.1.4
      '@eslint/js': 8.57.1
      '@humanwhocodes/config-array': 0.13.0
      '@humanwhocodes/module-importer': 1.0.1
      '@nodelib/fs.walk': 1.2.8
      '@ungap/structured-clone': 1.2.0
      ajv: 6.12.6
      chalk: 4.1.2
      cross-spawn: 7.0.3
      debug: 4.3.7
      doctrine: 3.0.0
      escape-string-regexp: 4.0.0
      eslint-scope: 7.2.2
      eslint-visitor-keys: 3.4.3
      espree: 9.6.1
      esquery: 1.6.0
      esutils: 2.0.3
      fast-deep-equal: 3.1.3
      file-entry-cache: 6.0.1
      find-up: 5.0.0
      glob-parent: 6.0.2
      globals: 13.24.0
      graphemer: 1.4.0
      ignore: 5.3.2
      imurmurhash: 0.1.4
      is-glob: 4.0.3
      is-path-inside: 3.0.3
      js-yaml: 4.1.0
      json-stable-stringify-without-jsonify: 1.0.1
      levn: 0.4.1
      lodash.merge: 4.6.2
      minimatch: 3.1.2
      natural-compare: 1.4.0
      optionator: 0.9.4
      strip-ansi: 6.0.1
      text-table: 0.2.0
    transitivePeerDependencies:
      - supports-color

  espree@9.6.1:
    dependencies:
      acorn: 8.12.1
      acorn-jsx: 5.3.2(acorn@8.12.1)
      eslint-visitor-keys: 3.4.3

  esquery@1.6.0:
    dependencies:
      estraverse: 5.3.0

  esrecurse@4.3.0:
    dependencies:
      estraverse: 5.3.0

  estraverse@5.3.0: {}

  estree-util-is-identifier-name@3.0.0: {}

  estree-walker@2.0.2: {}

  estree-walker@3.0.3:
    dependencies:
      '@types/estree': 1.0.5

  esutils@2.0.3: {}

  event-target-shim@5.0.1: {}

  eventemitter3@4.0.7: {}

  eventsource-parser@1.1.2: {}

  extend@3.0.2: {}

  fast-deep-equal@3.1.3: {}

  fast-equals@5.0.1: {}

  fast-glob@3.3.2:
    dependencies:
      '@nodelib/fs.stat': 2.0.5
      '@nodelib/fs.walk': 1.2.8
      glob-parent: 5.1.2
      merge2: 1.4.1
      micromatch: 4.0.8

  fast-json-stable-stringify@2.1.0: {}

  fast-levenshtein@2.0.6: {}

  fastq@1.17.1:
    dependencies:
      reusify: 1.0.4

  fault@1.0.4:
    dependencies:
      format: 0.2.2

  file-entry-cache@6.0.1:
    dependencies:
      flat-cache: 3.2.0

  file-selector@0.6.0:
    dependencies:
      tslib: 2.7.0

  fill-range@7.1.1:
    dependencies:
      to-regex-range: 5.0.1

  find-up@5.0.0:
    dependencies:
      locate-path: 6.0.0
      path-exists: 4.0.0

  flat-cache@3.2.0:
    dependencies:
      flatted: 3.3.1
      keyv: 4.5.4
      rimraf: 3.0.2

  flatted@3.3.1: {}

  for-each@0.3.3:
    dependencies:
      is-callable: 1.2.7

  foreground-child@3.3.0:
    dependencies:
      cross-spawn: 7.0.3
      signal-exit: 4.1.0

  form-data-encoder@1.7.2: {}

  form-data@4.0.0:
    dependencies:
      asynckit: 0.4.0
      combined-stream: 1.0.8
      mime-types: 2.1.35

  format@0.2.2: {}

  formdata-node@4.4.1:
    dependencies:
      node-domexception: 1.0.0
      web-streams-polyfill: 4.0.0-beta.3

  framer-motion@11.5.4(react-dom@18.3.1(react@18.3.1))(react@18.3.1):
    dependencies:
      tslib: 2.7.0
    optionalDependencies:
      react: 18.3.1
      react-dom: 18.3.1(react@18.3.1)

  fs.realpath@1.0.0: {}

  fsevents@2.3.3:
    optional: true

  function-bind@1.1.2: {}

  function.prototype.name@1.1.6:
    dependencies:
      call-bind: 1.0.7
      define-properties: 1.2.1
      es-abstract: 1.23.3
      functions-have-names: 1.2.3

  functions-have-names@1.2.3: {}

  get-intrinsic@1.2.4:
    dependencies:
      es-errors: 1.3.0
      function-bind: 1.1.2
      has-proto: 1.0.3
      has-symbols: 1.0.3
      hasown: 2.0.2

  get-nonce@1.0.1: {}

  get-symbol-description@1.0.2:
    dependencies:
      call-bind: 1.0.7
      es-errors: 1.3.0
      get-intrinsic: 1.2.4

  get-tsconfig@4.8.1:
    dependencies:
      resolve-pkg-maps: 1.0.0

  glob-parent@5.1.2:
    dependencies:
      is-glob: 4.0.3

  glob-parent@6.0.2:
    dependencies:
      is-glob: 4.0.3

  glob@10.3.10:
    dependencies:
      foreground-child: 3.3.0
      jackspeak: 2.3.6
      minimatch: 9.0.5
      minipass: 7.1.2
      path-scurry: 1.11.1

  glob@10.4.5:
    dependencies:
      foreground-child: 3.3.0
      jackspeak: 3.4.3
      minimatch: 9.0.5
      minipass: 7.1.2
      package-json-from-dist: 1.0.0
      path-scurry: 1.11.1

  glob@7.2.3:
    dependencies:
      fs.realpath: 1.0.0
      inflight: 1.0.6
      inherits: 2.0.4
      minimatch: 3.1.2
      once: 1.4.0
      path-is-absolute: 1.0.1

  globals@13.24.0:
    dependencies:
      type-fest: 0.20.2

  globalthis@1.0.4:
    dependencies:
      define-properties: 1.2.1
      gopd: 1.0.1

  globby@11.1.0:
    dependencies:
      array-union: 2.1.0
      dir-glob: 3.0.1
      fast-glob: 3.3.2
      ignore: 5.3.2
      merge2: 1.4.1
      slash: 3.0.0

  gopd@1.0.1:
    dependencies:
      get-intrinsic: 1.2.4

  graceful-fs@4.2.11: {}

  graphemer@1.4.0: {}

  has-bigints@1.0.2: {}

  has-flag@4.0.0: {}

  has-property-descriptors@1.0.2:
    dependencies:
      es-define-property: 1.0.0

  has-proto@1.0.3: {}

  has-symbols@1.0.3: {}

  has-tostringtag@1.0.2:
    dependencies:
      has-symbols: 1.0.3

  hasown@2.0.2:
    dependencies:
      function-bind: 1.1.2

  hast-util-parse-selector@2.2.5: {}

  hast-util-to-jsx-runtime@2.3.0:
    dependencies:
      '@types/estree': 1.0.5
      '@types/hast': 3.0.4
      '@types/unist': 3.0.3
      comma-separated-tokens: 2.0.3
      devlop: 1.1.0
      estree-util-is-identifier-name: 3.0.0
      hast-util-whitespace: 3.0.0
      mdast-util-mdx-expression: 2.0.1
      mdast-util-mdx-jsx: 3.1.3
      mdast-util-mdxjs-esm: 2.0.1
      property-information: 6.5.0
      space-separated-tokens: 2.0.2
      style-to-object: 1.0.8
      unist-util-position: 5.0.0
      vfile-message: 4.0.2
    transitivePeerDependencies:
      - supports-color

  hast-util-whitespace@3.0.0:
    dependencies:
      '@types/hast': 3.0.4

  hastscript@6.0.0:
    dependencies:
      '@types/hast': 2.3.10
      comma-separated-tokens: 1.0.8
      hast-util-parse-selector: 2.2.5
      property-information: 5.6.0
      space-separated-tokens: 1.1.5

  highlight.js@10.7.3: {}

  html-url-attributes@3.0.0: {}

  humanize-ms@1.2.1:
    dependencies:
      ms: 2.1.3

  ignore@5.3.2: {}

  import-fresh@3.3.0:
    dependencies:
      parent-module: 1.0.1
      resolve-from: 4.0.0

  imurmurhash@0.1.4: {}

  inflight@1.0.6:
    dependencies:
      once: 1.4.0
      wrappy: 1.0.2

  inherits@2.0.4: {}

  inline-style-parser@0.2.4: {}

  internal-slot@1.0.7:
    dependencies:
      es-errors: 1.3.0
      hasown: 2.0.2
      side-channel: 1.0.6

  internmap@2.0.3: {}

  invariant@2.2.4:
    dependencies:
      loose-envify: 1.4.0

  is-alphabetical@1.0.4: {}

  is-alphabetical@2.0.1: {}

  is-alphanumerical@1.0.4:
    dependencies:
      is-alphabetical: 1.0.4
      is-decimal: 1.0.4

  is-alphanumerical@2.0.1:
    dependencies:
      is-alphabetical: 2.0.1
      is-decimal: 2.0.1

  is-arguments@1.1.1:
    dependencies:
      call-bind: 1.0.7
      has-tostringtag: 1.0.2

  is-array-buffer@3.0.4:
    dependencies:
      call-bind: 1.0.7
      get-intrinsic: 1.2.4

  is-async-function@2.0.0:
    dependencies:
      has-tostringtag: 1.0.2

  is-bigint@1.0.4:
    dependencies:
      has-bigints: 1.0.2

  is-binary-path@2.1.0:
    dependencies:
      binary-extensions: 2.3.0

  is-boolean-object@1.1.2:
    dependencies:
      call-bind: 1.0.7
      has-tostringtag: 1.0.2

  is-bun-module@1.2.1:
    dependencies:
      semver: 7.6.3

  is-callable@1.2.7: {}

  is-core-module@2.15.1:
    dependencies:
      hasown: 2.0.2

  is-data-view@1.0.1:
    dependencies:
      is-typed-array: 1.1.13

  is-date-object@1.0.5:
    dependencies:
      has-tostringtag: 1.0.2

  is-decimal@1.0.4: {}

  is-decimal@2.0.1: {}

  is-extglob@2.1.1: {}

  is-finalizationregistry@1.0.2:
    dependencies:
      call-bind: 1.0.7

  is-fullwidth-code-point@3.0.0: {}

  is-generator-function@1.0.10:
    dependencies:
      has-tostringtag: 1.0.2

  is-glob@4.0.3:
    dependencies:
      is-extglob: 2.1.1

  is-hexadecimal@1.0.4: {}

  is-hexadecimal@2.0.1: {}

  is-map@2.0.3: {}

  is-negative-zero@2.0.3: {}

  is-number-object@1.0.7:
    dependencies:
      has-tostringtag: 1.0.2

  is-number@7.0.0: {}

  is-path-inside@3.0.3: {}

  is-plain-obj@4.1.0: {}

  is-reference@3.0.2:
    dependencies:
      '@types/estree': 1.0.5

  is-regex@1.1.4:
    dependencies:
      call-bind: 1.0.7
      has-tostringtag: 1.0.2

  is-set@2.0.3: {}

  is-shared-array-buffer@1.0.3:
    dependencies:
      call-bind: 1.0.7

  is-string@1.0.7:
    dependencies:
      has-tostringtag: 1.0.2

  is-symbol@1.0.4:
    dependencies:
      has-symbols: 1.0.3

  is-typed-array@1.1.13:
    dependencies:
      which-typed-array: 1.1.15

  is-weakmap@2.0.2: {}

  is-weakref@1.0.2:
    dependencies:
      call-bind: 1.0.7

  is-weakset@2.0.3:
    dependencies:
      call-bind: 1.0.7
      get-intrinsic: 1.2.4

  isarray@2.0.5: {}

  isexe@2.0.0: {}

  isomorphic-ws@5.0.0(ws@8.18.0(bufferutil@4.0.8)(utf-8-validate@6.0.4)):
    dependencies:
      ws: 8.18.0(bufferutil@4.0.8)(utf-8-validate@6.0.4)

  iterator.prototype@1.1.2:
    dependencies:
      define-properties: 1.2.1
      get-intrinsic: 1.2.4
      has-symbols: 1.0.3
      reflect.getprototypeof: 1.0.6
      set-function-name: 2.0.2

  jackspeak@2.3.6:
    dependencies:
      '@isaacs/cliui': 8.0.2
    optionalDependencies:
      '@pkgjs/parseargs': 0.11.0

  jackspeak@3.4.3:
    dependencies:
      '@isaacs/cliui': 8.0.2
    optionalDependencies:
      '@pkgjs/parseargs': 0.11.0

  jiti@1.21.6: {}

  joi@17.13.3:
    dependencies:
      '@hapi/hoek': 9.3.0
      '@hapi/topo': 5.1.0
      '@sideway/address': 4.1.5
      '@sideway/formula': 3.0.1
      '@sideway/pinpoint': 2.0.0

  jose@4.15.9: {}

  js-tokens@4.0.0: {}

  js-yaml@4.1.0:
    dependencies:
      argparse: 2.0.1

  json-buffer@3.0.1: {}

  json-schema-traverse@0.4.1: {}

  json-schema@0.4.0: {}

  json-stable-stringify-without-jsonify@1.0.1: {}

  json5@1.0.2:
    dependencies:
      minimist: 1.2.8

  jsondiffpatch@0.6.0:
    dependencies:
      '@types/diff-match-patch': 1.0.36
      chalk: 5.3.0
      diff-match-patch: 1.0.5

  jsonwebtoken@9.0.2:
    dependencies:
      jws: 3.2.2
      lodash.includes: 4.3.0
      lodash.isboolean: 3.0.3
      lodash.isinteger: 4.0.4
      lodash.isnumber: 3.0.3
      lodash.isplainobject: 4.0.6
      lodash.isstring: 4.0.1
      lodash.once: 4.1.1
      ms: 2.1.3
      semver: 7.6.3

  jsx-ast-utils@3.3.5:
    dependencies:
      array-includes: 3.1.8
      array.prototype.flat: 1.3.2
      object.assign: 4.1.5
      object.values: 1.2.0

  jwa@1.4.1:
    dependencies:
      buffer-equal-constant-time: 1.0.1
      ecdsa-sig-formatter: 1.0.11
      safe-buffer: 5.2.1

  jws@3.2.2:
    dependencies:
      jwa: 1.4.1
      safe-buffer: 5.2.1

  keyv@4.5.4:
    dependencies:
      json-buffer: 3.0.1

  language-subtag-registry@0.3.23: {}

  language-tags@1.0.9:
    dependencies:
      language-subtag-registry: 0.3.23

  levn@0.4.1:
    dependencies:
      prelude-ls: 1.2.1
      type-check: 0.4.0

  lilconfig@2.1.0: {}

  lilconfig@3.1.2: {}

  lines-and-columns@1.2.4: {}

  locate-character@3.0.0: {}

  locate-path@6.0.0:
    dependencies:
      p-locate: 5.0.0

  lodash.includes@4.3.0: {}

  lodash.isboolean@3.0.3: {}

  lodash.isinteger@4.0.4: {}

  lodash.isnumber@3.0.3: {}

  lodash.isplainobject@4.0.6: {}

  lodash.isstring@4.0.1: {}

  lodash.merge@4.6.2: {}

  lodash.once@4.1.1: {}

  lodash@4.17.21: {}

  longest-streak@3.1.0: {}

  loose-envify@1.4.0:
    dependencies:
      js-tokens: 4.0.0

  lowlight@1.20.0:
    dependencies:
      fault: 1.0.4
      highlight.js: 10.7.3

  lru-cache@10.4.3: {}

  lru-cache@6.0.0:
    dependencies:
      yallist: 4.0.0

  lucide-react@0.436.0(react@18.3.1):
    dependencies:
      react: 18.3.1

  magic-string@0.30.11:
    dependencies:
      '@jridgewell/sourcemap-codec': 1.5.0

  markdown-table@3.0.3: {}

  mdast-util-find-and-replace@3.0.1:
    dependencies:
      '@types/mdast': 4.0.4
      escape-string-regexp: 5.0.0
      unist-util-is: 6.0.0
      unist-util-visit-parents: 6.0.1

  mdast-util-from-markdown@2.0.1:
    dependencies:
      '@types/mdast': 4.0.4
      '@types/unist': 3.0.3
      decode-named-character-reference: 1.0.2
      devlop: 1.1.0
      mdast-util-to-string: 4.0.0
      micromark: 4.0.0
      micromark-util-decode-numeric-character-reference: 2.0.1
      micromark-util-decode-string: 2.0.0
      micromark-util-normalize-identifier: 2.0.0
      micromark-util-symbol: 2.0.0
      micromark-util-types: 2.0.0
      unist-util-stringify-position: 4.0.0
    transitivePeerDependencies:
      - supports-color

  mdast-util-gfm-autolink-literal@2.0.1:
    dependencies:
      '@types/mdast': 4.0.4
      ccount: 2.0.1
      devlop: 1.1.0
      mdast-util-find-and-replace: 3.0.1
      micromark-util-character: 2.1.0

  mdast-util-gfm-footnote@2.0.0:
    dependencies:
      '@types/mdast': 4.0.4
      devlop: 1.1.0
      mdast-util-from-markdown: 2.0.1
      mdast-util-to-markdown: 2.1.0
      micromark-util-normalize-identifier: 2.0.0
    transitivePeerDependencies:
      - supports-color

  mdast-util-gfm-strikethrough@2.0.0:
    dependencies:
      '@types/mdast': 4.0.4
      mdast-util-from-markdown: 2.0.1
      mdast-util-to-markdown: 2.1.0
    transitivePeerDependencies:
      - supports-color

  mdast-util-gfm-table@2.0.0:
    dependencies:
      '@types/mdast': 4.0.4
      devlop: 1.1.0
      markdown-table: 3.0.3
      mdast-util-from-markdown: 2.0.1
      mdast-util-to-markdown: 2.1.0
    transitivePeerDependencies:
      - supports-color

  mdast-util-gfm-task-list-item@2.0.0:
    dependencies:
      '@types/mdast': 4.0.4
      devlop: 1.1.0
      mdast-util-from-markdown: 2.0.1
      mdast-util-to-markdown: 2.1.0
    transitivePeerDependencies:
      - supports-color

  mdast-util-gfm@3.0.0:
    dependencies:
      mdast-util-from-markdown: 2.0.1
      mdast-util-gfm-autolink-literal: 2.0.1
      mdast-util-gfm-footnote: 2.0.0
      mdast-util-gfm-strikethrough: 2.0.0
      mdast-util-gfm-table: 2.0.0
      mdast-util-gfm-task-list-item: 2.0.0
      mdast-util-to-markdown: 2.1.0
    transitivePeerDependencies:
      - supports-color

  mdast-util-mdx-expression@2.0.1:
    dependencies:
      '@types/estree-jsx': 1.0.5
      '@types/hast': 3.0.4
      '@types/mdast': 4.0.4
      devlop: 1.1.0
      mdast-util-from-markdown: 2.0.1
      mdast-util-to-markdown: 2.1.0
    transitivePeerDependencies:
      - supports-color

  mdast-util-mdx-jsx@3.1.3:
    dependencies:
      '@types/estree-jsx': 1.0.5
      '@types/hast': 3.0.4
      '@types/mdast': 4.0.4
      '@types/unist': 3.0.3
      ccount: 2.0.1
      devlop: 1.1.0
      mdast-util-from-markdown: 2.0.1
      mdast-util-to-markdown: 2.1.0
      parse-entities: 4.0.1
      stringify-entities: 4.0.4
      unist-util-stringify-position: 4.0.0
      vfile-message: 4.0.2
    transitivePeerDependencies:
      - supports-color

  mdast-util-mdxjs-esm@2.0.1:
    dependencies:
      '@types/estree-jsx': 1.0.5
      '@types/hast': 3.0.4
      '@types/mdast': 4.0.4
      devlop: 1.1.0
      mdast-util-from-markdown: 2.0.1
      mdast-util-to-markdown: 2.1.0
    transitivePeerDependencies:
      - supports-color

  mdast-util-phrasing@4.1.0:
    dependencies:
      '@types/mdast': 4.0.4
      unist-util-is: 6.0.0

  mdast-util-to-hast@13.2.0:
    dependencies:
      '@types/hast': 3.0.4
      '@types/mdast': 4.0.4
      '@ungap/structured-clone': 1.2.0
      devlop: 1.1.0
      micromark-util-sanitize-uri: 2.0.0
      trim-lines: 3.0.1
      unist-util-position: 5.0.0
      unist-util-visit: 5.0.0
      vfile: 6.0.3

  mdast-util-to-markdown@2.1.0:
    dependencies:
      '@types/mdast': 4.0.4
      '@types/unist': 3.0.3
      longest-streak: 3.1.0
      mdast-util-phrasing: 4.1.0
      mdast-util-to-string: 4.0.0
      micromark-util-decode-string: 2.0.0
      unist-util-visit: 5.0.0
      zwitch: 2.0.4

  mdast-util-to-string@4.0.0:
    dependencies:
      '@types/mdast': 4.0.4

  mdn-data@2.0.30: {}

  merge2@1.4.1: {}

  micromark-core-commonmark@2.0.1:
    dependencies:
      decode-named-character-reference: 1.0.2
      devlop: 1.1.0
      micromark-factory-destination: 2.0.0
      micromark-factory-label: 2.0.0
      micromark-factory-space: 2.0.0
      micromark-factory-title: 2.0.0
      micromark-factory-whitespace: 2.0.0
      micromark-util-character: 2.1.0
      micromark-util-chunked: 2.0.0
      micromark-util-classify-character: 2.0.0
      micromark-util-html-tag-name: 2.0.0
      micromark-util-normalize-identifier: 2.0.0
      micromark-util-resolve-all: 2.0.0
      micromark-util-subtokenize: 2.0.1
      micromark-util-symbol: 2.0.0
      micromark-util-types: 2.0.0

  micromark-extension-gfm-autolink-literal@2.1.0:
    dependencies:
      micromark-util-character: 2.1.0
      micromark-util-sanitize-uri: 2.0.0
      micromark-util-symbol: 2.0.0
      micromark-util-types: 2.0.0

  micromark-extension-gfm-footnote@2.1.0:
    dependencies:
      devlop: 1.1.0
      micromark-core-commonmark: 2.0.1
      micromark-factory-space: 2.0.0
      micromark-util-character: 2.1.0
      micromark-util-normalize-identifier: 2.0.0
      micromark-util-sanitize-uri: 2.0.0
      micromark-util-symbol: 2.0.0
      micromark-util-types: 2.0.0

  micromark-extension-gfm-strikethrough@2.1.0:
    dependencies:
      devlop: 1.1.0
      micromark-util-chunked: 2.0.0
      micromark-util-classify-character: 2.0.0
      micromark-util-resolve-all: 2.0.0
      micromark-util-symbol: 2.0.0
      micromark-util-types: 2.0.0

  micromark-extension-gfm-table@2.1.0:
    dependencies:
      devlop: 1.1.0
      micromark-factory-space: 2.0.0
      micromark-util-character: 2.1.0
      micromark-util-symbol: 2.0.0
      micromark-util-types: 2.0.0

  micromark-extension-gfm-tagfilter@2.0.0:
    dependencies:
      micromark-util-types: 2.0.0

  micromark-extension-gfm-task-list-item@2.1.0:
    dependencies:
      devlop: 1.1.0
      micromark-factory-space: 2.0.0
      micromark-util-character: 2.1.0
      micromark-util-symbol: 2.0.0
      micromark-util-types: 2.0.0

  micromark-extension-gfm@3.0.0:
    dependencies:
      micromark-extension-gfm-autolink-literal: 2.1.0
      micromark-extension-gfm-footnote: 2.1.0
      micromark-extension-gfm-strikethrough: 2.1.0
      micromark-extension-gfm-table: 2.1.0
      micromark-extension-gfm-tagfilter: 2.0.0
      micromark-extension-gfm-task-list-item: 2.1.0
      micromark-util-combine-extensions: 2.0.0
      micromark-util-types: 2.0.0

  micromark-factory-destination@2.0.0:
    dependencies:
      micromark-util-character: 2.1.0
      micromark-util-symbol: 2.0.0
      micromark-util-types: 2.0.0

  micromark-factory-label@2.0.0:
    dependencies:
      devlop: 1.1.0
      micromark-util-character: 2.1.0
      micromark-util-symbol: 2.0.0
      micromark-util-types: 2.0.0

  micromark-factory-space@2.0.0:
    dependencies:
      micromark-util-character: 2.1.0
      micromark-util-types: 2.0.0

  micromark-factory-title@2.0.0:
    dependencies:
      micromark-factory-space: 2.0.0
      micromark-util-character: 2.1.0
      micromark-util-symbol: 2.0.0
      micromark-util-types: 2.0.0

  micromark-factory-whitespace@2.0.0:
    dependencies:
      micromark-factory-space: 2.0.0
      micromark-util-character: 2.1.0
      micromark-util-symbol: 2.0.0
      micromark-util-types: 2.0.0

  micromark-util-character@2.1.0:
    dependencies:
      micromark-util-symbol: 2.0.0
      micromark-util-types: 2.0.0

  micromark-util-chunked@2.0.0:
    dependencies:
      micromark-util-symbol: 2.0.0

  micromark-util-classify-character@2.0.0:
    dependencies:
      micromark-util-character: 2.1.0
      micromark-util-symbol: 2.0.0
      micromark-util-types: 2.0.0

  micromark-util-combine-extensions@2.0.0:
    dependencies:
      micromark-util-chunked: 2.0.0
      micromark-util-types: 2.0.0

  micromark-util-decode-numeric-character-reference@2.0.1:
    dependencies:
      micromark-util-symbol: 2.0.0

  micromark-util-decode-string@2.0.0:
    dependencies:
      decode-named-character-reference: 1.0.2
      micromark-util-character: 2.1.0
      micromark-util-decode-numeric-character-reference: 2.0.1
      micromark-util-symbol: 2.0.0

  micromark-util-encode@2.0.0: {}

  micromark-util-html-tag-name@2.0.0: {}

  micromark-util-normalize-identifier@2.0.0:
    dependencies:
      micromark-util-symbol: 2.0.0

  micromark-util-resolve-all@2.0.0:
    dependencies:
      micromark-util-types: 2.0.0

  micromark-util-sanitize-uri@2.0.0:
    dependencies:
      micromark-util-character: 2.1.0
      micromark-util-encode: 2.0.0
      micromark-util-symbol: 2.0.0

  micromark-util-subtokenize@2.0.1:
    dependencies:
      devlop: 1.1.0
      micromark-util-chunked: 2.0.0
      micromark-util-symbol: 2.0.0
      micromark-util-types: 2.0.0

  micromark-util-symbol@2.0.0: {}

  micromark-util-types@2.0.0: {}

  micromark@4.0.0:
    dependencies:
      '@types/debug': 4.1.12
      debug: 4.3.7
      decode-named-character-reference: 1.0.2
      devlop: 1.1.0
      micromark-core-commonmark: 2.0.1
      micromark-factory-space: 2.0.0
      micromark-util-character: 2.1.0
      micromark-util-chunked: 2.0.0
      micromark-util-combine-extensions: 2.0.0
      micromark-util-decode-numeric-character-reference: 2.0.1
      micromark-util-encode: 2.0.0
      micromark-util-normalize-identifier: 2.0.0
      micromark-util-resolve-all: 2.0.0
      micromark-util-sanitize-uri: 2.0.0
      micromark-util-subtokenize: 2.0.1
      micromark-util-symbol: 2.0.0
      micromark-util-types: 2.0.0
    transitivePeerDependencies:
      - supports-color

  micromatch@4.0.8:
    dependencies:
      braces: 3.0.3
      picomatch: 2.3.1

  mime-db@1.52.0: {}

  mime-types@2.1.35:
    dependencies:
      mime-db: 1.52.0

  minimatch@3.1.2:
    dependencies:
      brace-expansion: 1.1.11

  minimatch@9.0.3:
    dependencies:
      brace-expansion: 2.0.1

  minimatch@9.0.5:
    dependencies:
      brace-expansion: 2.0.1

  minimist@1.2.8: {}

  minipass@7.1.2: {}

  ms@2.1.3: {}

  mz@2.7.0:
    dependencies:
      any-promise: 1.3.0
      object-assign: 4.1.1
      thenify-all: 1.6.0

  nanoid@3.3.6: {}

  nanoid@3.3.7: {}

  natural-compare@1.4.0: {}

  next@14.2.11(@opentelemetry/api@1.9.0)(react-dom@18.3.1(react@18.3.1))(react@18.3.1):
    dependencies:
      '@next/env': 14.2.11
      '@swc/helpers': 0.5.5
      busboy: 1.6.0
      caniuse-lite: 1.0.30001660
      graceful-fs: 4.2.11
      postcss: 8.4.31
      react: 18.3.1
      react-dom: 18.3.1(react@18.3.1)
      styled-jsx: 5.1.1(react@18.3.1)
    optionalDependencies:
      '@next/swc-darwin-arm64': 14.2.11
      '@next/swc-darwin-x64': 14.2.11
      '@next/swc-linux-arm64-gnu': 14.2.11
      '@next/swc-linux-arm64-musl': 14.2.11
      '@next/swc-linux-x64-gnu': 14.2.11
      '@next/swc-linux-x64-musl': 14.2.11
      '@next/swc-win32-arm64-msvc': 14.2.11
      '@next/swc-win32-ia32-msvc': 14.2.11
      '@next/swc-win32-x64-msvc': 14.2.11
      '@opentelemetry/api': 1.9.0
    transitivePeerDependencies:
      - '@babel/core'
      - babel-plugin-macros

  node-domexception@1.0.0: {}

  node-fetch@2.7.0:
    dependencies:
      whatwg-url: 5.0.0

  node-gyp-build@4.8.2:
    optional: true

  normalize-path@3.0.0: {}

  oauth4webapi@2.16.0: {}

  object-assign@4.1.1: {}

  object-hash@2.2.0: {}

  object-hash@3.0.0: {}

  object-inspect@1.13.2: {}

  object-is@1.1.6:
    dependencies:
      call-bind: 1.0.7
      define-properties: 1.2.1

  object-keys@1.1.1: {}

  object.assign@4.1.5:
    dependencies:
      call-bind: 1.0.7
      define-properties: 1.2.1
      has-symbols: 1.0.3
      object-keys: 1.1.1

  object.entries@1.1.8:
    dependencies:
      call-bind: 1.0.7
      define-properties: 1.2.1
      es-object-atoms: 1.0.0

  object.fromentries@2.0.8:
    dependencies:
      call-bind: 1.0.7
      define-properties: 1.2.1
      es-abstract: 1.23.3
      es-object-atoms: 1.0.0

  object.groupby@1.0.3:
    dependencies:
      call-bind: 1.0.7
      define-properties: 1.2.1
      es-abstract: 1.23.3

  object.values@1.2.0:
    dependencies:
      call-bind: 1.0.7
      define-properties: 1.2.1
      es-object-atoms: 1.0.0

  oidc-token-hash@5.0.3: {}

  once@1.4.0:
    dependencies:
      wrappy: 1.0.2

  openapi-typescript-fetch@1.1.3: {}

  openid-client@5.7.0:
    dependencies:
      jose: 4.15.9
      lru-cache: 6.0.0
      object-hash: 2.2.0
      oidc-token-hash: 5.0.3

  optionator@0.9.4:
    dependencies:
      deep-is: 0.1.4
      fast-levenshtein: 2.0.6
      levn: 0.4.1
      prelude-ls: 1.2.1
      type-check: 0.4.0
      word-wrap: 1.2.5

  p-limit@3.1.0:
    dependencies:
      yocto-queue: 0.1.0

  p-locate@5.0.0:
    dependencies:
      p-limit: 3.1.0

  package-json-from-dist@1.0.0: {}

  papaparse@5.4.1: {}

  parent-module@1.0.1:
    dependencies:
      callsites: 3.1.0

  parse-entities@2.0.0:
    dependencies:
      character-entities: 1.2.4
      character-entities-legacy: 1.1.4
      character-reference-invalid: 1.1.4
      is-alphanumerical: 1.0.4
      is-decimal: 1.0.4
      is-hexadecimal: 1.0.4

  parse-entities@4.0.1:
    dependencies:
      '@types/unist': 2.0.11
      character-entities: 2.0.2
      character-entities-legacy: 3.0.0
      character-reference-invalid: 2.0.1
      decode-named-character-reference: 1.0.2
      is-alphanumerical: 2.0.1
      is-decimal: 2.0.1
      is-hexadecimal: 2.0.1

  path-browserify@1.0.1: {}

  path-exists@4.0.0: {}

  path-is-absolute@1.0.1: {}

  path-key@3.1.1: {}

  path-parse@1.0.7: {}

  path-scurry@1.11.1:
    dependencies:
      lru-cache: 10.4.3
      minipass: 7.1.2

  path-type@4.0.0: {}

  periscopic@3.1.0:
    dependencies:
      '@types/estree': 1.0.5
      estree-walker: 3.0.3
      is-reference: 3.0.2

  picocolors@1.1.0: {}

  picomatch@2.3.1: {}

  pify@2.3.0: {}

  pirates@4.0.6: {}

  platform@1.3.6: {}

  possible-typed-array-names@1.0.0: {}

  postcss-import@15.1.0(postcss@8.4.47):
    dependencies:
      postcss: 8.4.47
      postcss-value-parser: 4.2.0
      read-cache: 1.0.0
      resolve: 1.22.8

  postcss-js@4.0.1(postcss@8.4.47):
    dependencies:
      camelcase-css: 2.0.1
      postcss: 8.4.47

  postcss-load-config@4.0.2(postcss@8.4.47):
    dependencies:
      lilconfig: 3.1.2
      yaml: 2.5.1
    optionalDependencies:
      postcss: 8.4.47

  postcss-nested@6.2.0(postcss@8.4.47):
    dependencies:
      postcss: 8.4.47
      postcss-selector-parser: 6.1.2

  postcss-selector-parser@6.1.2:
    dependencies:
      cssesc: 3.0.0
      util-deprecate: 1.0.2

  postcss-value-parser@4.2.0: {}

  postcss@8.4.31:
    dependencies:
      nanoid: 3.3.7
      picocolors: 1.1.0
      source-map-js: 1.2.1

  postcss@8.4.47:
    dependencies:
      nanoid: 3.3.7
      picocolors: 1.1.0
      source-map-js: 1.2.1

  prelude-ls@1.2.1: {}

  prettier-plugin-organize-imports@3.2.4(prettier@3.3.3)(typescript@5.6.2):
    dependencies:
      prettier: 3.3.3
      typescript: 5.6.2

  prettier@3.3.3: {}

  prismjs@1.27.0: {}

  prismjs@1.29.0: {}

  prop-types@15.8.1:
    dependencies:
      loose-envify: 1.4.0
      object-assign: 4.1.1
      react-is: 16.13.1

  property-information@5.6.0:
    dependencies:
      xtend: 4.0.2

  property-information@6.5.0: {}

  punycode@2.3.1: {}

  queue-microtask@1.2.3: {}

  react-dom@18.3.1(react@18.3.1):
    dependencies:
      loose-envify: 1.4.0
      react: 18.3.1
      scheduler: 0.23.2

  react-dropzone@14.2.3(react@18.3.1):
    dependencies:
      attr-accept: 2.2.2
      file-selector: 0.6.0
      prop-types: 15.8.1
      react: 18.3.1

  react-from-dom@0.7.3(react@18.3.1):
    dependencies:
      react: 18.3.1

  react-inlinesvg@4.1.3(react@18.3.1):
    dependencies:
      react: 18.3.1
      react-from-dom: 0.7.3(react@18.3.1)

  react-is@16.13.1: {}

  react-markdown@9.0.1(@types/react@18.3.6)(react@18.3.1):
    dependencies:
      '@types/hast': 3.0.4
      '@types/react': 18.3.6
      devlop: 1.1.0
      hast-util-to-jsx-runtime: 2.3.0
      html-url-attributes: 3.0.0
      mdast-util-to-hast: 13.2.0
      react: 18.3.1
      remark-parse: 11.0.0
      remark-rehype: 11.1.0
      unified: 11.0.5
      unist-util-visit: 5.0.0
      vfile: 6.0.3
    transitivePeerDependencies:
      - supports-color

  react-remove-scroll-bar@2.3.6(@types/react@18.3.6)(react@18.3.1):
    dependencies:
      react: 18.3.1
      react-style-singleton: 2.2.1(@types/react@18.3.6)(react@18.3.1)
      tslib: 2.7.0
    optionalDependencies:
      '@types/react': 18.3.6

  react-remove-scroll@2.5.7(@types/react@18.3.6)(react@18.3.1):
    dependencies:
      react: 18.3.1
      react-remove-scroll-bar: 2.3.6(@types/react@18.3.6)(react@18.3.1)
      react-style-singleton: 2.2.1(@types/react@18.3.6)(react@18.3.1)
      tslib: 2.7.0
      use-callback-ref: 1.3.2(@types/react@18.3.6)(react@18.3.1)
      use-sidecar: 1.1.2(@types/react@18.3.6)(react@18.3.1)
    optionalDependencies:
      '@types/react': 18.3.6

  react-simple-code-editor@0.14.1(react-dom@18.3.1(react@18.3.1))(react@18.3.1):
    dependencies:
      react: 18.3.1
      react-dom: 18.3.1(react@18.3.1)

  react-smooth@4.0.1(react-dom@18.3.1(react@18.3.1))(react@18.3.1):
    dependencies:
      fast-equals: 5.0.1
      prop-types: 15.8.1
      react: 18.3.1
      react-dom: 18.3.1(react@18.3.1)
      react-transition-group: 4.4.5(react-dom@18.3.1(react@18.3.1))(react@18.3.1)

  react-style-singleton@2.2.1(@types/react@18.3.6)(react@18.3.1):
    dependencies:
      get-nonce: 1.0.1
      invariant: 2.2.4
      react: 18.3.1
      tslib: 2.7.0
    optionalDependencies:
      '@types/react': 18.3.6

  react-syntax-highlighter@15.5.0(react@18.3.1):
    dependencies:
      '@babel/runtime': 7.25.6
      highlight.js: 10.7.3
      lowlight: 1.20.0
      prismjs: 1.29.0
      react: 18.3.1
      refractor: 3.6.0

  react-transition-group@4.4.5(react-dom@18.3.1(react@18.3.1))(react@18.3.1):
    dependencies:
      '@babel/runtime': 7.25.6
      dom-helpers: 5.2.1
      loose-envify: 1.4.0
      prop-types: 15.8.1
      react: 18.3.1
      react-dom: 18.3.1(react@18.3.1)

  react@18.3.1:
    dependencies:
      loose-envify: 1.4.0

  read-cache@1.0.0:
    dependencies:
      pify: 2.3.0

  readdirp@3.6.0:
    dependencies:
      picomatch: 2.3.1

  recharts-scale@0.4.5:
    dependencies:
      decimal.js-light: 2.5.1

  recharts@2.12.7(react-dom@18.3.1(react@18.3.1))(react@18.3.1):
    dependencies:
      clsx: 2.1.1
      eventemitter3: 4.0.7
      lodash: 4.17.21
      react: 18.3.1
      react-dom: 18.3.1(react@18.3.1)
      react-is: 16.13.1
      react-smooth: 4.0.1(react-dom@18.3.1(react@18.3.1))(react@18.3.1)
      recharts-scale: 0.4.5
      tiny-invariant: 1.3.3
      victory-vendor: 36.9.2

  reflect.getprototypeof@1.0.6:
    dependencies:
      call-bind: 1.0.7
      define-properties: 1.2.1
      es-abstract: 1.23.3
      es-errors: 1.3.0
      get-intrinsic: 1.2.4
      globalthis: 1.0.4
      which-builtin-type: 1.1.4

  refractor@3.6.0:
    dependencies:
      hastscript: 6.0.0
      parse-entities: 2.0.0
      prismjs: 1.27.0

  regenerator-runtime@0.14.1: {}

  regexp.prototype.flags@1.5.2:
    dependencies:
      call-bind: 1.0.7
      define-properties: 1.2.1
      es-errors: 1.3.0
      set-function-name: 2.0.2

  remark-gfm@4.0.0:
    dependencies:
      '@types/mdast': 4.0.4
      mdast-util-gfm: 3.0.0
      micromark-extension-gfm: 3.0.0
      remark-parse: 11.0.0
      remark-stringify: 11.0.0
      unified: 11.0.5
    transitivePeerDependencies:
      - supports-color

  remark-parse@11.0.0:
    dependencies:
      '@types/mdast': 4.0.4
      mdast-util-from-markdown: 2.0.1
      micromark-util-types: 2.0.0
      unified: 11.0.5
    transitivePeerDependencies:
      - supports-color

  remark-rehype@11.1.0:
    dependencies:
      '@types/hast': 3.0.4
      '@types/mdast': 4.0.4
      mdast-util-to-hast: 13.2.0
      unified: 11.0.5
      vfile: 6.0.3

  remark-stringify@11.0.0:
    dependencies:
      '@types/mdast': 4.0.4
      mdast-util-to-markdown: 2.1.0
      unified: 11.0.5

  resolve-from@4.0.0: {}

  resolve-pkg-maps@1.0.0: {}

  resolve@1.22.8:
    dependencies:
      is-core-module: 2.15.1
      path-parse: 1.0.7
      supports-preserve-symlinks-flag: 1.0.0

  resolve@2.0.0-next.5:
    dependencies:
      is-core-module: 2.15.1
      path-parse: 1.0.7
      supports-preserve-symlinks-flag: 1.0.0

  reusify@1.0.4: {}

  rimraf@3.0.2:
    dependencies:
      glob: 7.2.3

  run-parallel@1.2.0:
    dependencies:
      queue-microtask: 1.2.3

  safe-array-concat@1.1.2:
    dependencies:
      call-bind: 1.0.7
      get-intrinsic: 1.2.4
      has-symbols: 1.0.3
      isarray: 2.0.5

  safe-buffer@5.2.1: {}

  safe-regex-test@1.0.3:
    dependencies:
      call-bind: 1.0.7
      es-errors: 1.3.0
      is-regex: 1.1.4

  scheduler@0.23.2:
    dependencies:
      loose-envify: 1.4.0

  secure-json-parse@2.7.0: {}

  semver@6.3.1: {}

  semver@7.6.3: {}

  set-cookie-parser@2.7.0: {}

  set-function-length@1.2.2:
    dependencies:
      define-data-property: 1.1.4
      es-errors: 1.3.0
      function-bind: 1.1.2
      get-intrinsic: 1.2.4
      gopd: 1.0.1
      has-property-descriptors: 1.0.2

  set-function-name@2.0.2:
    dependencies:
      define-data-property: 1.1.4
      es-errors: 1.3.0
      functions-have-names: 1.2.3
      has-property-descriptors: 1.0.2

  shebang-command@2.0.0:
    dependencies:
      shebang-regex: 3.0.0

  shebang-regex@3.0.0: {}

  side-channel@1.0.6:
    dependencies:
      call-bind: 1.0.7
      es-errors: 1.3.0
      get-intrinsic: 1.2.4
      object-inspect: 1.13.2

  signal-exit@4.1.0: {}

  slash@3.0.0: {}

  source-map-js@1.2.1: {}

  space-separated-tokens@1.1.5: {}

  space-separated-tokens@2.0.2: {}

  sswr@2.1.0(svelte@4.2.19):
    dependencies:
      svelte: 4.2.19
      swrev: 4.0.0

  stop-iteration-iterator@1.0.0:
    dependencies:
      internal-slot: 1.0.7

  streamsearch@1.1.0: {}

  string-width@4.2.3:
    dependencies:
      emoji-regex: 8.0.0
      is-fullwidth-code-point: 3.0.0
      strip-ansi: 6.0.1

  string-width@5.1.2:
    dependencies:
      eastasianwidth: 0.2.0
      emoji-regex: 9.2.2
      strip-ansi: 7.1.0

  string.prototype.includes@2.0.0:
    dependencies:
      define-properties: 1.2.1
      es-abstract: 1.23.3

  string.prototype.matchall@4.0.11:
    dependencies:
      call-bind: 1.0.7
      define-properties: 1.2.1
      es-abstract: 1.23.3
      es-errors: 1.3.0
      es-object-atoms: 1.0.0
      get-intrinsic: 1.2.4
      gopd: 1.0.1
      has-symbols: 1.0.3
      internal-slot: 1.0.7
      regexp.prototype.flags: 1.5.2
      set-function-name: 2.0.2
      side-channel: 1.0.6

  string.prototype.repeat@1.0.0:
    dependencies:
      define-properties: 1.2.1
      es-abstract: 1.23.3

  string.prototype.trim@1.2.9:
    dependencies:
      call-bind: 1.0.7
      define-properties: 1.2.1
      es-abstract: 1.23.3
      es-object-atoms: 1.0.0

  string.prototype.trimend@1.0.8:
    dependencies:
      call-bind: 1.0.7
      define-properties: 1.2.1
      es-object-atoms: 1.0.0

  string.prototype.trimstart@1.0.8:
    dependencies:
      call-bind: 1.0.7
      define-properties: 1.2.1
      es-object-atoms: 1.0.0

  stringify-entities@4.0.4:
    dependencies:
      character-entities-html4: 2.1.0
      character-entities-legacy: 3.0.0

  strip-ansi@6.0.1:
    dependencies:
      ansi-regex: 5.0.1

  strip-ansi@7.1.0:
    dependencies:
      ansi-regex: 6.1.0

  strip-bom@3.0.0: {}

  strip-json-comments@3.1.1: {}

  style-to-object@1.0.8:
    dependencies:
      inline-style-parser: 0.2.4

  styled-jsx@5.1.1(react@18.3.1):
    dependencies:
      client-only: 0.0.1
      react: 18.3.1

  sucrase@3.35.0:
    dependencies:
      '@jridgewell/gen-mapping': 0.3.5
      commander: 4.1.1
      glob: 10.4.5
      lines-and-columns: 1.2.4
      mz: 2.7.0
      pirates: 4.0.6
      ts-interface-checker: 0.1.13

  supports-color@7.2.0:
    dependencies:
      has-flag: 4.0.0

  supports-preserve-symlinks-flag@1.0.0: {}

  svelte@4.2.19:
    dependencies:
      '@ampproject/remapping': 2.3.0
      '@jridgewell/sourcemap-codec': 1.5.0
      '@jridgewell/trace-mapping': 0.3.25
      '@types/estree': 1.0.5
      acorn: 8.12.1
      aria-query: 5.3.1
      axobject-query: 4.1.0
      code-red: 1.0.4
      css-tree: 2.3.1
      estree-walker: 3.0.3
      is-reference: 3.0.2
      locate-character: 3.0.0
      magic-string: 0.30.11
      periscopic: 3.1.0

  swr@2.2.5(react@18.3.1):
    dependencies:
      client-only: 0.0.1
      react: 18.3.1
      use-sync-external-store: 1.2.2(react@18.3.1)

  swrev@4.0.0: {}

  swrv@1.0.4(vue@3.5.6(typescript@5.6.2)):
    dependencies:
      vue: 3.5.6(typescript@5.6.2)

  tailwind-merge@2.5.2: {}

  tailwindcss-animate@1.0.7(tailwindcss@3.4.11):
    dependencies:
      tailwindcss: 3.4.11

  tailwindcss@3.4.11:
    dependencies:
      '@alloc/quick-lru': 5.2.0
      arg: 5.0.2
      chokidar: 3.6.0
      didyoumean: 1.2.2
      dlv: 1.1.3
      fast-glob: 3.3.2
      glob-parent: 6.0.2
      is-glob: 4.0.3
      jiti: 1.21.6
      lilconfig: 2.1.0
      micromatch: 4.0.8
      normalize-path: 3.0.0
      object-hash: 3.0.0
      picocolors: 1.1.0
      postcss: 8.4.47
      postcss-import: 15.1.0(postcss@8.4.47)
      postcss-js: 4.0.1(postcss@8.4.47)
      postcss-load-config: 4.0.2(postcss@8.4.47)
      postcss-nested: 6.2.0(postcss@8.4.47)
      postcss-selector-parser: 6.1.2
      resolve: 1.22.8
      sucrase: 3.35.0
    transitivePeerDependencies:
      - ts-node

  tapable@2.2.1: {}

  text-table@0.2.0: {}

  thenify-all@1.6.0:
    dependencies:
      thenify: 3.3.1

  thenify@3.3.1:
    dependencies:
      any-promise: 1.3.0

  tiktoken@1.0.16: {}

  tiny-invariant@1.3.3: {}

  to-fast-properties@2.0.0: {}

  to-regex-range@5.0.1:
    dependencies:
      is-number: 7.0.0

  tr46@0.0.3: {}

  trim-lines@3.0.1: {}

  trough@2.2.0: {}

  ts-api-utils@1.3.0(typescript@5.6.2):
    dependencies:
      typescript: 5.6.2

  ts-interface-checker@0.1.13: {}

  tsconfig-paths@3.15.0:
    dependencies:
      '@types/json5': 0.0.29
      json5: 1.0.2
      minimist: 1.2.8
      strip-bom: 3.0.0

  tslib@2.7.0: {}

  type-check@0.4.0:
    dependencies:
      prelude-ls: 1.2.1

  type-fest@0.20.2: {}

  typed-array-buffer@1.0.2:
    dependencies:
      call-bind: 1.0.7
      es-errors: 1.3.0
      is-typed-array: 1.1.13

  typed-array-byte-length@1.0.1:
    dependencies:
      call-bind: 1.0.7
      for-each: 0.3.3
      gopd: 1.0.1
      has-proto: 1.0.3
      is-typed-array: 1.1.13

  typed-array-byte-offset@1.0.2:
    dependencies:
      available-typed-arrays: 1.0.7
      call-bind: 1.0.7
      for-each: 0.3.3
      gopd: 1.0.1
      has-proto: 1.0.3
      is-typed-array: 1.1.13

  typed-array-length@1.0.6:
    dependencies:
      call-bind: 1.0.7
      for-each: 0.3.3
      gopd: 1.0.1
      has-proto: 1.0.3
      is-typed-array: 1.1.13
      possible-typed-array-names: 1.0.0

  typescript@5.6.2: {}

  unbox-primitive@1.0.2:
    dependencies:
      call-bind: 1.0.7
      has-bigints: 1.0.2
      has-symbols: 1.0.3
      which-boxed-primitive: 1.0.2

  undici-types@5.26.5: {}

  undici-types@6.19.8: {}

  unified@11.0.5:
    dependencies:
      '@types/unist': 3.0.3
      bail: 2.0.2
      devlop: 1.1.0
      extend: 3.0.2
      is-plain-obj: 4.1.0
      trough: 2.2.0
      vfile: 6.0.3

  unist-util-is@6.0.0:
    dependencies:
      '@types/unist': 3.0.3

  unist-util-position@5.0.0:
    dependencies:
      '@types/unist': 3.0.3

  unist-util-stringify-position@4.0.0:
    dependencies:
      '@types/unist': 3.0.3

  unist-util-visit-parents@6.0.1:
    dependencies:
      '@types/unist': 3.0.3
      unist-util-is: 6.0.0

  unist-util-visit@5.0.0:
    dependencies:
      '@types/unist': 3.0.3
      unist-util-is: 6.0.0
      unist-util-visit-parents: 6.0.1

  uri-js@4.4.1:
    dependencies:
      punycode: 2.3.1

  url-join@4.0.1: {}

  use-callback-ref@1.3.2(@types/react@18.3.6)(react@18.3.1):
    dependencies:
      react: 18.3.1
      tslib: 2.7.0
    optionalDependencies:
      '@types/react': 18.3.6

  use-sidecar@1.1.2(@types/react@18.3.6)(react@18.3.1):
    dependencies:
      detect-node-es: 1.1.0
      react: 18.3.1
      tslib: 2.7.0
    optionalDependencies:
      '@types/react': 18.3.6

  use-sync-external-store@1.2.2(react@18.3.1):
    dependencies:
      react: 18.3.1

  utf-8-validate@6.0.4:
    dependencies:
      node-gyp-build: 4.8.2
    optional: true

  util-deprecate@1.0.2: {}

  vfile-message@4.0.2:
    dependencies:
      '@types/unist': 3.0.3
      unist-util-stringify-position: 4.0.0

  vfile@6.0.3:
    dependencies:
      '@types/unist': 3.0.3
      vfile-message: 4.0.2

  victory-vendor@36.9.2:
    dependencies:
      '@types/d3-array': 3.2.1
      '@types/d3-ease': 3.0.2
      '@types/d3-interpolate': 3.0.4
      '@types/d3-scale': 4.0.8
      '@types/d3-shape': 3.1.6
      '@types/d3-time': 3.0.3
      '@types/d3-timer': 3.0.2
      d3-array: 3.2.4
      d3-ease: 3.0.1
      d3-interpolate: 3.0.1
      d3-scale: 4.0.2
      d3-shape: 3.2.0
      d3-time: 3.1.0
      d3-timer: 3.0.1

  vue@3.5.6(typescript@5.6.2):
    dependencies:
      '@vue/compiler-dom': 3.5.6
      '@vue/compiler-sfc': 3.5.6
      '@vue/runtime-dom': 3.5.6
      '@vue/server-renderer': 3.5.6(vue@3.5.6(typescript@5.6.2))
      '@vue/shared': 3.5.6
    optionalDependencies:
      typescript: 5.6.2

  web-streams-polyfill@4.0.0-beta.3: {}

  webidl-conversions@3.0.1: {}

  whatwg-url@5.0.0:
    dependencies:
      tr46: 0.0.3
      webidl-conversions: 3.0.1

  which-boxed-primitive@1.0.2:
    dependencies:
      is-bigint: 1.0.4
      is-boolean-object: 1.1.2
      is-number-object: 1.0.7
      is-string: 1.0.7
      is-symbol: 1.0.4

  which-builtin-type@1.1.4:
    dependencies:
      function.prototype.name: 1.1.6
      has-tostringtag: 1.0.2
      is-async-function: 2.0.0
      is-date-object: 1.0.5
      is-finalizationregistry: 1.0.2
      is-generator-function: 1.0.10
      is-regex: 1.1.4
      is-weakref: 1.0.2
      isarray: 2.0.5
      which-boxed-primitive: 1.0.2
      which-collection: 1.0.2
      which-typed-array: 1.1.15

  which-collection@1.0.2:
    dependencies:
      is-map: 2.0.3
      is-set: 2.0.3
      is-weakmap: 2.0.2
      is-weakset: 2.0.3

  which-typed-array@1.1.15:
    dependencies:
      available-typed-arrays: 1.0.7
      call-bind: 1.0.7
      for-each: 0.3.3
      gopd: 1.0.1
      has-tostringtag: 1.0.2

  which@2.0.2:
    dependencies:
      isexe: 2.0.0

  word-wrap@1.2.5: {}

  wrap-ansi@7.0.0:
    dependencies:
      ansi-styles: 4.3.0
      string-width: 4.2.3
      strip-ansi: 6.0.1

  wrap-ansi@8.1.0:
    dependencies:
      ansi-styles: 6.2.1
      string-width: 5.1.2
      strip-ansi: 7.1.0

  wrappy@1.0.2: {}

  ws@8.18.0(bufferutil@4.0.8)(utf-8-validate@6.0.4):
    optionalDependencies:
      bufferutil: 4.0.8
      utf-8-validate: 6.0.4

  xtend@4.0.2: {}

  yallist@4.0.0: {}

  yaml@2.5.1: {}

  yocto-queue@0.1.0: {}

  zod-to-json-schema@3.23.2(zod@3.23.8):
    dependencies:
      zod: 3.23.8

  zod@3.23.8: {}

  zustand@5.0.0-rc.2(@types/react@18.3.6)(react@18.3.1)(use-sync-external-store@1.2.2(react@18.3.1)):
    optionalDependencies:
      '@types/react': 18.3.6
      react: 18.3.1
      use-sync-external-store: 1.2.2(react@18.3.1)

  zwitch@2.0.4: {}
=======
    util-deprecate@1.0.2: {}

    vfile-message@4.0.2:
        dependencies:
            '@types/unist': 3.0.3
            unist-util-stringify-position: 4.0.0

    vfile@6.0.3:
        dependencies:
            '@types/unist': 3.0.3
            vfile-message: 4.0.2

    victory-vendor@36.9.2:
        dependencies:
            '@types/d3-array': 3.2.1
            '@types/d3-ease': 3.0.2
            '@types/d3-interpolate': 3.0.4
            '@types/d3-scale': 4.0.8
            '@types/d3-shape': 3.1.6
            '@types/d3-time': 3.0.3
            '@types/d3-timer': 3.0.2
            d3-array: 3.2.4
            d3-ease: 3.0.1
            d3-interpolate: 3.0.1
            d3-scale: 4.0.2
            d3-shape: 3.2.0
            d3-time: 3.1.0
            d3-timer: 3.0.1

    web-streams-polyfill@4.0.0-beta.3: {}

    webidl-conversions@3.0.1: {}

    whatwg-url@5.0.0:
        dependencies:
            tr46: 0.0.3
            webidl-conversions: 3.0.1

    which-boxed-primitive@1.0.2:
        dependencies:
            is-bigint: 1.0.4
            is-boolean-object: 1.1.2
            is-number-object: 1.0.7
            is-string: 1.0.7
            is-symbol: 1.0.4

    which-builtin-type@1.1.4:
        dependencies:
            function.prototype.name: 1.1.6
            has-tostringtag: 1.0.2
            is-async-function: 2.0.0
            is-date-object: 1.0.5
            is-finalizationregistry: 1.0.2
            is-generator-function: 1.0.10
            is-regex: 1.1.4
            is-weakref: 1.0.2
            isarray: 2.0.5
            which-boxed-primitive: 1.0.2
            which-collection: 1.0.2
            which-typed-array: 1.1.15

    which-collection@1.0.2:
        dependencies:
            is-map: 2.0.3
            is-set: 2.0.3
            is-weakmap: 2.0.2
            is-weakset: 2.0.3

    which-typed-array@1.1.15:
        dependencies:
            available-typed-arrays: 1.0.7
            call-bind: 1.0.7
            for-each: 0.3.3
            gopd: 1.0.1
            has-tostringtag: 1.0.2

    which@2.0.2:
        dependencies:
            isexe: 2.0.0

    word-wrap@1.2.5: {}

    wrap-ansi@7.0.0:
        dependencies:
            ansi-styles: 4.3.0
            string-width: 4.2.3
            strip-ansi: 6.0.1

    wrap-ansi@8.1.0:
        dependencies:
            ansi-styles: 6.2.1
            string-width: 5.1.2
            strip-ansi: 7.1.0

    wrappy@1.0.2: {}

    ws@8.18.0(bufferutil@4.0.8)(utf-8-validate@6.0.4):
        optionalDependencies:
            bufferutil: 4.0.8
            utf-8-validate: 6.0.4

    xtend@4.0.2: {}

    yallist@4.0.0: {}

    yaml@2.5.1: {}

    yocto-queue@0.1.0: {}

    zod@3.23.8: {}

    zwitch@2.0.4: {}
>>>>>>> c90912ce
<|MERGE_RESOLUTION|>--- conflicted
+++ resolved
@@ -5,165 +5,6 @@
     excludeLinksFromLockfile: false
 
 importers:
-<<<<<<< HEAD
-
-  .:
-    dependencies:
-      '@anthropic-ai/sdk':
-        specifier: ^0.27.1
-        version: 0.27.3
-      '@anthropic-ai/tokenizer':
-        specifier: ^0.0.4
-        version: 0.0.4
-      '@auth0/nextjs-auth0':
-        specifier: ^3.5.0
-        version: 3.5.0(next@14.2.11(@opentelemetry/api@1.9.0)(react-dom@18.3.1(react@18.3.1))(react@18.3.1))
-      '@e2b/code-interpreter':
-        specifier: ^0.0.8
-        version: 0.0.8(bufferutil@4.0.8)(utf-8-validate@6.0.4)
-      '@radix-ui/react-avatar':
-        specifier: ^1.1.0
-        version: 1.1.0(@types/react-dom@18.3.0)(@types/react@18.3.6)(react-dom@18.3.1(react@18.3.1))(react@18.3.1)
-      '@radix-ui/react-dialog':
-        specifier: ^1.1.1
-        version: 1.1.1(@types/react-dom@18.3.0)(@types/react@18.3.6)(react-dom@18.3.1(react@18.3.1))(react@18.3.1)
-      '@radix-ui/react-label':
-        specifier: ^2.1.0
-        version: 2.1.0(@types/react-dom@18.3.0)(@types/react@18.3.6)(react-dom@18.3.1(react@18.3.1))(react@18.3.1)
-      '@radix-ui/react-scroll-area':
-        specifier: ^1.1.0
-        version: 1.1.0(@types/react-dom@18.3.0)(@types/react@18.3.6)(react-dom@18.3.1(react@18.3.1))(react@18.3.1)
-      '@radix-ui/react-slot':
-        specifier: ^1.1.0
-        version: 1.1.0(@types/react@18.3.6)(react@18.3.1)
-      '@radix-ui/react-tabs':
-        specifier: ^1.1.0
-        version: 1.1.0(@types/react-dom@18.3.0)(@types/react@18.3.6)(react-dom@18.3.1(react@18.3.1))(react@18.3.1)
-      '@supabase/auth-helpers-nextjs':
-        specifier: ^0.10.0
-        version: 0.10.0(@supabase/supabase-js@2.45.4(bufferutil@4.0.8)(utf-8-validate@6.0.4))
-      '@supabase/auth-helpers-react':
-        specifier: ^0.5.0
-        version: 0.5.0(@supabase/supabase-js@2.45.4(bufferutil@4.0.8)(utf-8-validate@6.0.4))
-      '@supabase/ssr':
-        specifier: ^0.5.1
-        version: 0.5.1(@supabase/supabase-js@2.45.4(bufferutil@4.0.8)(utf-8-validate@6.0.4))
-      '@supabase/supabase-js':
-        specifier: ^2.45.3
-        version: 2.45.4(bufferutil@4.0.8)(utf-8-validate@6.0.4)
-      '@types/papaparse':
-        specifier: ^5.3.14
-        version: 5.3.14
-      ai:
-        specifier: ^3.3.21
-        version: 3.3.39(react@18.3.1)(sswr@2.1.0(svelte@4.2.19))(svelte@4.2.19)(vue@3.5.6(typescript@5.6.2))(zod@3.23.8)
-      ast-to-react:
-        specifier: link:react-markdown/lib/ast-to-react
-        version: link:react-markdown/lib/ast-to-react
-      class-variance-authority:
-        specifier: ^0.7.0
-        version: 0.7.0
-      clsx:
-        specifier: ^2.1.1
-        version: 2.1.1
-      e2b:
-        specifier: ^0.16.2
-        version: 0.16.2
-      framer-motion:
-        specifier: ^11.5.4
-        version: 11.5.4(react-dom@18.3.1(react@18.3.1))(react@18.3.1)
-      jsonwebtoken:
-        specifier: ^9.0.2
-        version: 9.0.2
-      lucide-react:
-        specifier: ^0.436.0
-        version: 0.436.0(react@18.3.1)
-      next:
-        specifier: ^14.2.9
-        version: 14.2.11(@opentelemetry/api@1.9.0)(react-dom@18.3.1(react@18.3.1))(react@18.3.1)
-      papaparse:
-        specifier: ^5.4.1
-        version: 5.4.1
-      prismjs:
-        specifier: ^1.29.0
-        version: 1.29.0
-      react:
-        specifier: ^18
-        version: 18.3.1
-      react-dom:
-        specifier: ^18
-        version: 18.3.1(react@18.3.1)
-      react-dropzone:
-        specifier: ^14.2.3
-        version: 14.2.3(react@18.3.1)
-      react-inlinesvg:
-        specifier: ^4.1.3
-        version: 4.1.3(react@18.3.1)
-      react-markdown:
-        specifier: ^9.0.1
-        version: 9.0.1(@types/react@18.3.6)(react@18.3.1)
-      react-simple-code-editor:
-        specifier: ^0.14.1
-        version: 0.14.1(react-dom@18.3.1(react@18.3.1))(react@18.3.1)
-      react-syntax-highlighter:
-        specifier: ^15.5.0
-        version: 15.5.0(react@18.3.1)
-      recharts:
-        specifier: ^2.12.7
-        version: 2.12.7(react-dom@18.3.1(react@18.3.1))(react@18.3.1)
-      remark-gfm:
-        specifier: ^4.0.0
-        version: 4.0.0
-      tailwind-merge:
-        specifier: ^2.5.2
-        version: 2.5.2
-      tailwindcss-animate:
-        specifier: ^1.0.7
-        version: 1.0.7(tailwindcss@3.4.11)
-      zod:
-        specifier: ^3.23.8
-        version: 3.23.8
-      zustand:
-        specifier: 5.0.0-rc.2
-        version: 5.0.0-rc.2(@types/react@18.3.6)(react@18.3.1)(use-sync-external-store@1.2.2(react@18.3.1))
-    devDependencies:
-      '@types/jsonwebtoken':
-        specifier: ^9.0.6
-        version: 9.0.7
-      '@types/node':
-        specifier: ^20
-        version: 20.16.5
-      '@types/prismjs':
-        specifier: ^1.26.4
-        version: 1.26.4
-      '@types/react':
-        specifier: ^18
-        version: 18.3.6
-      '@types/react-dom':
-        specifier: ^18
-        version: 18.3.0
-      '@types/react-syntax-highlighter':
-        specifier: ^15.5.13
-        version: 15.5.13
-      eslint:
-        specifier: ^8
-        version: 8.57.1
-      eslint-config-next:
-        specifier: 14.2.7
-        version: 14.2.7(eslint@8.57.1)(typescript@5.6.2)
-      postcss:
-        specifier: ^8
-        version: 8.4.47
-      prettier-plugin-organize-imports:
-        specifier: ^3.2.4
-        version: 3.2.4(prettier@3.3.3)(typescript@5.6.2)
-      tailwindcss:
-        specifier: ^3.4.1
-        version: 3.4.11
-      typescript:
-        specifier: ^5
-        version: 5.6.2
-=======
     .:
         dependencies:
             '@anthropic-ai/sdk':
@@ -308,7 +149,6 @@
             typescript:
                 specifier: ^5
                 version: 5.6.2
->>>>>>> c90912ce
 
 packages:
     '@alloc/quick-lru@5.2.0':
@@ -8007,3633 +7847,6 @@
             node-gyp-build: 4.8.2
         optional: true
 
-<<<<<<< HEAD
-  use-sidecar@1.1.2:
-    resolution: {integrity: sha512-epTbsLuzZ7lPClpz2TyryBfztm7m+28DlEv2ZCQ3MDr5ssiwyOwGH/e5F9CkfWjJ1t4clvI58yF822/GUkjjhw==}
-    engines: {node: '>=10'}
-    peerDependencies:
-      '@types/react': ^16.9.0 || ^17.0.0 || ^18.0.0
-      react: ^16.8.0 || ^17.0.0 || ^18.0.0
-    peerDependenciesMeta:
-      '@types/react':
-        optional: true
-
-  use-sync-external-store@1.2.2:
-    resolution: {integrity: sha512-PElTlVMwpblvbNqQ82d2n6RjStvdSoNe9FG28kNfz3WiXilJm4DdNkEzRhCZuIDwY8U08WVihhGR5iRqAwfDiw==}
-    peerDependencies:
-      react: ^16.8.0 || ^17.0.0 || ^18.0.0
-
-  utf-8-validate@6.0.4:
-    resolution: {integrity: sha512-xu9GQDeFp+eZ6LnCywXN/zBancWvOpUMzgjLPSjy4BRHSmTelvn2E0DG0o1sTiw5hkCKBHo8rwSKncfRfv2EEQ==}
-    engines: {node: '>=6.14.2'}
-
-  util-deprecate@1.0.2:
-    resolution: {integrity: sha512-EPD5q1uXyFxJpCrLnCc1nHnq3gOa6DZBocAIiI2TaSCA7VCJ1UJDMagCzIkXNsUYfD1daK//LTEQ8xiIbrHtcw==}
-
-  vfile-message@4.0.2:
-    resolution: {integrity: sha512-jRDZ1IMLttGj41KcZvlrYAaI3CfqpLpfpf+Mfig13viT6NKvRzWZ+lXz0Y5D60w6uJIBAOGq9mSHf0gktF0duw==}
-
-  vfile@6.0.3:
-    resolution: {integrity: sha512-KzIbH/9tXat2u30jf+smMwFCsno4wHVdNmzFyL+T/L3UGqqk6JKfVqOFOZEpZSHADH1k40ab6NUIXZq422ov3Q==}
-
-  victory-vendor@36.9.2:
-    resolution: {integrity: sha512-PnpQQMuxlwYdocC8fIJqVXvkeViHYzotI+NJrCuav0ZYFoq912ZHBk3mCeuj+5/VpodOjPe1z0Fk2ihgzlXqjQ==}
-
-  vue@3.5.6:
-    resolution: {integrity: sha512-zv+20E2VIYbcJOzJPUWp03NOGFhMmpCKOfSxVTmCYyYFFko48H9tmuQFzYj7tu4qX1AeXlp9DmhIP89/sSxxhw==}
-    peerDependencies:
-      typescript: '*'
-    peerDependenciesMeta:
-      typescript:
-        optional: true
-
-  web-streams-polyfill@4.0.0-beta.3:
-    resolution: {integrity: sha512-QW95TCTaHmsYfHDybGMwO5IJIM93I/6vTRk+daHTWFPhwh+C8Cg7j7XyKrwrj8Ib6vYXe0ocYNrmzY4xAAN6ug==}
-    engines: {node: '>= 14'}
-
-  webidl-conversions@3.0.1:
-    resolution: {integrity: sha512-2JAn3z8AR6rjK8Sm8orRC0h/bcl/DqL7tRPdGZ4I1CjdF+EaMLmYxBHyXuKL849eucPFhvBoxMsflfOb8kxaeQ==}
-
-  whatwg-url@5.0.0:
-    resolution: {integrity: sha512-saE57nupxk6v3HY35+jzBwYa0rKSy0XR8JSxZPwgLr7ys0IBzhGviA1/TUGJLmSVqs8pb9AnvICXEuOHLprYTw==}
-
-  which-boxed-primitive@1.0.2:
-    resolution: {integrity: sha512-bwZdv0AKLpplFY2KZRX6TvyuN7ojjr7lwkg6ml0roIy9YeuSr7JS372qlNW18UQYzgYK9ziGcerWqZOmEn9VNg==}
-
-  which-builtin-type@1.1.4:
-    resolution: {integrity: sha512-bppkmBSsHFmIMSl8BO9TbsyzsvGjVoppt8xUiGzwiu/bhDCGxnpOKCxgqj6GuyHE0mINMDecBFPlOm2hzY084w==}
-    engines: {node: '>= 0.4'}
-
-  which-collection@1.0.2:
-    resolution: {integrity: sha512-K4jVyjnBdgvc86Y6BkaLZEN933SwYOuBFkdmBu9ZfkcAbdVbpITnDmjvZ/aQjRXQrv5EPkTnD1s39GiiqbngCw==}
-    engines: {node: '>= 0.4'}
-
-  which-typed-array@1.1.15:
-    resolution: {integrity: sha512-oV0jmFtUky6CXfkqehVvBP/LSWJ2sy4vWMioiENyJLePrBO/yKyV9OyJySfAKosh+RYkIl5zJCNZ8/4JncrpdA==}
-    engines: {node: '>= 0.4'}
-
-  which@2.0.2:
-    resolution: {integrity: sha512-BLI3Tl1TW3Pvl70l3yq3Y64i+awpwXqsGBYWkkqMtnbXgrMD+yj7rhW0kuEDxzJaYXGjEW5ogapKNMEKNMjibA==}
-    engines: {node: '>= 8'}
-    hasBin: true
-
-  word-wrap@1.2.5:
-    resolution: {integrity: sha512-BN22B5eaMMI9UMtjrGd5g5eCYPpCPDUy0FJXbYsaT5zYxjFOckS53SQDE3pWkVoWpHXVb3BrYcEN4Twa55B5cA==}
-    engines: {node: '>=0.10.0'}
-
-  wrap-ansi@7.0.0:
-    resolution: {integrity: sha512-YVGIj2kamLSTxw6NsZjoBxfSwsn0ycdesmc4p+Q21c5zPuZ1pl+NfxVdxPtdHvmNVOQ6XSYG4AUtyt/Fi7D16Q==}
-    engines: {node: '>=10'}
-
-  wrap-ansi@8.1.0:
-    resolution: {integrity: sha512-si7QWI6zUMq56bESFvagtmzMdGOtoxfR+Sez11Mobfc7tm+VkUckk9bW2UeffTGVUbOksxmSw0AA2gs8g71NCQ==}
-    engines: {node: '>=12'}
-
-  wrappy@1.0.2:
-    resolution: {integrity: sha512-l4Sp/DRseor9wL6EvV2+TuQn63dMkPjZ/sp9XkghTEbV9KlPS1xUsZ3u7/IQO4wxtcFB4bgpQPRcR3QCvezPcQ==}
-
-  ws@8.18.0:
-    resolution: {integrity: sha512-8VbfWfHLbbwu3+N6OKsOMpBdT4kXPDDB9cJk2bJ6mh9ucxdlnNvH1e+roYkKmN9Nxw2yjz7VzeO9oOz2zJ04Pw==}
-    engines: {node: '>=10.0.0'}
-    peerDependencies:
-      bufferutil: ^4.0.1
-      utf-8-validate: '>=5.0.2'
-    peerDependenciesMeta:
-      bufferutil:
-        optional: true
-      utf-8-validate:
-        optional: true
-
-  xtend@4.0.2:
-    resolution: {integrity: sha512-LKYU1iAXJXUgAXn9URjiu+MWhyUXHsvfp7mcuYm9dSUKK0/CjtrUwFAxD82/mCWbtLsGjFIad0wIsod4zrTAEQ==}
-    engines: {node: '>=0.4'}
-
-  yallist@4.0.0:
-    resolution: {integrity: sha512-3wdGidZyq5PB084XLES5TpOSRA3wjXAlIWMhum2kRcv/41Sn2emQ0dycQW4uZXLejwKvg6EsvbdlVL+FYEct7A==}
-
-  yaml@2.5.1:
-    resolution: {integrity: sha512-bLQOjaX/ADgQ20isPJRvF0iRUHIxVhYvr53Of7wGcWlO2jvtUlH5m87DsmulFVxRpNLOnI4tB6p/oh8D7kpn9Q==}
-    engines: {node: '>= 14'}
-    hasBin: true
-
-  yocto-queue@0.1.0:
-    resolution: {integrity: sha512-rVksvsnNCdJ/ohGc6xgPwyN8eheCxsiLM8mxuE/t/mOVqJewPuO1miLpTHQiRgTKCLexL4MeAFVagts7HmNZ2Q==}
-    engines: {node: '>=10'}
-
-  zod-to-json-schema@3.23.2:
-    resolution: {integrity: sha512-uSt90Gzc/tUfyNqxnjlfBs8W6WSGpNBv0rVsNxP/BVSMHMKGdthPYff4xtCHYloJGM0CFxFsb3NbC0eqPhfImw==}
-    peerDependencies:
-      zod: ^3.23.3
-
-  zod@3.23.8:
-    resolution: {integrity: sha512-XBx9AXhXktjUqnepgTiE5flcKIYWi/rme0Eaj+5Y0lftuGBq+jyRu/md4WnuxqgP1ubdpNCsYEYPxrzVHD8d6g==}
-
-  zustand@5.0.0-rc.2:
-    resolution: {integrity: sha512-o2Nwuvnk8vQBX7CcHL8WfFkZNJdxB/VKeWw0tNglw8p4cypsZ3tRT7rTRTDNeUPFS0qaMBRSKe+fVwL5xpcE3A==}
-    engines: {node: '>=12.20.0'}
-    peerDependencies:
-      '@types/react': '>=18.0.0'
-      immer: '>=9.0.6'
-      react: '>=18.0.0'
-      use-sync-external-store: '>=1.2.0'
-    peerDependenciesMeta:
-      '@types/react':
-        optional: true
-      immer:
-        optional: true
-      react:
-        optional: true
-      use-sync-external-store:
-        optional: true
-
-  zwitch@2.0.4:
-    resolution: {integrity: sha512-bXE4cR/kVZhKZX/RjPEflHaKVhUVl85noU3v6b8apfQEc1x4A+zBxjZ4lN8LqGd6WZ3dl98pY4o717VFmoPp+A==}
-
-snapshots:
-
-  '@ai-sdk/provider-utils@1.0.19(zod@3.23.8)':
-    dependencies:
-      '@ai-sdk/provider': 0.0.23
-      eventsource-parser: 1.1.2
-      nanoid: 3.3.6
-      secure-json-parse: 2.7.0
-    optionalDependencies:
-      zod: 3.23.8
-
-  '@ai-sdk/provider@0.0.23':
-    dependencies:
-      json-schema: 0.4.0
-
-  '@ai-sdk/react@0.0.59(react@18.3.1)(zod@3.23.8)':
-    dependencies:
-      '@ai-sdk/provider-utils': 1.0.19(zod@3.23.8)
-      '@ai-sdk/ui-utils': 0.0.44(zod@3.23.8)
-      swr: 2.2.5(react@18.3.1)
-    optionalDependencies:
-      react: 18.3.1
-      zod: 3.23.8
-
-  '@ai-sdk/solid@0.0.47(zod@3.23.8)':
-    dependencies:
-      '@ai-sdk/provider-utils': 1.0.19(zod@3.23.8)
-      '@ai-sdk/ui-utils': 0.0.44(zod@3.23.8)
-    transitivePeerDependencies:
-      - zod
-
-  '@ai-sdk/svelte@0.0.49(svelte@4.2.19)(zod@3.23.8)':
-    dependencies:
-      '@ai-sdk/provider-utils': 1.0.19(zod@3.23.8)
-      '@ai-sdk/ui-utils': 0.0.44(zod@3.23.8)
-      sswr: 2.1.0(svelte@4.2.19)
-    optionalDependencies:
-      svelte: 4.2.19
-    transitivePeerDependencies:
-      - zod
-
-  '@ai-sdk/ui-utils@0.0.44(zod@3.23.8)':
-    dependencies:
-      '@ai-sdk/provider': 0.0.23
-      '@ai-sdk/provider-utils': 1.0.19(zod@3.23.8)
-      json-schema: 0.4.0
-      secure-json-parse: 2.7.0
-      zod-to-json-schema: 3.23.2(zod@3.23.8)
-    optionalDependencies:
-      zod: 3.23.8
-
-  '@ai-sdk/vue@0.0.49(vue@3.5.6(typescript@5.6.2))(zod@3.23.8)':
-    dependencies:
-      '@ai-sdk/provider-utils': 1.0.19(zod@3.23.8)
-      '@ai-sdk/ui-utils': 0.0.44(zod@3.23.8)
-      swrv: 1.0.4(vue@3.5.6(typescript@5.6.2))
-    optionalDependencies:
-      vue: 3.5.6(typescript@5.6.2)
-    transitivePeerDependencies:
-      - zod
-
-  '@alloc/quick-lru@5.2.0': {}
-
-  '@ampproject/remapping@2.3.0':
-    dependencies:
-      '@jridgewell/gen-mapping': 0.3.5
-      '@jridgewell/trace-mapping': 0.3.25
-
-  '@anthropic-ai/sdk@0.27.3':
-    dependencies:
-      '@types/node': 18.19.50
-      '@types/node-fetch': 2.6.11
-      abort-controller: 3.0.0
-      agentkeepalive: 4.5.0
-      form-data-encoder: 1.7.2
-      formdata-node: 4.4.1
-      node-fetch: 2.7.0
-    transitivePeerDependencies:
-      - encoding
-
-  '@anthropic-ai/tokenizer@0.0.4':
-    dependencies:
-      '@types/node': 18.19.50
-      tiktoken: 1.0.16
-
-  '@auth0/nextjs-auth0@3.5.0(next@14.2.11(@opentelemetry/api@1.9.0)(react-dom@18.3.1(react@18.3.1))(react@18.3.1))':
-    dependencies:
-      '@panva/hkdf': 1.2.1
-      cookie: 0.6.0
-      debug: 4.3.7
-      joi: 17.13.3
-      jose: 4.15.9
-      next: 14.2.11(@opentelemetry/api@1.9.0)(react-dom@18.3.1(react@18.3.1))(react@18.3.1)
-      oauth4webapi: 2.16.0
-      openid-client: 5.7.0
-      tslib: 2.7.0
-      url-join: 4.0.1
-    transitivePeerDependencies:
-      - supports-color
-
-  '@babel/helper-string-parser@7.24.8': {}
-
-  '@babel/helper-validator-identifier@7.24.7': {}
-
-  '@babel/parser@7.25.6':
-    dependencies:
-      '@babel/types': 7.25.6
-
-  '@babel/runtime@7.25.6':
-    dependencies:
-      regenerator-runtime: 0.14.1
-
-  '@babel/types@7.25.6':
-    dependencies:
-      '@babel/helper-string-parser': 7.24.8
-      '@babel/helper-validator-identifier': 7.24.7
-      to-fast-properties: 2.0.0
-
-  '@e2b/code-interpreter@0.0.8(bufferutil@4.0.8)(utf-8-validate@6.0.4)':
-    dependencies:
-      e2b: 0.16.2
-      isomorphic-ws: 5.0.0(ws@8.18.0(bufferutil@4.0.8)(utf-8-validate@6.0.4))
-      ws: 8.18.0(bufferutil@4.0.8)(utf-8-validate@6.0.4)
-    transitivePeerDependencies:
-      - bufferutil
-      - utf-8-validate
-
-  '@eslint-community/eslint-utils@4.4.0(eslint@8.57.1)':
-    dependencies:
-      eslint: 8.57.1
-      eslint-visitor-keys: 3.4.3
-
-  '@eslint-community/regexpp@4.11.1': {}
-
-  '@eslint/eslintrc@2.1.4':
-    dependencies:
-      ajv: 6.12.6
-      debug: 4.3.7
-      espree: 9.6.1
-      globals: 13.24.0
-      ignore: 5.3.2
-      import-fresh: 3.3.0
-      js-yaml: 4.1.0
-      minimatch: 3.1.2
-      strip-json-comments: 3.1.1
-    transitivePeerDependencies:
-      - supports-color
-
-  '@eslint/js@8.57.1': {}
-
-  '@hapi/hoek@9.3.0': {}
-
-  '@hapi/topo@5.1.0':
-    dependencies:
-      '@hapi/hoek': 9.3.0
-
-  '@humanwhocodes/config-array@0.13.0':
-    dependencies:
-      '@humanwhocodes/object-schema': 2.0.3
-      debug: 4.3.7
-      minimatch: 3.1.2
-    transitivePeerDependencies:
-      - supports-color
-
-  '@humanwhocodes/module-importer@1.0.1': {}
-
-  '@humanwhocodes/object-schema@2.0.3': {}
-
-  '@isaacs/cliui@8.0.2':
-    dependencies:
-      string-width: 5.1.2
-      string-width-cjs: string-width@4.2.3
-      strip-ansi: 7.1.0
-      strip-ansi-cjs: strip-ansi@6.0.1
-      wrap-ansi: 8.1.0
-      wrap-ansi-cjs: wrap-ansi@7.0.0
-
-  '@jridgewell/gen-mapping@0.3.5':
-    dependencies:
-      '@jridgewell/set-array': 1.2.1
-      '@jridgewell/sourcemap-codec': 1.5.0
-      '@jridgewell/trace-mapping': 0.3.25
-
-  '@jridgewell/resolve-uri@3.1.2': {}
-
-  '@jridgewell/set-array@1.2.1': {}
-
-  '@jridgewell/sourcemap-codec@1.5.0': {}
-
-  '@jridgewell/trace-mapping@0.3.25':
-    dependencies:
-      '@jridgewell/resolve-uri': 3.1.2
-      '@jridgewell/sourcemap-codec': 1.5.0
-
-  '@next/env@14.2.11': {}
-
-  '@next/eslint-plugin-next@14.2.7':
-    dependencies:
-      glob: 10.3.10
-
-  '@next/swc-darwin-arm64@14.2.11':
-    optional: true
-
-  '@next/swc-darwin-x64@14.2.11':
-    optional: true
-
-  '@next/swc-linux-arm64-gnu@14.2.11':
-    optional: true
-
-  '@next/swc-linux-arm64-musl@14.2.11':
-    optional: true
-
-  '@next/swc-linux-x64-gnu@14.2.11':
-    optional: true
-
-  '@next/swc-linux-x64-musl@14.2.11':
-    optional: true
-
-  '@next/swc-win32-arm64-msvc@14.2.11':
-    optional: true
-
-  '@next/swc-win32-ia32-msvc@14.2.11':
-    optional: true
-
-  '@next/swc-win32-x64-msvc@14.2.11':
-    optional: true
-
-  '@nodelib/fs.scandir@2.1.5':
-    dependencies:
-      '@nodelib/fs.stat': 2.0.5
-      run-parallel: 1.2.0
-
-  '@nodelib/fs.stat@2.0.5': {}
-
-  '@nodelib/fs.walk@1.2.8':
-    dependencies:
-      '@nodelib/fs.scandir': 2.1.5
-      fastq: 1.17.1
-
-  '@nolyfill/is-core-module@1.0.39': {}
-
-  '@opentelemetry/api@1.9.0': {}
-
-  '@panva/hkdf@1.2.1': {}
-
-  '@pkgjs/parseargs@0.11.0':
-    optional: true
-
-  '@radix-ui/number@1.1.0': {}
-
-  '@radix-ui/primitive@1.1.0': {}
-
-  '@radix-ui/react-avatar@1.1.0(@types/react-dom@18.3.0)(@types/react@18.3.6)(react-dom@18.3.1(react@18.3.1))(react@18.3.1)':
-    dependencies:
-      '@radix-ui/react-context': 1.1.0(@types/react@18.3.6)(react@18.3.1)
-      '@radix-ui/react-primitive': 2.0.0(@types/react-dom@18.3.0)(@types/react@18.3.6)(react-dom@18.3.1(react@18.3.1))(react@18.3.1)
-      '@radix-ui/react-use-callback-ref': 1.1.0(@types/react@18.3.6)(react@18.3.1)
-      '@radix-ui/react-use-layout-effect': 1.1.0(@types/react@18.3.6)(react@18.3.1)
-      react: 18.3.1
-      react-dom: 18.3.1(react@18.3.1)
-    optionalDependencies:
-      '@types/react': 18.3.6
-      '@types/react-dom': 18.3.0
-
-  '@radix-ui/react-collection@1.1.0(@types/react-dom@18.3.0)(@types/react@18.3.6)(react-dom@18.3.1(react@18.3.1))(react@18.3.1)':
-    dependencies:
-      '@radix-ui/react-compose-refs': 1.1.0(@types/react@18.3.6)(react@18.3.1)
-      '@radix-ui/react-context': 1.1.0(@types/react@18.3.6)(react@18.3.1)
-      '@radix-ui/react-primitive': 2.0.0(@types/react-dom@18.3.0)(@types/react@18.3.6)(react-dom@18.3.1(react@18.3.1))(react@18.3.1)
-      '@radix-ui/react-slot': 1.1.0(@types/react@18.3.6)(react@18.3.1)
-      react: 18.3.1
-      react-dom: 18.3.1(react@18.3.1)
-    optionalDependencies:
-      '@types/react': 18.3.6
-      '@types/react-dom': 18.3.0
-
-  '@radix-ui/react-compose-refs@1.1.0(@types/react@18.3.6)(react@18.3.1)':
-    dependencies:
-      react: 18.3.1
-    optionalDependencies:
-      '@types/react': 18.3.6
-
-  '@radix-ui/react-context@1.1.0(@types/react@18.3.6)(react@18.3.1)':
-    dependencies:
-      react: 18.3.1
-    optionalDependencies:
-      '@types/react': 18.3.6
-
-  '@radix-ui/react-dialog@1.1.1(@types/react-dom@18.3.0)(@types/react@18.3.6)(react-dom@18.3.1(react@18.3.1))(react@18.3.1)':
-    dependencies:
-      '@radix-ui/primitive': 1.1.0
-      '@radix-ui/react-compose-refs': 1.1.0(@types/react@18.3.6)(react@18.3.1)
-      '@radix-ui/react-context': 1.1.0(@types/react@18.3.6)(react@18.3.1)
-      '@radix-ui/react-dismissable-layer': 1.1.0(@types/react-dom@18.3.0)(@types/react@18.3.6)(react-dom@18.3.1(react@18.3.1))(react@18.3.1)
-      '@radix-ui/react-focus-guards': 1.1.0(@types/react@18.3.6)(react@18.3.1)
-      '@radix-ui/react-focus-scope': 1.1.0(@types/react-dom@18.3.0)(@types/react@18.3.6)(react-dom@18.3.1(react@18.3.1))(react@18.3.1)
-      '@radix-ui/react-id': 1.1.0(@types/react@18.3.6)(react@18.3.1)
-      '@radix-ui/react-portal': 1.1.1(@types/react-dom@18.3.0)(@types/react@18.3.6)(react-dom@18.3.1(react@18.3.1))(react@18.3.1)
-      '@radix-ui/react-presence': 1.1.0(@types/react-dom@18.3.0)(@types/react@18.3.6)(react-dom@18.3.1(react@18.3.1))(react@18.3.1)
-      '@radix-ui/react-primitive': 2.0.0(@types/react-dom@18.3.0)(@types/react@18.3.6)(react-dom@18.3.1(react@18.3.1))(react@18.3.1)
-      '@radix-ui/react-slot': 1.1.0(@types/react@18.3.6)(react@18.3.1)
-      '@radix-ui/react-use-controllable-state': 1.1.0(@types/react@18.3.6)(react@18.3.1)
-      aria-hidden: 1.2.4
-      react: 18.3.1
-      react-dom: 18.3.1(react@18.3.1)
-      react-remove-scroll: 2.5.7(@types/react@18.3.6)(react@18.3.1)
-    optionalDependencies:
-      '@types/react': 18.3.6
-      '@types/react-dom': 18.3.0
-
-  '@radix-ui/react-direction@1.1.0(@types/react@18.3.6)(react@18.3.1)':
-    dependencies:
-      react: 18.3.1
-    optionalDependencies:
-      '@types/react': 18.3.6
-
-  '@radix-ui/react-dismissable-layer@1.1.0(@types/react-dom@18.3.0)(@types/react@18.3.6)(react-dom@18.3.1(react@18.3.1))(react@18.3.1)':
-    dependencies:
-      '@radix-ui/primitive': 1.1.0
-      '@radix-ui/react-compose-refs': 1.1.0(@types/react@18.3.6)(react@18.3.1)
-      '@radix-ui/react-primitive': 2.0.0(@types/react-dom@18.3.0)(@types/react@18.3.6)(react-dom@18.3.1(react@18.3.1))(react@18.3.1)
-      '@radix-ui/react-use-callback-ref': 1.1.0(@types/react@18.3.6)(react@18.3.1)
-      '@radix-ui/react-use-escape-keydown': 1.1.0(@types/react@18.3.6)(react@18.3.1)
-      react: 18.3.1
-      react-dom: 18.3.1(react@18.3.1)
-    optionalDependencies:
-      '@types/react': 18.3.6
-      '@types/react-dom': 18.3.0
-
-  '@radix-ui/react-focus-guards@1.1.0(@types/react@18.3.6)(react@18.3.1)':
-    dependencies:
-      react: 18.3.1
-    optionalDependencies:
-      '@types/react': 18.3.6
-
-  '@radix-ui/react-focus-scope@1.1.0(@types/react-dom@18.3.0)(@types/react@18.3.6)(react-dom@18.3.1(react@18.3.1))(react@18.3.1)':
-    dependencies:
-      '@radix-ui/react-compose-refs': 1.1.0(@types/react@18.3.6)(react@18.3.1)
-      '@radix-ui/react-primitive': 2.0.0(@types/react-dom@18.3.0)(@types/react@18.3.6)(react-dom@18.3.1(react@18.3.1))(react@18.3.1)
-      '@radix-ui/react-use-callback-ref': 1.1.0(@types/react@18.3.6)(react@18.3.1)
-      react: 18.3.1
-      react-dom: 18.3.1(react@18.3.1)
-    optionalDependencies:
-      '@types/react': 18.3.6
-      '@types/react-dom': 18.3.0
-
-  '@radix-ui/react-id@1.1.0(@types/react@18.3.6)(react@18.3.1)':
-    dependencies:
-      '@radix-ui/react-use-layout-effect': 1.1.0(@types/react@18.3.6)(react@18.3.1)
-      react: 18.3.1
-    optionalDependencies:
-      '@types/react': 18.3.6
-
-  '@radix-ui/react-label@2.1.0(@types/react-dom@18.3.0)(@types/react@18.3.6)(react-dom@18.3.1(react@18.3.1))(react@18.3.1)':
-    dependencies:
-      '@radix-ui/react-primitive': 2.0.0(@types/react-dom@18.3.0)(@types/react@18.3.6)(react-dom@18.3.1(react@18.3.1))(react@18.3.1)
-      react: 18.3.1
-      react-dom: 18.3.1(react@18.3.1)
-    optionalDependencies:
-      '@types/react': 18.3.6
-      '@types/react-dom': 18.3.0
-
-  '@radix-ui/react-portal@1.1.1(@types/react-dom@18.3.0)(@types/react@18.3.6)(react-dom@18.3.1(react@18.3.1))(react@18.3.1)':
-    dependencies:
-      '@radix-ui/react-primitive': 2.0.0(@types/react-dom@18.3.0)(@types/react@18.3.6)(react-dom@18.3.1(react@18.3.1))(react@18.3.1)
-      '@radix-ui/react-use-layout-effect': 1.1.0(@types/react@18.3.6)(react@18.3.1)
-      react: 18.3.1
-      react-dom: 18.3.1(react@18.3.1)
-    optionalDependencies:
-      '@types/react': 18.3.6
-      '@types/react-dom': 18.3.0
-
-  '@radix-ui/react-presence@1.1.0(@types/react-dom@18.3.0)(@types/react@18.3.6)(react-dom@18.3.1(react@18.3.1))(react@18.3.1)':
-    dependencies:
-      '@radix-ui/react-compose-refs': 1.1.0(@types/react@18.3.6)(react@18.3.1)
-      '@radix-ui/react-use-layout-effect': 1.1.0(@types/react@18.3.6)(react@18.3.1)
-      react: 18.3.1
-      react-dom: 18.3.1(react@18.3.1)
-    optionalDependencies:
-      '@types/react': 18.3.6
-      '@types/react-dom': 18.3.0
-
-  '@radix-ui/react-primitive@2.0.0(@types/react-dom@18.3.0)(@types/react@18.3.6)(react-dom@18.3.1(react@18.3.1))(react@18.3.1)':
-    dependencies:
-      '@radix-ui/react-slot': 1.1.0(@types/react@18.3.6)(react@18.3.1)
-      react: 18.3.1
-      react-dom: 18.3.1(react@18.3.1)
-    optionalDependencies:
-      '@types/react': 18.3.6
-      '@types/react-dom': 18.3.0
-
-  '@radix-ui/react-roving-focus@1.1.0(@types/react-dom@18.3.0)(@types/react@18.3.6)(react-dom@18.3.1(react@18.3.1))(react@18.3.1)':
-    dependencies:
-      '@radix-ui/primitive': 1.1.0
-      '@radix-ui/react-collection': 1.1.0(@types/react-dom@18.3.0)(@types/react@18.3.6)(react-dom@18.3.1(react@18.3.1))(react@18.3.1)
-      '@radix-ui/react-compose-refs': 1.1.0(@types/react@18.3.6)(react@18.3.1)
-      '@radix-ui/react-context': 1.1.0(@types/react@18.3.6)(react@18.3.1)
-      '@radix-ui/react-direction': 1.1.0(@types/react@18.3.6)(react@18.3.1)
-      '@radix-ui/react-id': 1.1.0(@types/react@18.3.6)(react@18.3.1)
-      '@radix-ui/react-primitive': 2.0.0(@types/react-dom@18.3.0)(@types/react@18.3.6)(react-dom@18.3.1(react@18.3.1))(react@18.3.1)
-      '@radix-ui/react-use-callback-ref': 1.1.0(@types/react@18.3.6)(react@18.3.1)
-      '@radix-ui/react-use-controllable-state': 1.1.0(@types/react@18.3.6)(react@18.3.1)
-      react: 18.3.1
-      react-dom: 18.3.1(react@18.3.1)
-    optionalDependencies:
-      '@types/react': 18.3.6
-      '@types/react-dom': 18.3.0
-
-  '@radix-ui/react-scroll-area@1.1.0(@types/react-dom@18.3.0)(@types/react@18.3.6)(react-dom@18.3.1(react@18.3.1))(react@18.3.1)':
-    dependencies:
-      '@radix-ui/number': 1.1.0
-      '@radix-ui/primitive': 1.1.0
-      '@radix-ui/react-compose-refs': 1.1.0(@types/react@18.3.6)(react@18.3.1)
-      '@radix-ui/react-context': 1.1.0(@types/react@18.3.6)(react@18.3.1)
-      '@radix-ui/react-direction': 1.1.0(@types/react@18.3.6)(react@18.3.1)
-      '@radix-ui/react-presence': 1.1.0(@types/react-dom@18.3.0)(@types/react@18.3.6)(react-dom@18.3.1(react@18.3.1))(react@18.3.1)
-      '@radix-ui/react-primitive': 2.0.0(@types/react-dom@18.3.0)(@types/react@18.3.6)(react-dom@18.3.1(react@18.3.1))(react@18.3.1)
-      '@radix-ui/react-use-callback-ref': 1.1.0(@types/react@18.3.6)(react@18.3.1)
-      '@radix-ui/react-use-layout-effect': 1.1.0(@types/react@18.3.6)(react@18.3.1)
-      react: 18.3.1
-      react-dom: 18.3.1(react@18.3.1)
-    optionalDependencies:
-      '@types/react': 18.3.6
-      '@types/react-dom': 18.3.0
-
-  '@radix-ui/react-slot@1.1.0(@types/react@18.3.6)(react@18.3.1)':
-    dependencies:
-      '@radix-ui/react-compose-refs': 1.1.0(@types/react@18.3.6)(react@18.3.1)
-      react: 18.3.1
-    optionalDependencies:
-      '@types/react': 18.3.6
-
-  '@radix-ui/react-tabs@1.1.0(@types/react-dom@18.3.0)(@types/react@18.3.6)(react-dom@18.3.1(react@18.3.1))(react@18.3.1)':
-    dependencies:
-      '@radix-ui/primitive': 1.1.0
-      '@radix-ui/react-context': 1.1.0(@types/react@18.3.6)(react@18.3.1)
-      '@radix-ui/react-direction': 1.1.0(@types/react@18.3.6)(react@18.3.1)
-      '@radix-ui/react-id': 1.1.0(@types/react@18.3.6)(react@18.3.1)
-      '@radix-ui/react-presence': 1.1.0(@types/react-dom@18.3.0)(@types/react@18.3.6)(react-dom@18.3.1(react@18.3.1))(react@18.3.1)
-      '@radix-ui/react-primitive': 2.0.0(@types/react-dom@18.3.0)(@types/react@18.3.6)(react-dom@18.3.1(react@18.3.1))(react@18.3.1)
-      '@radix-ui/react-roving-focus': 1.1.0(@types/react-dom@18.3.0)(@types/react@18.3.6)(react-dom@18.3.1(react@18.3.1))(react@18.3.1)
-      '@radix-ui/react-use-controllable-state': 1.1.0(@types/react@18.3.6)(react@18.3.1)
-      react: 18.3.1
-      react-dom: 18.3.1(react@18.3.1)
-    optionalDependencies:
-      '@types/react': 18.3.6
-      '@types/react-dom': 18.3.0
-
-  '@radix-ui/react-use-callback-ref@1.1.0(@types/react@18.3.6)(react@18.3.1)':
-    dependencies:
-      react: 18.3.1
-    optionalDependencies:
-      '@types/react': 18.3.6
-
-  '@radix-ui/react-use-controllable-state@1.1.0(@types/react@18.3.6)(react@18.3.1)':
-    dependencies:
-      '@radix-ui/react-use-callback-ref': 1.1.0(@types/react@18.3.6)(react@18.3.1)
-      react: 18.3.1
-    optionalDependencies:
-      '@types/react': 18.3.6
-
-  '@radix-ui/react-use-escape-keydown@1.1.0(@types/react@18.3.6)(react@18.3.1)':
-    dependencies:
-      '@radix-ui/react-use-callback-ref': 1.1.0(@types/react@18.3.6)(react@18.3.1)
-      react: 18.3.1
-    optionalDependencies:
-      '@types/react': 18.3.6
-
-  '@radix-ui/react-use-layout-effect@1.1.0(@types/react@18.3.6)(react@18.3.1)':
-    dependencies:
-      react: 18.3.1
-    optionalDependencies:
-      '@types/react': 18.3.6
-
-  '@rtsao/scc@1.1.0': {}
-
-  '@rushstack/eslint-patch@1.10.4': {}
-
-  '@sideway/address@4.1.5':
-    dependencies:
-      '@hapi/hoek': 9.3.0
-
-  '@sideway/formula@3.0.1': {}
-
-  '@sideway/pinpoint@2.0.0': {}
-
-  '@supabase/auth-helpers-nextjs@0.10.0(@supabase/supabase-js@2.45.4(bufferutil@4.0.8)(utf-8-validate@6.0.4))':
-    dependencies:
-      '@supabase/auth-helpers-shared': 0.7.0(@supabase/supabase-js@2.45.4(bufferutil@4.0.8)(utf-8-validate@6.0.4))
-      '@supabase/supabase-js': 2.45.4(bufferutil@4.0.8)(utf-8-validate@6.0.4)
-      set-cookie-parser: 2.7.0
-
-  '@supabase/auth-helpers-react@0.5.0(@supabase/supabase-js@2.45.4(bufferutil@4.0.8)(utf-8-validate@6.0.4))':
-    dependencies:
-      '@supabase/supabase-js': 2.45.4(bufferutil@4.0.8)(utf-8-validate@6.0.4)
-
-  '@supabase/auth-helpers-shared@0.7.0(@supabase/supabase-js@2.45.4(bufferutil@4.0.8)(utf-8-validate@6.0.4))':
-    dependencies:
-      '@supabase/supabase-js': 2.45.4(bufferutil@4.0.8)(utf-8-validate@6.0.4)
-      jose: 4.15.9
-
-  '@supabase/auth-js@2.65.0':
-    dependencies:
-      '@supabase/node-fetch': 2.6.15
-
-  '@supabase/functions-js@2.4.1':
-    dependencies:
-      '@supabase/node-fetch': 2.6.15
-
-  '@supabase/node-fetch@2.6.15':
-    dependencies:
-      whatwg-url: 5.0.0
-
-  '@supabase/postgrest-js@1.16.1':
-    dependencies:
-      '@supabase/node-fetch': 2.6.15
-
-  '@supabase/realtime-js@2.10.2(bufferutil@4.0.8)(utf-8-validate@6.0.4)':
-    dependencies:
-      '@supabase/node-fetch': 2.6.15
-      '@types/phoenix': 1.6.5
-      '@types/ws': 8.5.12
-      ws: 8.18.0(bufferutil@4.0.8)(utf-8-validate@6.0.4)
-    transitivePeerDependencies:
-      - bufferutil
-      - utf-8-validate
-
-  '@supabase/ssr@0.5.1(@supabase/supabase-js@2.45.4(bufferutil@4.0.8)(utf-8-validate@6.0.4))':
-    dependencies:
-      '@supabase/supabase-js': 2.45.4(bufferutil@4.0.8)(utf-8-validate@6.0.4)
-      cookie: 0.6.0
-
-  '@supabase/storage-js@2.7.0':
-    dependencies:
-      '@supabase/node-fetch': 2.6.15
-
-  '@supabase/supabase-js@2.45.4(bufferutil@4.0.8)(utf-8-validate@6.0.4)':
-    dependencies:
-      '@supabase/auth-js': 2.65.0
-      '@supabase/functions-js': 2.4.1
-      '@supabase/node-fetch': 2.6.15
-      '@supabase/postgrest-js': 1.16.1
-      '@supabase/realtime-js': 2.10.2(bufferutil@4.0.8)(utf-8-validate@6.0.4)
-      '@supabase/storage-js': 2.7.0
-    transitivePeerDependencies:
-      - bufferutil
-      - utf-8-validate
-
-  '@swc/counter@0.1.3': {}
-
-  '@swc/helpers@0.5.5':
-    dependencies:
-      '@swc/counter': 0.1.3
-      tslib: 2.7.0
-
-  '@types/d3-array@3.2.1': {}
-
-  '@types/d3-color@3.1.3': {}
-
-  '@types/d3-ease@3.0.2': {}
-
-  '@types/d3-interpolate@3.0.4':
-    dependencies:
-      '@types/d3-color': 3.1.3
-
-  '@types/d3-path@3.1.0': {}
-
-  '@types/d3-scale@4.0.8':
-    dependencies:
-      '@types/d3-time': 3.0.3
-
-  '@types/d3-shape@3.1.6':
-    dependencies:
-      '@types/d3-path': 3.1.0
-
-  '@types/d3-time@3.0.3': {}
-
-  '@types/d3-timer@3.0.2': {}
-
-  '@types/debug@4.1.12':
-    dependencies:
-      '@types/ms': 0.7.34
-
-  '@types/diff-match-patch@1.0.36': {}
-
-  '@types/estree-jsx@1.0.5':
-    dependencies:
-      '@types/estree': 1.0.5
-
-  '@types/estree@1.0.5': {}
-
-  '@types/hast@2.3.10':
-    dependencies:
-      '@types/unist': 2.0.11
-
-  '@types/hast@3.0.4':
-    dependencies:
-      '@types/unist': 3.0.3
-
-  '@types/json5@0.0.29': {}
-
-  '@types/jsonwebtoken@9.0.7':
-    dependencies:
-      '@types/node': 20.16.5
-
-  '@types/mdast@4.0.4':
-    dependencies:
-      '@types/unist': 3.0.3
-
-  '@types/ms@0.7.34': {}
-
-  '@types/node-fetch@2.6.11':
-    dependencies:
-      '@types/node': 20.16.5
-      form-data: 4.0.0
-
-  '@types/node@18.19.50':
-    dependencies:
-      undici-types: 5.26.5
-
-  '@types/node@20.16.5':
-    dependencies:
-      undici-types: 6.19.8
-
-  '@types/papaparse@5.3.14':
-    dependencies:
-      '@types/node': 20.16.5
-
-  '@types/phoenix@1.6.5': {}
-
-  '@types/prismjs@1.26.4': {}
-
-  '@types/prop-types@15.7.13': {}
-
-  '@types/react-dom@18.3.0':
-    dependencies:
-      '@types/react': 18.3.6
-
-  '@types/react-syntax-highlighter@15.5.13':
-    dependencies:
-      '@types/react': 18.3.6
-
-  '@types/react@18.3.6':
-    dependencies:
-      '@types/prop-types': 15.7.13
-      csstype: 3.1.3
-
-  '@types/unist@2.0.11': {}
-
-  '@types/unist@3.0.3': {}
-
-  '@types/ws@8.5.12':
-    dependencies:
-      '@types/node': 20.16.5
-
-  '@typescript-eslint/parser@7.2.0(eslint@8.57.1)(typescript@5.6.2)':
-    dependencies:
-      '@typescript-eslint/scope-manager': 7.2.0
-      '@typescript-eslint/types': 7.2.0
-      '@typescript-eslint/typescript-estree': 7.2.0(typescript@5.6.2)
-      '@typescript-eslint/visitor-keys': 7.2.0
-      debug: 4.3.7
-      eslint: 8.57.1
-    optionalDependencies:
-      typescript: 5.6.2
-    transitivePeerDependencies:
-      - supports-color
-
-  '@typescript-eslint/scope-manager@7.2.0':
-    dependencies:
-      '@typescript-eslint/types': 7.2.0
-      '@typescript-eslint/visitor-keys': 7.2.0
-
-  '@typescript-eslint/types@7.2.0': {}
-
-  '@typescript-eslint/typescript-estree@7.2.0(typescript@5.6.2)':
-    dependencies:
-      '@typescript-eslint/types': 7.2.0
-      '@typescript-eslint/visitor-keys': 7.2.0
-      debug: 4.3.7
-      globby: 11.1.0
-      is-glob: 4.0.3
-      minimatch: 9.0.3
-      semver: 7.6.3
-      ts-api-utils: 1.3.0(typescript@5.6.2)
-    optionalDependencies:
-      typescript: 5.6.2
-    transitivePeerDependencies:
-      - supports-color
-
-  '@typescript-eslint/visitor-keys@7.2.0':
-    dependencies:
-      '@typescript-eslint/types': 7.2.0
-      eslint-visitor-keys: 3.4.3
-
-  '@ungap/structured-clone@1.2.0': {}
-
-  '@vue/compiler-core@3.5.6':
-    dependencies:
-      '@babel/parser': 7.25.6
-      '@vue/shared': 3.5.6
-      entities: 4.5.0
-      estree-walker: 2.0.2
-      source-map-js: 1.2.1
-
-  '@vue/compiler-dom@3.5.6':
-    dependencies:
-      '@vue/compiler-core': 3.5.6
-      '@vue/shared': 3.5.6
-
-  '@vue/compiler-sfc@3.5.6':
-    dependencies:
-      '@babel/parser': 7.25.6
-      '@vue/compiler-core': 3.5.6
-      '@vue/compiler-dom': 3.5.6
-      '@vue/compiler-ssr': 3.5.6
-      '@vue/shared': 3.5.6
-      estree-walker: 2.0.2
-      magic-string: 0.30.11
-      postcss: 8.4.47
-      source-map-js: 1.2.1
-
-  '@vue/compiler-ssr@3.5.6':
-    dependencies:
-      '@vue/compiler-dom': 3.5.6
-      '@vue/shared': 3.5.6
-
-  '@vue/reactivity@3.5.6':
-    dependencies:
-      '@vue/shared': 3.5.6
-
-  '@vue/runtime-core@3.5.6':
-    dependencies:
-      '@vue/reactivity': 3.5.6
-      '@vue/shared': 3.5.6
-
-  '@vue/runtime-dom@3.5.6':
-    dependencies:
-      '@vue/reactivity': 3.5.6
-      '@vue/runtime-core': 3.5.6
-      '@vue/shared': 3.5.6
-      csstype: 3.1.3
-
-  '@vue/server-renderer@3.5.6(vue@3.5.6(typescript@5.6.2))':
-    dependencies:
-      '@vue/compiler-ssr': 3.5.6
-      '@vue/shared': 3.5.6
-      vue: 3.5.6(typescript@5.6.2)
-
-  '@vue/shared@3.5.6': {}
-
-  abort-controller@3.0.0:
-    dependencies:
-      event-target-shim: 5.0.1
-
-  acorn-jsx@5.3.2(acorn@8.12.1):
-    dependencies:
-      acorn: 8.12.1
-
-  acorn@8.12.1: {}
-
-  agentkeepalive@4.5.0:
-    dependencies:
-      humanize-ms: 1.2.1
-
-  ai@3.3.39(react@18.3.1)(sswr@2.1.0(svelte@4.2.19))(svelte@4.2.19)(vue@3.5.6(typescript@5.6.2))(zod@3.23.8):
-    dependencies:
-      '@ai-sdk/provider': 0.0.23
-      '@ai-sdk/provider-utils': 1.0.19(zod@3.23.8)
-      '@ai-sdk/react': 0.0.59(react@18.3.1)(zod@3.23.8)
-      '@ai-sdk/solid': 0.0.47(zod@3.23.8)
-      '@ai-sdk/svelte': 0.0.49(svelte@4.2.19)(zod@3.23.8)
-      '@ai-sdk/ui-utils': 0.0.44(zod@3.23.8)
-      '@ai-sdk/vue': 0.0.49(vue@3.5.6(typescript@5.6.2))(zod@3.23.8)
-      '@opentelemetry/api': 1.9.0
-      eventsource-parser: 1.1.2
-      json-schema: 0.4.0
-      jsondiffpatch: 0.6.0
-      nanoid: 3.3.6
-      secure-json-parse: 2.7.0
-      zod-to-json-schema: 3.23.2(zod@3.23.8)
-    optionalDependencies:
-      react: 18.3.1
-      sswr: 2.1.0(svelte@4.2.19)
-      svelte: 4.2.19
-      zod: 3.23.8
-    transitivePeerDependencies:
-      - solid-js
-      - vue
-
-  ajv@6.12.6:
-    dependencies:
-      fast-deep-equal: 3.1.3
-      fast-json-stable-stringify: 2.1.0
-      json-schema-traverse: 0.4.1
-      uri-js: 4.4.1
-
-  ansi-regex@5.0.1: {}
-
-  ansi-regex@6.1.0: {}
-
-  ansi-styles@4.3.0:
-    dependencies:
-      color-convert: 2.0.1
-
-  ansi-styles@6.2.1: {}
-
-  any-promise@1.3.0: {}
-
-  anymatch@3.1.3:
-    dependencies:
-      normalize-path: 3.0.0
-      picomatch: 2.3.1
-
-  arg@5.0.2: {}
-
-  argparse@2.0.1: {}
-
-  aria-hidden@1.2.4:
-    dependencies:
-      tslib: 2.7.0
-
-  aria-query@5.1.3:
-    dependencies:
-      deep-equal: 2.2.3
-
-  aria-query@5.3.1: {}
-
-  array-buffer-byte-length@1.0.1:
-    dependencies:
-      call-bind: 1.0.7
-      is-array-buffer: 3.0.4
-
-  array-includes@3.1.8:
-    dependencies:
-      call-bind: 1.0.7
-      define-properties: 1.2.1
-      es-abstract: 1.23.3
-      es-object-atoms: 1.0.0
-      get-intrinsic: 1.2.4
-      is-string: 1.0.7
-
-  array-union@2.1.0: {}
-
-  array.prototype.findlast@1.2.5:
-    dependencies:
-      call-bind: 1.0.7
-      define-properties: 1.2.1
-      es-abstract: 1.23.3
-      es-errors: 1.3.0
-      es-object-atoms: 1.0.0
-      es-shim-unscopables: 1.0.2
-
-  array.prototype.findlastindex@1.2.5:
-    dependencies:
-      call-bind: 1.0.7
-      define-properties: 1.2.1
-      es-abstract: 1.23.3
-      es-errors: 1.3.0
-      es-object-atoms: 1.0.0
-      es-shim-unscopables: 1.0.2
-
-  array.prototype.flat@1.3.2:
-    dependencies:
-      call-bind: 1.0.7
-      define-properties: 1.2.1
-      es-abstract: 1.23.3
-      es-shim-unscopables: 1.0.2
-
-  array.prototype.flatmap@1.3.2:
-    dependencies:
-      call-bind: 1.0.7
-      define-properties: 1.2.1
-      es-abstract: 1.23.3
-      es-shim-unscopables: 1.0.2
-
-  array.prototype.tosorted@1.1.4:
-    dependencies:
-      call-bind: 1.0.7
-      define-properties: 1.2.1
-      es-abstract: 1.23.3
-      es-errors: 1.3.0
-      es-shim-unscopables: 1.0.2
-
-  arraybuffer.prototype.slice@1.0.3:
-    dependencies:
-      array-buffer-byte-length: 1.0.1
-      call-bind: 1.0.7
-      define-properties: 1.2.1
-      es-abstract: 1.23.3
-      es-errors: 1.3.0
-      get-intrinsic: 1.2.4
-      is-array-buffer: 3.0.4
-      is-shared-array-buffer: 1.0.3
-
-  ast-types-flow@0.0.8: {}
-
-  asynckit@0.4.0: {}
-
-  attr-accept@2.2.2: {}
-
-  available-typed-arrays@1.0.7:
-    dependencies:
-      possible-typed-array-names: 1.0.0
-
-  axe-core@4.10.0: {}
-
-  axobject-query@4.1.0: {}
-
-  bail@2.0.2: {}
-
-  balanced-match@1.0.2: {}
-
-  binary-extensions@2.3.0: {}
-
-  brace-expansion@1.1.11:
-    dependencies:
-      balanced-match: 1.0.2
-      concat-map: 0.0.1
-
-  brace-expansion@2.0.1:
-    dependencies:
-      balanced-match: 1.0.2
-
-  braces@3.0.3:
-    dependencies:
-      fill-range: 7.1.1
-
-  buffer-equal-constant-time@1.0.1: {}
-
-  bufferutil@4.0.8:
-    dependencies:
-      node-gyp-build: 4.8.2
-    optional: true
-
-  busboy@1.6.0:
-    dependencies:
-      streamsearch: 1.1.0
-
-  call-bind@1.0.7:
-    dependencies:
-      es-define-property: 1.0.0
-      es-errors: 1.3.0
-      function-bind: 1.1.2
-      get-intrinsic: 1.2.4
-      set-function-length: 1.2.2
-
-  callsites@3.1.0: {}
-
-  camelcase-css@2.0.1: {}
-
-  caniuse-lite@1.0.30001660: {}
-
-  ccount@2.0.1: {}
-
-  chalk@4.1.2:
-    dependencies:
-      ansi-styles: 4.3.0
-      supports-color: 7.2.0
-
-  chalk@5.3.0: {}
-
-  character-entities-html4@2.1.0: {}
-
-  character-entities-legacy@1.1.4: {}
-
-  character-entities-legacy@3.0.0: {}
-
-  character-entities@1.2.4: {}
-
-  character-entities@2.0.2: {}
-
-  character-reference-invalid@1.1.4: {}
-
-  character-reference-invalid@2.0.1: {}
-
-  chokidar@3.6.0:
-    dependencies:
-      anymatch: 3.1.3
-      braces: 3.0.3
-      glob-parent: 5.1.2
-      is-binary-path: 2.1.0
-      is-glob: 4.0.3
-      normalize-path: 3.0.0
-      readdirp: 3.6.0
-    optionalDependencies:
-      fsevents: 2.3.3
-
-  class-variance-authority@0.7.0:
-    dependencies:
-      clsx: 2.0.0
-
-  client-only@0.0.1: {}
-
-  clsx@2.0.0: {}
-
-  clsx@2.1.1: {}
-
-  code-red@1.0.4:
-    dependencies:
-      '@jridgewell/sourcemap-codec': 1.5.0
-      '@types/estree': 1.0.5
-      acorn: 8.12.1
-      estree-walker: 3.0.3
-      periscopic: 3.1.0
-
-  color-convert@2.0.1:
-    dependencies:
-      color-name: 1.1.4
-
-  color-name@1.1.4: {}
-
-  combined-stream@1.0.8:
-    dependencies:
-      delayed-stream: 1.0.0
-
-  comma-separated-tokens@1.0.8: {}
-
-  comma-separated-tokens@2.0.3: {}
-
-  commander@4.1.1: {}
-
-  concat-map@0.0.1: {}
-
-  cookie@0.6.0: {}
-
-  cross-spawn@7.0.3:
-    dependencies:
-      path-key: 3.1.1
-      shebang-command: 2.0.0
-      which: 2.0.2
-
-  css-tree@2.3.1:
-    dependencies:
-      mdn-data: 2.0.30
-      source-map-js: 1.2.1
-
-  cssesc@3.0.0: {}
-
-  csstype@3.1.3: {}
-
-  d3-array@3.2.4:
-    dependencies:
-      internmap: 2.0.3
-
-  d3-color@3.1.0: {}
-
-  d3-ease@3.0.1: {}
-
-  d3-format@3.1.0: {}
-
-  d3-interpolate@3.0.1:
-    dependencies:
-      d3-color: 3.1.0
-
-  d3-path@3.1.0: {}
-
-  d3-scale@4.0.2:
-    dependencies:
-      d3-array: 3.2.4
-      d3-format: 3.1.0
-      d3-interpolate: 3.0.1
-      d3-time: 3.1.0
-      d3-time-format: 4.1.0
-
-  d3-shape@3.2.0:
-    dependencies:
-      d3-path: 3.1.0
-
-  d3-time-format@4.1.0:
-    dependencies:
-      d3-time: 3.1.0
-
-  d3-time@3.1.0:
-    dependencies:
-      d3-array: 3.2.4
-
-  d3-timer@3.0.1: {}
-
-  damerau-levenshtein@1.0.8: {}
-
-  data-view-buffer@1.0.1:
-    dependencies:
-      call-bind: 1.0.7
-      es-errors: 1.3.0
-      is-data-view: 1.0.1
-
-  data-view-byte-length@1.0.1:
-    dependencies:
-      call-bind: 1.0.7
-      es-errors: 1.3.0
-      is-data-view: 1.0.1
-
-  data-view-byte-offset@1.0.0:
-    dependencies:
-      call-bind: 1.0.7
-      es-errors: 1.3.0
-      is-data-view: 1.0.1
-
-  debug@3.2.7:
-    dependencies:
-      ms: 2.1.3
-
-  debug@4.3.7:
-    dependencies:
-      ms: 2.1.3
-
-  decimal.js-light@2.5.1: {}
-
-  decode-named-character-reference@1.0.2:
-    dependencies:
-      character-entities: 2.0.2
-
-  deep-equal@2.2.3:
-    dependencies:
-      array-buffer-byte-length: 1.0.1
-      call-bind: 1.0.7
-      es-get-iterator: 1.1.3
-      get-intrinsic: 1.2.4
-      is-arguments: 1.1.1
-      is-array-buffer: 3.0.4
-      is-date-object: 1.0.5
-      is-regex: 1.1.4
-      is-shared-array-buffer: 1.0.3
-      isarray: 2.0.5
-      object-is: 1.1.6
-      object-keys: 1.1.1
-      object.assign: 4.1.5
-      regexp.prototype.flags: 1.5.2
-      side-channel: 1.0.6
-      which-boxed-primitive: 1.0.2
-      which-collection: 1.0.2
-      which-typed-array: 1.1.15
-
-  deep-is@0.1.4: {}
-
-  define-data-property@1.1.4:
-    dependencies:
-      es-define-property: 1.0.0
-      es-errors: 1.3.0
-      gopd: 1.0.1
-
-  define-properties@1.2.1:
-    dependencies:
-      define-data-property: 1.1.4
-      has-property-descriptors: 1.0.2
-      object-keys: 1.1.1
-
-  delayed-stream@1.0.0: {}
-
-  dequal@2.0.3: {}
-
-  detect-node-es@1.1.0: {}
-
-  devlop@1.1.0:
-    dependencies:
-      dequal: 2.0.3
-
-  didyoumean@1.2.2: {}
-
-  diff-match-patch@1.0.5: {}
-
-  dir-glob@3.0.1:
-    dependencies:
-      path-type: 4.0.0
-
-  dlv@1.1.3: {}
-
-  doctrine@2.1.0:
-    dependencies:
-      esutils: 2.0.3
-
-  doctrine@3.0.0:
-    dependencies:
-      esutils: 2.0.3
-
-  dom-helpers@5.2.1:
-    dependencies:
-      '@babel/runtime': 7.25.6
-      csstype: 3.1.3
-
-  e2b@0.16.2:
-    dependencies:
-      isomorphic-ws: 5.0.0(ws@8.18.0(bufferutil@4.0.8)(utf-8-validate@6.0.4))
-      normalize-path: 3.0.0
-      openapi-typescript-fetch: 1.1.3
-      path-browserify: 1.0.1
-      platform: 1.3.6
-      ws: 8.18.0(bufferutil@4.0.8)(utf-8-validate@6.0.4)
-    optionalDependencies:
-      bufferutil: 4.0.8
-      utf-8-validate: 6.0.4
-
-  eastasianwidth@0.2.0: {}
-
-  ecdsa-sig-formatter@1.0.11:
-    dependencies:
-      safe-buffer: 5.2.1
-
-  emoji-regex@8.0.0: {}
-
-  emoji-regex@9.2.2: {}
-
-  enhanced-resolve@5.17.1:
-    dependencies:
-      graceful-fs: 4.2.11
-      tapable: 2.2.1
-
-  entities@4.5.0: {}
-
-  es-abstract@1.23.3:
-    dependencies:
-      array-buffer-byte-length: 1.0.1
-      arraybuffer.prototype.slice: 1.0.3
-      available-typed-arrays: 1.0.7
-      call-bind: 1.0.7
-      data-view-buffer: 1.0.1
-      data-view-byte-length: 1.0.1
-      data-view-byte-offset: 1.0.0
-      es-define-property: 1.0.0
-      es-errors: 1.3.0
-      es-object-atoms: 1.0.0
-      es-set-tostringtag: 2.0.3
-      es-to-primitive: 1.2.1
-      function.prototype.name: 1.1.6
-      get-intrinsic: 1.2.4
-      get-symbol-description: 1.0.2
-      globalthis: 1.0.4
-      gopd: 1.0.1
-      has-property-descriptors: 1.0.2
-      has-proto: 1.0.3
-      has-symbols: 1.0.3
-      hasown: 2.0.2
-      internal-slot: 1.0.7
-      is-array-buffer: 3.0.4
-      is-callable: 1.2.7
-      is-data-view: 1.0.1
-      is-negative-zero: 2.0.3
-      is-regex: 1.1.4
-      is-shared-array-buffer: 1.0.3
-      is-string: 1.0.7
-      is-typed-array: 1.1.13
-      is-weakref: 1.0.2
-      object-inspect: 1.13.2
-      object-keys: 1.1.1
-      object.assign: 4.1.5
-      regexp.prototype.flags: 1.5.2
-      safe-array-concat: 1.1.2
-      safe-regex-test: 1.0.3
-      string.prototype.trim: 1.2.9
-      string.prototype.trimend: 1.0.8
-      string.prototype.trimstart: 1.0.8
-      typed-array-buffer: 1.0.2
-      typed-array-byte-length: 1.0.1
-      typed-array-byte-offset: 1.0.2
-      typed-array-length: 1.0.6
-      unbox-primitive: 1.0.2
-      which-typed-array: 1.1.15
-
-  es-define-property@1.0.0:
-    dependencies:
-      get-intrinsic: 1.2.4
-
-  es-errors@1.3.0: {}
-
-  es-get-iterator@1.1.3:
-    dependencies:
-      call-bind: 1.0.7
-      get-intrinsic: 1.2.4
-      has-symbols: 1.0.3
-      is-arguments: 1.1.1
-      is-map: 2.0.3
-      is-set: 2.0.3
-      is-string: 1.0.7
-      isarray: 2.0.5
-      stop-iteration-iterator: 1.0.0
-
-  es-iterator-helpers@1.0.19:
-    dependencies:
-      call-bind: 1.0.7
-      define-properties: 1.2.1
-      es-abstract: 1.23.3
-      es-errors: 1.3.0
-      es-set-tostringtag: 2.0.3
-      function-bind: 1.1.2
-      get-intrinsic: 1.2.4
-      globalthis: 1.0.4
-      has-property-descriptors: 1.0.2
-      has-proto: 1.0.3
-      has-symbols: 1.0.3
-      internal-slot: 1.0.7
-      iterator.prototype: 1.1.2
-      safe-array-concat: 1.1.2
-
-  es-object-atoms@1.0.0:
-    dependencies:
-      es-errors: 1.3.0
-
-  es-set-tostringtag@2.0.3:
-    dependencies:
-      get-intrinsic: 1.2.4
-      has-tostringtag: 1.0.2
-      hasown: 2.0.2
-
-  es-shim-unscopables@1.0.2:
-    dependencies:
-      hasown: 2.0.2
-
-  es-to-primitive@1.2.1:
-    dependencies:
-      is-callable: 1.2.7
-      is-date-object: 1.0.5
-      is-symbol: 1.0.4
-
-  escape-string-regexp@4.0.0: {}
-
-  escape-string-regexp@5.0.0: {}
-
-  eslint-config-next@14.2.7(eslint@8.57.1)(typescript@5.6.2):
-    dependencies:
-      '@next/eslint-plugin-next': 14.2.7
-      '@rushstack/eslint-patch': 1.10.4
-      '@typescript-eslint/parser': 7.2.0(eslint@8.57.1)(typescript@5.6.2)
-      eslint: 8.57.1
-      eslint-import-resolver-node: 0.3.9
-      eslint-import-resolver-typescript: 3.6.3(@typescript-eslint/parser@7.2.0(eslint@8.57.1)(typescript@5.6.2))(eslint-import-resolver-node@0.3.9)(eslint-plugin-import@2.30.0(eslint@8.57.1))(eslint@8.57.1)
-      eslint-plugin-import: 2.30.0(@typescript-eslint/parser@7.2.0(eslint@8.57.1)(typescript@5.6.2))(eslint-import-resolver-typescript@3.6.3(@typescript-eslint/parser@7.2.0(eslint@8.57.1)(typescript@5.6.2))(eslint-import-resolver-node@0.3.9)(eslint-plugin-import@2.30.0(eslint@8.57.1))(eslint@8.57.1))(eslint@8.57.1)
-      eslint-plugin-jsx-a11y: 6.10.0(eslint@8.57.1)
-      eslint-plugin-react: 7.36.1(eslint@8.57.1)
-      eslint-plugin-react-hooks: 4.6.2(eslint@8.57.1)
-    optionalDependencies:
-      typescript: 5.6.2
-    transitivePeerDependencies:
-      - eslint-import-resolver-webpack
-      - eslint-plugin-import-x
-      - supports-color
-
-  eslint-import-resolver-node@0.3.9:
-    dependencies:
-      debug: 3.2.7
-      is-core-module: 2.15.1
-      resolve: 1.22.8
-    transitivePeerDependencies:
-      - supports-color
-
-  eslint-import-resolver-typescript@3.6.3(@typescript-eslint/parser@7.2.0(eslint@8.57.1)(typescript@5.6.2))(eslint-import-resolver-node@0.3.9)(eslint-plugin-import@2.30.0(eslint@8.57.1))(eslint@8.57.1):
-    dependencies:
-      '@nolyfill/is-core-module': 1.0.39
-      debug: 4.3.7
-      enhanced-resolve: 5.17.1
-      eslint: 8.57.1
-      eslint-module-utils: 2.11.0(@typescript-eslint/parser@7.2.0(eslint@8.57.1)(typescript@5.6.2))(eslint-import-resolver-node@0.3.9)(eslint-import-resolver-typescript@3.6.3(@typescript-eslint/parser@7.2.0(eslint@8.57.1)(typescript@5.6.2))(eslint-import-resolver-node@0.3.9)(eslint-plugin-import@2.30.0(eslint@8.57.1))(eslint@8.57.1))(eslint@8.57.1)
-      fast-glob: 3.3.2
-      get-tsconfig: 4.8.1
-      is-bun-module: 1.2.1
-      is-glob: 4.0.3
-    optionalDependencies:
-      eslint-plugin-import: 2.30.0(@typescript-eslint/parser@7.2.0(eslint@8.57.1)(typescript@5.6.2))(eslint-import-resolver-typescript@3.6.3(@typescript-eslint/parser@7.2.0(eslint@8.57.1)(typescript@5.6.2))(eslint-import-resolver-node@0.3.9)(eslint-plugin-import@2.30.0(eslint@8.57.1))(eslint@8.57.1))(eslint@8.57.1)
-    transitivePeerDependencies:
-      - '@typescript-eslint/parser'
-      - eslint-import-resolver-node
-      - eslint-import-resolver-webpack
-      - supports-color
-
-  eslint-module-utils@2.11.0(@typescript-eslint/parser@7.2.0(eslint@8.57.1)(typescript@5.6.2))(eslint-import-resolver-node@0.3.9)(eslint-import-resolver-typescript@3.6.3(@typescript-eslint/parser@7.2.0(eslint@8.57.1)(typescript@5.6.2))(eslint-import-resolver-node@0.3.9)(eslint-plugin-import@2.30.0(eslint@8.57.1))(eslint@8.57.1))(eslint@8.57.1):
-    dependencies:
-      debug: 3.2.7
-    optionalDependencies:
-      '@typescript-eslint/parser': 7.2.0(eslint@8.57.1)(typescript@5.6.2)
-      eslint: 8.57.1
-      eslint-import-resolver-node: 0.3.9
-      eslint-import-resolver-typescript: 3.6.3(@typescript-eslint/parser@7.2.0(eslint@8.57.1)(typescript@5.6.2))(eslint-import-resolver-node@0.3.9)(eslint-plugin-import@2.30.0(eslint@8.57.1))(eslint@8.57.1)
-    transitivePeerDependencies:
-      - supports-color
-
-  eslint-plugin-import@2.30.0(@typescript-eslint/parser@7.2.0(eslint@8.57.1)(typescript@5.6.2))(eslint-import-resolver-typescript@3.6.3(@typescript-eslint/parser@7.2.0(eslint@8.57.1)(typescript@5.6.2))(eslint-import-resolver-node@0.3.9)(eslint-plugin-import@2.30.0(eslint@8.57.1))(eslint@8.57.1))(eslint@8.57.1):
-    dependencies:
-      '@rtsao/scc': 1.1.0
-      array-includes: 3.1.8
-      array.prototype.findlastindex: 1.2.5
-      array.prototype.flat: 1.3.2
-      array.prototype.flatmap: 1.3.2
-      debug: 3.2.7
-      doctrine: 2.1.0
-      eslint: 8.57.1
-      eslint-import-resolver-node: 0.3.9
-      eslint-module-utils: 2.11.0(@typescript-eslint/parser@7.2.0(eslint@8.57.1)(typescript@5.6.2))(eslint-import-resolver-node@0.3.9)(eslint-import-resolver-typescript@3.6.3(@typescript-eslint/parser@7.2.0(eslint@8.57.1)(typescript@5.6.2))(eslint-import-resolver-node@0.3.9)(eslint-plugin-import@2.30.0(eslint@8.57.1))(eslint@8.57.1))(eslint@8.57.1)
-      hasown: 2.0.2
-      is-core-module: 2.15.1
-      is-glob: 4.0.3
-      minimatch: 3.1.2
-      object.fromentries: 2.0.8
-      object.groupby: 1.0.3
-      object.values: 1.2.0
-      semver: 6.3.1
-      tsconfig-paths: 3.15.0
-    optionalDependencies:
-      '@typescript-eslint/parser': 7.2.0(eslint@8.57.1)(typescript@5.6.2)
-    transitivePeerDependencies:
-      - eslint-import-resolver-typescript
-      - eslint-import-resolver-webpack
-      - supports-color
-
-  eslint-plugin-jsx-a11y@6.10.0(eslint@8.57.1):
-    dependencies:
-      aria-query: 5.1.3
-      array-includes: 3.1.8
-      array.prototype.flatmap: 1.3.2
-      ast-types-flow: 0.0.8
-      axe-core: 4.10.0
-      axobject-query: 4.1.0
-      damerau-levenshtein: 1.0.8
-      emoji-regex: 9.2.2
-      es-iterator-helpers: 1.0.19
-      eslint: 8.57.1
-      hasown: 2.0.2
-      jsx-ast-utils: 3.3.5
-      language-tags: 1.0.9
-      minimatch: 3.1.2
-      object.fromentries: 2.0.8
-      safe-regex-test: 1.0.3
-      string.prototype.includes: 2.0.0
-
-  eslint-plugin-react-hooks@4.6.2(eslint@8.57.1):
-    dependencies:
-      eslint: 8.57.1
-
-  eslint-plugin-react@7.36.1(eslint@8.57.1):
-    dependencies:
-      array-includes: 3.1.8
-      array.prototype.findlast: 1.2.5
-      array.prototype.flatmap: 1.3.2
-      array.prototype.tosorted: 1.1.4
-      doctrine: 2.1.0
-      es-iterator-helpers: 1.0.19
-      eslint: 8.57.1
-      estraverse: 5.3.0
-      hasown: 2.0.2
-      jsx-ast-utils: 3.3.5
-      minimatch: 3.1.2
-      object.entries: 1.1.8
-      object.fromentries: 2.0.8
-      object.values: 1.2.0
-      prop-types: 15.8.1
-      resolve: 2.0.0-next.5
-      semver: 6.3.1
-      string.prototype.matchall: 4.0.11
-      string.prototype.repeat: 1.0.0
-
-  eslint-scope@7.2.2:
-    dependencies:
-      esrecurse: 4.3.0
-      estraverse: 5.3.0
-
-  eslint-visitor-keys@3.4.3: {}
-
-  eslint@8.57.1:
-    dependencies:
-      '@eslint-community/eslint-utils': 4.4.0(eslint@8.57.1)
-      '@eslint-community/regexpp': 4.11.1
-      '@eslint/eslintrc': 2.1.4
-      '@eslint/js': 8.57.1
-      '@humanwhocodes/config-array': 0.13.0
-      '@humanwhocodes/module-importer': 1.0.1
-      '@nodelib/fs.walk': 1.2.8
-      '@ungap/structured-clone': 1.2.0
-      ajv: 6.12.6
-      chalk: 4.1.2
-      cross-spawn: 7.0.3
-      debug: 4.3.7
-      doctrine: 3.0.0
-      escape-string-regexp: 4.0.0
-      eslint-scope: 7.2.2
-      eslint-visitor-keys: 3.4.3
-      espree: 9.6.1
-      esquery: 1.6.0
-      esutils: 2.0.3
-      fast-deep-equal: 3.1.3
-      file-entry-cache: 6.0.1
-      find-up: 5.0.0
-      glob-parent: 6.0.2
-      globals: 13.24.0
-      graphemer: 1.4.0
-      ignore: 5.3.2
-      imurmurhash: 0.1.4
-      is-glob: 4.0.3
-      is-path-inside: 3.0.3
-      js-yaml: 4.1.0
-      json-stable-stringify-without-jsonify: 1.0.1
-      levn: 0.4.1
-      lodash.merge: 4.6.2
-      minimatch: 3.1.2
-      natural-compare: 1.4.0
-      optionator: 0.9.4
-      strip-ansi: 6.0.1
-      text-table: 0.2.0
-    transitivePeerDependencies:
-      - supports-color
-
-  espree@9.6.1:
-    dependencies:
-      acorn: 8.12.1
-      acorn-jsx: 5.3.2(acorn@8.12.1)
-      eslint-visitor-keys: 3.4.3
-
-  esquery@1.6.0:
-    dependencies:
-      estraverse: 5.3.0
-
-  esrecurse@4.3.0:
-    dependencies:
-      estraverse: 5.3.0
-
-  estraverse@5.3.0: {}
-
-  estree-util-is-identifier-name@3.0.0: {}
-
-  estree-walker@2.0.2: {}
-
-  estree-walker@3.0.3:
-    dependencies:
-      '@types/estree': 1.0.5
-
-  esutils@2.0.3: {}
-
-  event-target-shim@5.0.1: {}
-
-  eventemitter3@4.0.7: {}
-
-  eventsource-parser@1.1.2: {}
-
-  extend@3.0.2: {}
-
-  fast-deep-equal@3.1.3: {}
-
-  fast-equals@5.0.1: {}
-
-  fast-glob@3.3.2:
-    dependencies:
-      '@nodelib/fs.stat': 2.0.5
-      '@nodelib/fs.walk': 1.2.8
-      glob-parent: 5.1.2
-      merge2: 1.4.1
-      micromatch: 4.0.8
-
-  fast-json-stable-stringify@2.1.0: {}
-
-  fast-levenshtein@2.0.6: {}
-
-  fastq@1.17.1:
-    dependencies:
-      reusify: 1.0.4
-
-  fault@1.0.4:
-    dependencies:
-      format: 0.2.2
-
-  file-entry-cache@6.0.1:
-    dependencies:
-      flat-cache: 3.2.0
-
-  file-selector@0.6.0:
-    dependencies:
-      tslib: 2.7.0
-
-  fill-range@7.1.1:
-    dependencies:
-      to-regex-range: 5.0.1
-
-  find-up@5.0.0:
-    dependencies:
-      locate-path: 6.0.0
-      path-exists: 4.0.0
-
-  flat-cache@3.2.0:
-    dependencies:
-      flatted: 3.3.1
-      keyv: 4.5.4
-      rimraf: 3.0.2
-
-  flatted@3.3.1: {}
-
-  for-each@0.3.3:
-    dependencies:
-      is-callable: 1.2.7
-
-  foreground-child@3.3.0:
-    dependencies:
-      cross-spawn: 7.0.3
-      signal-exit: 4.1.0
-
-  form-data-encoder@1.7.2: {}
-
-  form-data@4.0.0:
-    dependencies:
-      asynckit: 0.4.0
-      combined-stream: 1.0.8
-      mime-types: 2.1.35
-
-  format@0.2.2: {}
-
-  formdata-node@4.4.1:
-    dependencies:
-      node-domexception: 1.0.0
-      web-streams-polyfill: 4.0.0-beta.3
-
-  framer-motion@11.5.4(react-dom@18.3.1(react@18.3.1))(react@18.3.1):
-    dependencies:
-      tslib: 2.7.0
-    optionalDependencies:
-      react: 18.3.1
-      react-dom: 18.3.1(react@18.3.1)
-
-  fs.realpath@1.0.0: {}
-
-  fsevents@2.3.3:
-    optional: true
-
-  function-bind@1.1.2: {}
-
-  function.prototype.name@1.1.6:
-    dependencies:
-      call-bind: 1.0.7
-      define-properties: 1.2.1
-      es-abstract: 1.23.3
-      functions-have-names: 1.2.3
-
-  functions-have-names@1.2.3: {}
-
-  get-intrinsic@1.2.4:
-    dependencies:
-      es-errors: 1.3.0
-      function-bind: 1.1.2
-      has-proto: 1.0.3
-      has-symbols: 1.0.3
-      hasown: 2.0.2
-
-  get-nonce@1.0.1: {}
-
-  get-symbol-description@1.0.2:
-    dependencies:
-      call-bind: 1.0.7
-      es-errors: 1.3.0
-      get-intrinsic: 1.2.4
-
-  get-tsconfig@4.8.1:
-    dependencies:
-      resolve-pkg-maps: 1.0.0
-
-  glob-parent@5.1.2:
-    dependencies:
-      is-glob: 4.0.3
-
-  glob-parent@6.0.2:
-    dependencies:
-      is-glob: 4.0.3
-
-  glob@10.3.10:
-    dependencies:
-      foreground-child: 3.3.0
-      jackspeak: 2.3.6
-      minimatch: 9.0.5
-      minipass: 7.1.2
-      path-scurry: 1.11.1
-
-  glob@10.4.5:
-    dependencies:
-      foreground-child: 3.3.0
-      jackspeak: 3.4.3
-      minimatch: 9.0.5
-      minipass: 7.1.2
-      package-json-from-dist: 1.0.0
-      path-scurry: 1.11.1
-
-  glob@7.2.3:
-    dependencies:
-      fs.realpath: 1.0.0
-      inflight: 1.0.6
-      inherits: 2.0.4
-      minimatch: 3.1.2
-      once: 1.4.0
-      path-is-absolute: 1.0.1
-
-  globals@13.24.0:
-    dependencies:
-      type-fest: 0.20.2
-
-  globalthis@1.0.4:
-    dependencies:
-      define-properties: 1.2.1
-      gopd: 1.0.1
-
-  globby@11.1.0:
-    dependencies:
-      array-union: 2.1.0
-      dir-glob: 3.0.1
-      fast-glob: 3.3.2
-      ignore: 5.3.2
-      merge2: 1.4.1
-      slash: 3.0.0
-
-  gopd@1.0.1:
-    dependencies:
-      get-intrinsic: 1.2.4
-
-  graceful-fs@4.2.11: {}
-
-  graphemer@1.4.0: {}
-
-  has-bigints@1.0.2: {}
-
-  has-flag@4.0.0: {}
-
-  has-property-descriptors@1.0.2:
-    dependencies:
-      es-define-property: 1.0.0
-
-  has-proto@1.0.3: {}
-
-  has-symbols@1.0.3: {}
-
-  has-tostringtag@1.0.2:
-    dependencies:
-      has-symbols: 1.0.3
-
-  hasown@2.0.2:
-    dependencies:
-      function-bind: 1.1.2
-
-  hast-util-parse-selector@2.2.5: {}
-
-  hast-util-to-jsx-runtime@2.3.0:
-    dependencies:
-      '@types/estree': 1.0.5
-      '@types/hast': 3.0.4
-      '@types/unist': 3.0.3
-      comma-separated-tokens: 2.0.3
-      devlop: 1.1.0
-      estree-util-is-identifier-name: 3.0.0
-      hast-util-whitespace: 3.0.0
-      mdast-util-mdx-expression: 2.0.1
-      mdast-util-mdx-jsx: 3.1.3
-      mdast-util-mdxjs-esm: 2.0.1
-      property-information: 6.5.0
-      space-separated-tokens: 2.0.2
-      style-to-object: 1.0.8
-      unist-util-position: 5.0.0
-      vfile-message: 4.0.2
-    transitivePeerDependencies:
-      - supports-color
-
-  hast-util-whitespace@3.0.0:
-    dependencies:
-      '@types/hast': 3.0.4
-
-  hastscript@6.0.0:
-    dependencies:
-      '@types/hast': 2.3.10
-      comma-separated-tokens: 1.0.8
-      hast-util-parse-selector: 2.2.5
-      property-information: 5.6.0
-      space-separated-tokens: 1.1.5
-
-  highlight.js@10.7.3: {}
-
-  html-url-attributes@3.0.0: {}
-
-  humanize-ms@1.2.1:
-    dependencies:
-      ms: 2.1.3
-
-  ignore@5.3.2: {}
-
-  import-fresh@3.3.0:
-    dependencies:
-      parent-module: 1.0.1
-      resolve-from: 4.0.0
-
-  imurmurhash@0.1.4: {}
-
-  inflight@1.0.6:
-    dependencies:
-      once: 1.4.0
-      wrappy: 1.0.2
-
-  inherits@2.0.4: {}
-
-  inline-style-parser@0.2.4: {}
-
-  internal-slot@1.0.7:
-    dependencies:
-      es-errors: 1.3.0
-      hasown: 2.0.2
-      side-channel: 1.0.6
-
-  internmap@2.0.3: {}
-
-  invariant@2.2.4:
-    dependencies:
-      loose-envify: 1.4.0
-
-  is-alphabetical@1.0.4: {}
-
-  is-alphabetical@2.0.1: {}
-
-  is-alphanumerical@1.0.4:
-    dependencies:
-      is-alphabetical: 1.0.4
-      is-decimal: 1.0.4
-
-  is-alphanumerical@2.0.1:
-    dependencies:
-      is-alphabetical: 2.0.1
-      is-decimal: 2.0.1
-
-  is-arguments@1.1.1:
-    dependencies:
-      call-bind: 1.0.7
-      has-tostringtag: 1.0.2
-
-  is-array-buffer@3.0.4:
-    dependencies:
-      call-bind: 1.0.7
-      get-intrinsic: 1.2.4
-
-  is-async-function@2.0.0:
-    dependencies:
-      has-tostringtag: 1.0.2
-
-  is-bigint@1.0.4:
-    dependencies:
-      has-bigints: 1.0.2
-
-  is-binary-path@2.1.0:
-    dependencies:
-      binary-extensions: 2.3.0
-
-  is-boolean-object@1.1.2:
-    dependencies:
-      call-bind: 1.0.7
-      has-tostringtag: 1.0.2
-
-  is-bun-module@1.2.1:
-    dependencies:
-      semver: 7.6.3
-
-  is-callable@1.2.7: {}
-
-  is-core-module@2.15.1:
-    dependencies:
-      hasown: 2.0.2
-
-  is-data-view@1.0.1:
-    dependencies:
-      is-typed-array: 1.1.13
-
-  is-date-object@1.0.5:
-    dependencies:
-      has-tostringtag: 1.0.2
-
-  is-decimal@1.0.4: {}
-
-  is-decimal@2.0.1: {}
-
-  is-extglob@2.1.1: {}
-
-  is-finalizationregistry@1.0.2:
-    dependencies:
-      call-bind: 1.0.7
-
-  is-fullwidth-code-point@3.0.0: {}
-
-  is-generator-function@1.0.10:
-    dependencies:
-      has-tostringtag: 1.0.2
-
-  is-glob@4.0.3:
-    dependencies:
-      is-extglob: 2.1.1
-
-  is-hexadecimal@1.0.4: {}
-
-  is-hexadecimal@2.0.1: {}
-
-  is-map@2.0.3: {}
-
-  is-negative-zero@2.0.3: {}
-
-  is-number-object@1.0.7:
-    dependencies:
-      has-tostringtag: 1.0.2
-
-  is-number@7.0.0: {}
-
-  is-path-inside@3.0.3: {}
-
-  is-plain-obj@4.1.0: {}
-
-  is-reference@3.0.2:
-    dependencies:
-      '@types/estree': 1.0.5
-
-  is-regex@1.1.4:
-    dependencies:
-      call-bind: 1.0.7
-      has-tostringtag: 1.0.2
-
-  is-set@2.0.3: {}
-
-  is-shared-array-buffer@1.0.3:
-    dependencies:
-      call-bind: 1.0.7
-
-  is-string@1.0.7:
-    dependencies:
-      has-tostringtag: 1.0.2
-
-  is-symbol@1.0.4:
-    dependencies:
-      has-symbols: 1.0.3
-
-  is-typed-array@1.1.13:
-    dependencies:
-      which-typed-array: 1.1.15
-
-  is-weakmap@2.0.2: {}
-
-  is-weakref@1.0.2:
-    dependencies:
-      call-bind: 1.0.7
-
-  is-weakset@2.0.3:
-    dependencies:
-      call-bind: 1.0.7
-      get-intrinsic: 1.2.4
-
-  isarray@2.0.5: {}
-
-  isexe@2.0.0: {}
-
-  isomorphic-ws@5.0.0(ws@8.18.0(bufferutil@4.0.8)(utf-8-validate@6.0.4)):
-    dependencies:
-      ws: 8.18.0(bufferutil@4.0.8)(utf-8-validate@6.0.4)
-
-  iterator.prototype@1.1.2:
-    dependencies:
-      define-properties: 1.2.1
-      get-intrinsic: 1.2.4
-      has-symbols: 1.0.3
-      reflect.getprototypeof: 1.0.6
-      set-function-name: 2.0.2
-
-  jackspeak@2.3.6:
-    dependencies:
-      '@isaacs/cliui': 8.0.2
-    optionalDependencies:
-      '@pkgjs/parseargs': 0.11.0
-
-  jackspeak@3.4.3:
-    dependencies:
-      '@isaacs/cliui': 8.0.2
-    optionalDependencies:
-      '@pkgjs/parseargs': 0.11.0
-
-  jiti@1.21.6: {}
-
-  joi@17.13.3:
-    dependencies:
-      '@hapi/hoek': 9.3.0
-      '@hapi/topo': 5.1.0
-      '@sideway/address': 4.1.5
-      '@sideway/formula': 3.0.1
-      '@sideway/pinpoint': 2.0.0
-
-  jose@4.15.9: {}
-
-  js-tokens@4.0.0: {}
-
-  js-yaml@4.1.0:
-    dependencies:
-      argparse: 2.0.1
-
-  json-buffer@3.0.1: {}
-
-  json-schema-traverse@0.4.1: {}
-
-  json-schema@0.4.0: {}
-
-  json-stable-stringify-without-jsonify@1.0.1: {}
-
-  json5@1.0.2:
-    dependencies:
-      minimist: 1.2.8
-
-  jsondiffpatch@0.6.0:
-    dependencies:
-      '@types/diff-match-patch': 1.0.36
-      chalk: 5.3.0
-      diff-match-patch: 1.0.5
-
-  jsonwebtoken@9.0.2:
-    dependencies:
-      jws: 3.2.2
-      lodash.includes: 4.3.0
-      lodash.isboolean: 3.0.3
-      lodash.isinteger: 4.0.4
-      lodash.isnumber: 3.0.3
-      lodash.isplainobject: 4.0.6
-      lodash.isstring: 4.0.1
-      lodash.once: 4.1.1
-      ms: 2.1.3
-      semver: 7.6.3
-
-  jsx-ast-utils@3.3.5:
-    dependencies:
-      array-includes: 3.1.8
-      array.prototype.flat: 1.3.2
-      object.assign: 4.1.5
-      object.values: 1.2.0
-
-  jwa@1.4.1:
-    dependencies:
-      buffer-equal-constant-time: 1.0.1
-      ecdsa-sig-formatter: 1.0.11
-      safe-buffer: 5.2.1
-
-  jws@3.2.2:
-    dependencies:
-      jwa: 1.4.1
-      safe-buffer: 5.2.1
-
-  keyv@4.5.4:
-    dependencies:
-      json-buffer: 3.0.1
-
-  language-subtag-registry@0.3.23: {}
-
-  language-tags@1.0.9:
-    dependencies:
-      language-subtag-registry: 0.3.23
-
-  levn@0.4.1:
-    dependencies:
-      prelude-ls: 1.2.1
-      type-check: 0.4.0
-
-  lilconfig@2.1.0: {}
-
-  lilconfig@3.1.2: {}
-
-  lines-and-columns@1.2.4: {}
-
-  locate-character@3.0.0: {}
-
-  locate-path@6.0.0:
-    dependencies:
-      p-locate: 5.0.0
-
-  lodash.includes@4.3.0: {}
-
-  lodash.isboolean@3.0.3: {}
-
-  lodash.isinteger@4.0.4: {}
-
-  lodash.isnumber@3.0.3: {}
-
-  lodash.isplainobject@4.0.6: {}
-
-  lodash.isstring@4.0.1: {}
-
-  lodash.merge@4.6.2: {}
-
-  lodash.once@4.1.1: {}
-
-  lodash@4.17.21: {}
-
-  longest-streak@3.1.0: {}
-
-  loose-envify@1.4.0:
-    dependencies:
-      js-tokens: 4.0.0
-
-  lowlight@1.20.0:
-    dependencies:
-      fault: 1.0.4
-      highlight.js: 10.7.3
-
-  lru-cache@10.4.3: {}
-
-  lru-cache@6.0.0:
-    dependencies:
-      yallist: 4.0.0
-
-  lucide-react@0.436.0(react@18.3.1):
-    dependencies:
-      react: 18.3.1
-
-  magic-string@0.30.11:
-    dependencies:
-      '@jridgewell/sourcemap-codec': 1.5.0
-
-  markdown-table@3.0.3: {}
-
-  mdast-util-find-and-replace@3.0.1:
-    dependencies:
-      '@types/mdast': 4.0.4
-      escape-string-regexp: 5.0.0
-      unist-util-is: 6.0.0
-      unist-util-visit-parents: 6.0.1
-
-  mdast-util-from-markdown@2.0.1:
-    dependencies:
-      '@types/mdast': 4.0.4
-      '@types/unist': 3.0.3
-      decode-named-character-reference: 1.0.2
-      devlop: 1.1.0
-      mdast-util-to-string: 4.0.0
-      micromark: 4.0.0
-      micromark-util-decode-numeric-character-reference: 2.0.1
-      micromark-util-decode-string: 2.0.0
-      micromark-util-normalize-identifier: 2.0.0
-      micromark-util-symbol: 2.0.0
-      micromark-util-types: 2.0.0
-      unist-util-stringify-position: 4.0.0
-    transitivePeerDependencies:
-      - supports-color
-
-  mdast-util-gfm-autolink-literal@2.0.1:
-    dependencies:
-      '@types/mdast': 4.0.4
-      ccount: 2.0.1
-      devlop: 1.1.0
-      mdast-util-find-and-replace: 3.0.1
-      micromark-util-character: 2.1.0
-
-  mdast-util-gfm-footnote@2.0.0:
-    dependencies:
-      '@types/mdast': 4.0.4
-      devlop: 1.1.0
-      mdast-util-from-markdown: 2.0.1
-      mdast-util-to-markdown: 2.1.0
-      micromark-util-normalize-identifier: 2.0.0
-    transitivePeerDependencies:
-      - supports-color
-
-  mdast-util-gfm-strikethrough@2.0.0:
-    dependencies:
-      '@types/mdast': 4.0.4
-      mdast-util-from-markdown: 2.0.1
-      mdast-util-to-markdown: 2.1.0
-    transitivePeerDependencies:
-      - supports-color
-
-  mdast-util-gfm-table@2.0.0:
-    dependencies:
-      '@types/mdast': 4.0.4
-      devlop: 1.1.0
-      markdown-table: 3.0.3
-      mdast-util-from-markdown: 2.0.1
-      mdast-util-to-markdown: 2.1.0
-    transitivePeerDependencies:
-      - supports-color
-
-  mdast-util-gfm-task-list-item@2.0.0:
-    dependencies:
-      '@types/mdast': 4.0.4
-      devlop: 1.1.0
-      mdast-util-from-markdown: 2.0.1
-      mdast-util-to-markdown: 2.1.0
-    transitivePeerDependencies:
-      - supports-color
-
-  mdast-util-gfm@3.0.0:
-    dependencies:
-      mdast-util-from-markdown: 2.0.1
-      mdast-util-gfm-autolink-literal: 2.0.1
-      mdast-util-gfm-footnote: 2.0.0
-      mdast-util-gfm-strikethrough: 2.0.0
-      mdast-util-gfm-table: 2.0.0
-      mdast-util-gfm-task-list-item: 2.0.0
-      mdast-util-to-markdown: 2.1.0
-    transitivePeerDependencies:
-      - supports-color
-
-  mdast-util-mdx-expression@2.0.1:
-    dependencies:
-      '@types/estree-jsx': 1.0.5
-      '@types/hast': 3.0.4
-      '@types/mdast': 4.0.4
-      devlop: 1.1.0
-      mdast-util-from-markdown: 2.0.1
-      mdast-util-to-markdown: 2.1.0
-    transitivePeerDependencies:
-      - supports-color
-
-  mdast-util-mdx-jsx@3.1.3:
-    dependencies:
-      '@types/estree-jsx': 1.0.5
-      '@types/hast': 3.0.4
-      '@types/mdast': 4.0.4
-      '@types/unist': 3.0.3
-      ccount: 2.0.1
-      devlop: 1.1.0
-      mdast-util-from-markdown: 2.0.1
-      mdast-util-to-markdown: 2.1.0
-      parse-entities: 4.0.1
-      stringify-entities: 4.0.4
-      unist-util-stringify-position: 4.0.0
-      vfile-message: 4.0.2
-    transitivePeerDependencies:
-      - supports-color
-
-  mdast-util-mdxjs-esm@2.0.1:
-    dependencies:
-      '@types/estree-jsx': 1.0.5
-      '@types/hast': 3.0.4
-      '@types/mdast': 4.0.4
-      devlop: 1.1.0
-      mdast-util-from-markdown: 2.0.1
-      mdast-util-to-markdown: 2.1.0
-    transitivePeerDependencies:
-      - supports-color
-
-  mdast-util-phrasing@4.1.0:
-    dependencies:
-      '@types/mdast': 4.0.4
-      unist-util-is: 6.0.0
-
-  mdast-util-to-hast@13.2.0:
-    dependencies:
-      '@types/hast': 3.0.4
-      '@types/mdast': 4.0.4
-      '@ungap/structured-clone': 1.2.0
-      devlop: 1.1.0
-      micromark-util-sanitize-uri: 2.0.0
-      trim-lines: 3.0.1
-      unist-util-position: 5.0.0
-      unist-util-visit: 5.0.0
-      vfile: 6.0.3
-
-  mdast-util-to-markdown@2.1.0:
-    dependencies:
-      '@types/mdast': 4.0.4
-      '@types/unist': 3.0.3
-      longest-streak: 3.1.0
-      mdast-util-phrasing: 4.1.0
-      mdast-util-to-string: 4.0.0
-      micromark-util-decode-string: 2.0.0
-      unist-util-visit: 5.0.0
-      zwitch: 2.0.4
-
-  mdast-util-to-string@4.0.0:
-    dependencies:
-      '@types/mdast': 4.0.4
-
-  mdn-data@2.0.30: {}
-
-  merge2@1.4.1: {}
-
-  micromark-core-commonmark@2.0.1:
-    dependencies:
-      decode-named-character-reference: 1.0.2
-      devlop: 1.1.0
-      micromark-factory-destination: 2.0.0
-      micromark-factory-label: 2.0.0
-      micromark-factory-space: 2.0.0
-      micromark-factory-title: 2.0.0
-      micromark-factory-whitespace: 2.0.0
-      micromark-util-character: 2.1.0
-      micromark-util-chunked: 2.0.0
-      micromark-util-classify-character: 2.0.0
-      micromark-util-html-tag-name: 2.0.0
-      micromark-util-normalize-identifier: 2.0.0
-      micromark-util-resolve-all: 2.0.0
-      micromark-util-subtokenize: 2.0.1
-      micromark-util-symbol: 2.0.0
-      micromark-util-types: 2.0.0
-
-  micromark-extension-gfm-autolink-literal@2.1.0:
-    dependencies:
-      micromark-util-character: 2.1.0
-      micromark-util-sanitize-uri: 2.0.0
-      micromark-util-symbol: 2.0.0
-      micromark-util-types: 2.0.0
-
-  micromark-extension-gfm-footnote@2.1.0:
-    dependencies:
-      devlop: 1.1.0
-      micromark-core-commonmark: 2.0.1
-      micromark-factory-space: 2.0.0
-      micromark-util-character: 2.1.0
-      micromark-util-normalize-identifier: 2.0.0
-      micromark-util-sanitize-uri: 2.0.0
-      micromark-util-symbol: 2.0.0
-      micromark-util-types: 2.0.0
-
-  micromark-extension-gfm-strikethrough@2.1.0:
-    dependencies:
-      devlop: 1.1.0
-      micromark-util-chunked: 2.0.0
-      micromark-util-classify-character: 2.0.0
-      micromark-util-resolve-all: 2.0.0
-      micromark-util-symbol: 2.0.0
-      micromark-util-types: 2.0.0
-
-  micromark-extension-gfm-table@2.1.0:
-    dependencies:
-      devlop: 1.1.0
-      micromark-factory-space: 2.0.0
-      micromark-util-character: 2.1.0
-      micromark-util-symbol: 2.0.0
-      micromark-util-types: 2.0.0
-
-  micromark-extension-gfm-tagfilter@2.0.0:
-    dependencies:
-      micromark-util-types: 2.0.0
-
-  micromark-extension-gfm-task-list-item@2.1.0:
-    dependencies:
-      devlop: 1.1.0
-      micromark-factory-space: 2.0.0
-      micromark-util-character: 2.1.0
-      micromark-util-symbol: 2.0.0
-      micromark-util-types: 2.0.0
-
-  micromark-extension-gfm@3.0.0:
-    dependencies:
-      micromark-extension-gfm-autolink-literal: 2.1.0
-      micromark-extension-gfm-footnote: 2.1.0
-      micromark-extension-gfm-strikethrough: 2.1.0
-      micromark-extension-gfm-table: 2.1.0
-      micromark-extension-gfm-tagfilter: 2.0.0
-      micromark-extension-gfm-task-list-item: 2.1.0
-      micromark-util-combine-extensions: 2.0.0
-      micromark-util-types: 2.0.0
-
-  micromark-factory-destination@2.0.0:
-    dependencies:
-      micromark-util-character: 2.1.0
-      micromark-util-symbol: 2.0.0
-      micromark-util-types: 2.0.0
-
-  micromark-factory-label@2.0.0:
-    dependencies:
-      devlop: 1.1.0
-      micromark-util-character: 2.1.0
-      micromark-util-symbol: 2.0.0
-      micromark-util-types: 2.0.0
-
-  micromark-factory-space@2.0.0:
-    dependencies:
-      micromark-util-character: 2.1.0
-      micromark-util-types: 2.0.0
-
-  micromark-factory-title@2.0.0:
-    dependencies:
-      micromark-factory-space: 2.0.0
-      micromark-util-character: 2.1.0
-      micromark-util-symbol: 2.0.0
-      micromark-util-types: 2.0.0
-
-  micromark-factory-whitespace@2.0.0:
-    dependencies:
-      micromark-factory-space: 2.0.0
-      micromark-util-character: 2.1.0
-      micromark-util-symbol: 2.0.0
-      micromark-util-types: 2.0.0
-
-  micromark-util-character@2.1.0:
-    dependencies:
-      micromark-util-symbol: 2.0.0
-      micromark-util-types: 2.0.0
-
-  micromark-util-chunked@2.0.0:
-    dependencies:
-      micromark-util-symbol: 2.0.0
-
-  micromark-util-classify-character@2.0.0:
-    dependencies:
-      micromark-util-character: 2.1.0
-      micromark-util-symbol: 2.0.0
-      micromark-util-types: 2.0.0
-
-  micromark-util-combine-extensions@2.0.0:
-    dependencies:
-      micromark-util-chunked: 2.0.0
-      micromark-util-types: 2.0.0
-
-  micromark-util-decode-numeric-character-reference@2.0.1:
-    dependencies:
-      micromark-util-symbol: 2.0.0
-
-  micromark-util-decode-string@2.0.0:
-    dependencies:
-      decode-named-character-reference: 1.0.2
-      micromark-util-character: 2.1.0
-      micromark-util-decode-numeric-character-reference: 2.0.1
-      micromark-util-symbol: 2.0.0
-
-  micromark-util-encode@2.0.0: {}
-
-  micromark-util-html-tag-name@2.0.0: {}
-
-  micromark-util-normalize-identifier@2.0.0:
-    dependencies:
-      micromark-util-symbol: 2.0.0
-
-  micromark-util-resolve-all@2.0.0:
-    dependencies:
-      micromark-util-types: 2.0.0
-
-  micromark-util-sanitize-uri@2.0.0:
-    dependencies:
-      micromark-util-character: 2.1.0
-      micromark-util-encode: 2.0.0
-      micromark-util-symbol: 2.0.0
-
-  micromark-util-subtokenize@2.0.1:
-    dependencies:
-      devlop: 1.1.0
-      micromark-util-chunked: 2.0.0
-      micromark-util-symbol: 2.0.0
-      micromark-util-types: 2.0.0
-
-  micromark-util-symbol@2.0.0: {}
-
-  micromark-util-types@2.0.0: {}
-
-  micromark@4.0.0:
-    dependencies:
-      '@types/debug': 4.1.12
-      debug: 4.3.7
-      decode-named-character-reference: 1.0.2
-      devlop: 1.1.0
-      micromark-core-commonmark: 2.0.1
-      micromark-factory-space: 2.0.0
-      micromark-util-character: 2.1.0
-      micromark-util-chunked: 2.0.0
-      micromark-util-combine-extensions: 2.0.0
-      micromark-util-decode-numeric-character-reference: 2.0.1
-      micromark-util-encode: 2.0.0
-      micromark-util-normalize-identifier: 2.0.0
-      micromark-util-resolve-all: 2.0.0
-      micromark-util-sanitize-uri: 2.0.0
-      micromark-util-subtokenize: 2.0.1
-      micromark-util-symbol: 2.0.0
-      micromark-util-types: 2.0.0
-    transitivePeerDependencies:
-      - supports-color
-
-  micromatch@4.0.8:
-    dependencies:
-      braces: 3.0.3
-      picomatch: 2.3.1
-
-  mime-db@1.52.0: {}
-
-  mime-types@2.1.35:
-    dependencies:
-      mime-db: 1.52.0
-
-  minimatch@3.1.2:
-    dependencies:
-      brace-expansion: 1.1.11
-
-  minimatch@9.0.3:
-    dependencies:
-      brace-expansion: 2.0.1
-
-  minimatch@9.0.5:
-    dependencies:
-      brace-expansion: 2.0.1
-
-  minimist@1.2.8: {}
-
-  minipass@7.1.2: {}
-
-  ms@2.1.3: {}
-
-  mz@2.7.0:
-    dependencies:
-      any-promise: 1.3.0
-      object-assign: 4.1.1
-      thenify-all: 1.6.0
-
-  nanoid@3.3.6: {}
-
-  nanoid@3.3.7: {}
-
-  natural-compare@1.4.0: {}
-
-  next@14.2.11(@opentelemetry/api@1.9.0)(react-dom@18.3.1(react@18.3.1))(react@18.3.1):
-    dependencies:
-      '@next/env': 14.2.11
-      '@swc/helpers': 0.5.5
-      busboy: 1.6.0
-      caniuse-lite: 1.0.30001660
-      graceful-fs: 4.2.11
-      postcss: 8.4.31
-      react: 18.3.1
-      react-dom: 18.3.1(react@18.3.1)
-      styled-jsx: 5.1.1(react@18.3.1)
-    optionalDependencies:
-      '@next/swc-darwin-arm64': 14.2.11
-      '@next/swc-darwin-x64': 14.2.11
-      '@next/swc-linux-arm64-gnu': 14.2.11
-      '@next/swc-linux-arm64-musl': 14.2.11
-      '@next/swc-linux-x64-gnu': 14.2.11
-      '@next/swc-linux-x64-musl': 14.2.11
-      '@next/swc-win32-arm64-msvc': 14.2.11
-      '@next/swc-win32-ia32-msvc': 14.2.11
-      '@next/swc-win32-x64-msvc': 14.2.11
-      '@opentelemetry/api': 1.9.0
-    transitivePeerDependencies:
-      - '@babel/core'
-      - babel-plugin-macros
-
-  node-domexception@1.0.0: {}
-
-  node-fetch@2.7.0:
-    dependencies:
-      whatwg-url: 5.0.0
-
-  node-gyp-build@4.8.2:
-    optional: true
-
-  normalize-path@3.0.0: {}
-
-  oauth4webapi@2.16.0: {}
-
-  object-assign@4.1.1: {}
-
-  object-hash@2.2.0: {}
-
-  object-hash@3.0.0: {}
-
-  object-inspect@1.13.2: {}
-
-  object-is@1.1.6:
-    dependencies:
-      call-bind: 1.0.7
-      define-properties: 1.2.1
-
-  object-keys@1.1.1: {}
-
-  object.assign@4.1.5:
-    dependencies:
-      call-bind: 1.0.7
-      define-properties: 1.2.1
-      has-symbols: 1.0.3
-      object-keys: 1.1.1
-
-  object.entries@1.1.8:
-    dependencies:
-      call-bind: 1.0.7
-      define-properties: 1.2.1
-      es-object-atoms: 1.0.0
-
-  object.fromentries@2.0.8:
-    dependencies:
-      call-bind: 1.0.7
-      define-properties: 1.2.1
-      es-abstract: 1.23.3
-      es-object-atoms: 1.0.0
-
-  object.groupby@1.0.3:
-    dependencies:
-      call-bind: 1.0.7
-      define-properties: 1.2.1
-      es-abstract: 1.23.3
-
-  object.values@1.2.0:
-    dependencies:
-      call-bind: 1.0.7
-      define-properties: 1.2.1
-      es-object-atoms: 1.0.0
-
-  oidc-token-hash@5.0.3: {}
-
-  once@1.4.0:
-    dependencies:
-      wrappy: 1.0.2
-
-  openapi-typescript-fetch@1.1.3: {}
-
-  openid-client@5.7.0:
-    dependencies:
-      jose: 4.15.9
-      lru-cache: 6.0.0
-      object-hash: 2.2.0
-      oidc-token-hash: 5.0.3
-
-  optionator@0.9.4:
-    dependencies:
-      deep-is: 0.1.4
-      fast-levenshtein: 2.0.6
-      levn: 0.4.1
-      prelude-ls: 1.2.1
-      type-check: 0.4.0
-      word-wrap: 1.2.5
-
-  p-limit@3.1.0:
-    dependencies:
-      yocto-queue: 0.1.0
-
-  p-locate@5.0.0:
-    dependencies:
-      p-limit: 3.1.0
-
-  package-json-from-dist@1.0.0: {}
-
-  papaparse@5.4.1: {}
-
-  parent-module@1.0.1:
-    dependencies:
-      callsites: 3.1.0
-
-  parse-entities@2.0.0:
-    dependencies:
-      character-entities: 1.2.4
-      character-entities-legacy: 1.1.4
-      character-reference-invalid: 1.1.4
-      is-alphanumerical: 1.0.4
-      is-decimal: 1.0.4
-      is-hexadecimal: 1.0.4
-
-  parse-entities@4.0.1:
-    dependencies:
-      '@types/unist': 2.0.11
-      character-entities: 2.0.2
-      character-entities-legacy: 3.0.0
-      character-reference-invalid: 2.0.1
-      decode-named-character-reference: 1.0.2
-      is-alphanumerical: 2.0.1
-      is-decimal: 2.0.1
-      is-hexadecimal: 2.0.1
-
-  path-browserify@1.0.1: {}
-
-  path-exists@4.0.0: {}
-
-  path-is-absolute@1.0.1: {}
-
-  path-key@3.1.1: {}
-
-  path-parse@1.0.7: {}
-
-  path-scurry@1.11.1:
-    dependencies:
-      lru-cache: 10.4.3
-      minipass: 7.1.2
-
-  path-type@4.0.0: {}
-
-  periscopic@3.1.0:
-    dependencies:
-      '@types/estree': 1.0.5
-      estree-walker: 3.0.3
-      is-reference: 3.0.2
-
-  picocolors@1.1.0: {}
-
-  picomatch@2.3.1: {}
-
-  pify@2.3.0: {}
-
-  pirates@4.0.6: {}
-
-  platform@1.3.6: {}
-
-  possible-typed-array-names@1.0.0: {}
-
-  postcss-import@15.1.0(postcss@8.4.47):
-    dependencies:
-      postcss: 8.4.47
-      postcss-value-parser: 4.2.0
-      read-cache: 1.0.0
-      resolve: 1.22.8
-
-  postcss-js@4.0.1(postcss@8.4.47):
-    dependencies:
-      camelcase-css: 2.0.1
-      postcss: 8.4.47
-
-  postcss-load-config@4.0.2(postcss@8.4.47):
-    dependencies:
-      lilconfig: 3.1.2
-      yaml: 2.5.1
-    optionalDependencies:
-      postcss: 8.4.47
-
-  postcss-nested@6.2.0(postcss@8.4.47):
-    dependencies:
-      postcss: 8.4.47
-      postcss-selector-parser: 6.1.2
-
-  postcss-selector-parser@6.1.2:
-    dependencies:
-      cssesc: 3.0.0
-      util-deprecate: 1.0.2
-
-  postcss-value-parser@4.2.0: {}
-
-  postcss@8.4.31:
-    dependencies:
-      nanoid: 3.3.7
-      picocolors: 1.1.0
-      source-map-js: 1.2.1
-
-  postcss@8.4.47:
-    dependencies:
-      nanoid: 3.3.7
-      picocolors: 1.1.0
-      source-map-js: 1.2.1
-
-  prelude-ls@1.2.1: {}
-
-  prettier-plugin-organize-imports@3.2.4(prettier@3.3.3)(typescript@5.6.2):
-    dependencies:
-      prettier: 3.3.3
-      typescript: 5.6.2
-
-  prettier@3.3.3: {}
-
-  prismjs@1.27.0: {}
-
-  prismjs@1.29.0: {}
-
-  prop-types@15.8.1:
-    dependencies:
-      loose-envify: 1.4.0
-      object-assign: 4.1.1
-      react-is: 16.13.1
-
-  property-information@5.6.0:
-    dependencies:
-      xtend: 4.0.2
-
-  property-information@6.5.0: {}
-
-  punycode@2.3.1: {}
-
-  queue-microtask@1.2.3: {}
-
-  react-dom@18.3.1(react@18.3.1):
-    dependencies:
-      loose-envify: 1.4.0
-      react: 18.3.1
-      scheduler: 0.23.2
-
-  react-dropzone@14.2.3(react@18.3.1):
-    dependencies:
-      attr-accept: 2.2.2
-      file-selector: 0.6.0
-      prop-types: 15.8.1
-      react: 18.3.1
-
-  react-from-dom@0.7.3(react@18.3.1):
-    dependencies:
-      react: 18.3.1
-
-  react-inlinesvg@4.1.3(react@18.3.1):
-    dependencies:
-      react: 18.3.1
-      react-from-dom: 0.7.3(react@18.3.1)
-
-  react-is@16.13.1: {}
-
-  react-markdown@9.0.1(@types/react@18.3.6)(react@18.3.1):
-    dependencies:
-      '@types/hast': 3.0.4
-      '@types/react': 18.3.6
-      devlop: 1.1.0
-      hast-util-to-jsx-runtime: 2.3.0
-      html-url-attributes: 3.0.0
-      mdast-util-to-hast: 13.2.0
-      react: 18.3.1
-      remark-parse: 11.0.0
-      remark-rehype: 11.1.0
-      unified: 11.0.5
-      unist-util-visit: 5.0.0
-      vfile: 6.0.3
-    transitivePeerDependencies:
-      - supports-color
-
-  react-remove-scroll-bar@2.3.6(@types/react@18.3.6)(react@18.3.1):
-    dependencies:
-      react: 18.3.1
-      react-style-singleton: 2.2.1(@types/react@18.3.6)(react@18.3.1)
-      tslib: 2.7.0
-    optionalDependencies:
-      '@types/react': 18.3.6
-
-  react-remove-scroll@2.5.7(@types/react@18.3.6)(react@18.3.1):
-    dependencies:
-      react: 18.3.1
-      react-remove-scroll-bar: 2.3.6(@types/react@18.3.6)(react@18.3.1)
-      react-style-singleton: 2.2.1(@types/react@18.3.6)(react@18.3.1)
-      tslib: 2.7.0
-      use-callback-ref: 1.3.2(@types/react@18.3.6)(react@18.3.1)
-      use-sidecar: 1.1.2(@types/react@18.3.6)(react@18.3.1)
-    optionalDependencies:
-      '@types/react': 18.3.6
-
-  react-simple-code-editor@0.14.1(react-dom@18.3.1(react@18.3.1))(react@18.3.1):
-    dependencies:
-      react: 18.3.1
-      react-dom: 18.3.1(react@18.3.1)
-
-  react-smooth@4.0.1(react-dom@18.3.1(react@18.3.1))(react@18.3.1):
-    dependencies:
-      fast-equals: 5.0.1
-      prop-types: 15.8.1
-      react: 18.3.1
-      react-dom: 18.3.1(react@18.3.1)
-      react-transition-group: 4.4.5(react-dom@18.3.1(react@18.3.1))(react@18.3.1)
-
-  react-style-singleton@2.2.1(@types/react@18.3.6)(react@18.3.1):
-    dependencies:
-      get-nonce: 1.0.1
-      invariant: 2.2.4
-      react: 18.3.1
-      tslib: 2.7.0
-    optionalDependencies:
-      '@types/react': 18.3.6
-
-  react-syntax-highlighter@15.5.0(react@18.3.1):
-    dependencies:
-      '@babel/runtime': 7.25.6
-      highlight.js: 10.7.3
-      lowlight: 1.20.0
-      prismjs: 1.29.0
-      react: 18.3.1
-      refractor: 3.6.0
-
-  react-transition-group@4.4.5(react-dom@18.3.1(react@18.3.1))(react@18.3.1):
-    dependencies:
-      '@babel/runtime': 7.25.6
-      dom-helpers: 5.2.1
-      loose-envify: 1.4.0
-      prop-types: 15.8.1
-      react: 18.3.1
-      react-dom: 18.3.1(react@18.3.1)
-
-  react@18.3.1:
-    dependencies:
-      loose-envify: 1.4.0
-
-  read-cache@1.0.0:
-    dependencies:
-      pify: 2.3.0
-
-  readdirp@3.6.0:
-    dependencies:
-      picomatch: 2.3.1
-
-  recharts-scale@0.4.5:
-    dependencies:
-      decimal.js-light: 2.5.1
-
-  recharts@2.12.7(react-dom@18.3.1(react@18.3.1))(react@18.3.1):
-    dependencies:
-      clsx: 2.1.1
-      eventemitter3: 4.0.7
-      lodash: 4.17.21
-      react: 18.3.1
-      react-dom: 18.3.1(react@18.3.1)
-      react-is: 16.13.1
-      react-smooth: 4.0.1(react-dom@18.3.1(react@18.3.1))(react@18.3.1)
-      recharts-scale: 0.4.5
-      tiny-invariant: 1.3.3
-      victory-vendor: 36.9.2
-
-  reflect.getprototypeof@1.0.6:
-    dependencies:
-      call-bind: 1.0.7
-      define-properties: 1.2.1
-      es-abstract: 1.23.3
-      es-errors: 1.3.0
-      get-intrinsic: 1.2.4
-      globalthis: 1.0.4
-      which-builtin-type: 1.1.4
-
-  refractor@3.6.0:
-    dependencies:
-      hastscript: 6.0.0
-      parse-entities: 2.0.0
-      prismjs: 1.27.0
-
-  regenerator-runtime@0.14.1: {}
-
-  regexp.prototype.flags@1.5.2:
-    dependencies:
-      call-bind: 1.0.7
-      define-properties: 1.2.1
-      es-errors: 1.3.0
-      set-function-name: 2.0.2
-
-  remark-gfm@4.0.0:
-    dependencies:
-      '@types/mdast': 4.0.4
-      mdast-util-gfm: 3.0.0
-      micromark-extension-gfm: 3.0.0
-      remark-parse: 11.0.0
-      remark-stringify: 11.0.0
-      unified: 11.0.5
-    transitivePeerDependencies:
-      - supports-color
-
-  remark-parse@11.0.0:
-    dependencies:
-      '@types/mdast': 4.0.4
-      mdast-util-from-markdown: 2.0.1
-      micromark-util-types: 2.0.0
-      unified: 11.0.5
-    transitivePeerDependencies:
-      - supports-color
-
-  remark-rehype@11.1.0:
-    dependencies:
-      '@types/hast': 3.0.4
-      '@types/mdast': 4.0.4
-      mdast-util-to-hast: 13.2.0
-      unified: 11.0.5
-      vfile: 6.0.3
-
-  remark-stringify@11.0.0:
-    dependencies:
-      '@types/mdast': 4.0.4
-      mdast-util-to-markdown: 2.1.0
-      unified: 11.0.5
-
-  resolve-from@4.0.0: {}
-
-  resolve-pkg-maps@1.0.0: {}
-
-  resolve@1.22.8:
-    dependencies:
-      is-core-module: 2.15.1
-      path-parse: 1.0.7
-      supports-preserve-symlinks-flag: 1.0.0
-
-  resolve@2.0.0-next.5:
-    dependencies:
-      is-core-module: 2.15.1
-      path-parse: 1.0.7
-      supports-preserve-symlinks-flag: 1.0.0
-
-  reusify@1.0.4: {}
-
-  rimraf@3.0.2:
-    dependencies:
-      glob: 7.2.3
-
-  run-parallel@1.2.0:
-    dependencies:
-      queue-microtask: 1.2.3
-
-  safe-array-concat@1.1.2:
-    dependencies:
-      call-bind: 1.0.7
-      get-intrinsic: 1.2.4
-      has-symbols: 1.0.3
-      isarray: 2.0.5
-
-  safe-buffer@5.2.1: {}
-
-  safe-regex-test@1.0.3:
-    dependencies:
-      call-bind: 1.0.7
-      es-errors: 1.3.0
-      is-regex: 1.1.4
-
-  scheduler@0.23.2:
-    dependencies:
-      loose-envify: 1.4.0
-
-  secure-json-parse@2.7.0: {}
-
-  semver@6.3.1: {}
-
-  semver@7.6.3: {}
-
-  set-cookie-parser@2.7.0: {}
-
-  set-function-length@1.2.2:
-    dependencies:
-      define-data-property: 1.1.4
-      es-errors: 1.3.0
-      function-bind: 1.1.2
-      get-intrinsic: 1.2.4
-      gopd: 1.0.1
-      has-property-descriptors: 1.0.2
-
-  set-function-name@2.0.2:
-    dependencies:
-      define-data-property: 1.1.4
-      es-errors: 1.3.0
-      functions-have-names: 1.2.3
-      has-property-descriptors: 1.0.2
-
-  shebang-command@2.0.0:
-    dependencies:
-      shebang-regex: 3.0.0
-
-  shebang-regex@3.0.0: {}
-
-  side-channel@1.0.6:
-    dependencies:
-      call-bind: 1.0.7
-      es-errors: 1.3.0
-      get-intrinsic: 1.2.4
-      object-inspect: 1.13.2
-
-  signal-exit@4.1.0: {}
-
-  slash@3.0.0: {}
-
-  source-map-js@1.2.1: {}
-
-  space-separated-tokens@1.1.5: {}
-
-  space-separated-tokens@2.0.2: {}
-
-  sswr@2.1.0(svelte@4.2.19):
-    dependencies:
-      svelte: 4.2.19
-      swrev: 4.0.0
-
-  stop-iteration-iterator@1.0.0:
-    dependencies:
-      internal-slot: 1.0.7
-
-  streamsearch@1.1.0: {}
-
-  string-width@4.2.3:
-    dependencies:
-      emoji-regex: 8.0.0
-      is-fullwidth-code-point: 3.0.0
-      strip-ansi: 6.0.1
-
-  string-width@5.1.2:
-    dependencies:
-      eastasianwidth: 0.2.0
-      emoji-regex: 9.2.2
-      strip-ansi: 7.1.0
-
-  string.prototype.includes@2.0.0:
-    dependencies:
-      define-properties: 1.2.1
-      es-abstract: 1.23.3
-
-  string.prototype.matchall@4.0.11:
-    dependencies:
-      call-bind: 1.0.7
-      define-properties: 1.2.1
-      es-abstract: 1.23.3
-      es-errors: 1.3.0
-      es-object-atoms: 1.0.0
-      get-intrinsic: 1.2.4
-      gopd: 1.0.1
-      has-symbols: 1.0.3
-      internal-slot: 1.0.7
-      regexp.prototype.flags: 1.5.2
-      set-function-name: 2.0.2
-      side-channel: 1.0.6
-
-  string.prototype.repeat@1.0.0:
-    dependencies:
-      define-properties: 1.2.1
-      es-abstract: 1.23.3
-
-  string.prototype.trim@1.2.9:
-    dependencies:
-      call-bind: 1.0.7
-      define-properties: 1.2.1
-      es-abstract: 1.23.3
-      es-object-atoms: 1.0.0
-
-  string.prototype.trimend@1.0.8:
-    dependencies:
-      call-bind: 1.0.7
-      define-properties: 1.2.1
-      es-object-atoms: 1.0.0
-
-  string.prototype.trimstart@1.0.8:
-    dependencies:
-      call-bind: 1.0.7
-      define-properties: 1.2.1
-      es-object-atoms: 1.0.0
-
-  stringify-entities@4.0.4:
-    dependencies:
-      character-entities-html4: 2.1.0
-      character-entities-legacy: 3.0.0
-
-  strip-ansi@6.0.1:
-    dependencies:
-      ansi-regex: 5.0.1
-
-  strip-ansi@7.1.0:
-    dependencies:
-      ansi-regex: 6.1.0
-
-  strip-bom@3.0.0: {}
-
-  strip-json-comments@3.1.1: {}
-
-  style-to-object@1.0.8:
-    dependencies:
-      inline-style-parser: 0.2.4
-
-  styled-jsx@5.1.1(react@18.3.1):
-    dependencies:
-      client-only: 0.0.1
-      react: 18.3.1
-
-  sucrase@3.35.0:
-    dependencies:
-      '@jridgewell/gen-mapping': 0.3.5
-      commander: 4.1.1
-      glob: 10.4.5
-      lines-and-columns: 1.2.4
-      mz: 2.7.0
-      pirates: 4.0.6
-      ts-interface-checker: 0.1.13
-
-  supports-color@7.2.0:
-    dependencies:
-      has-flag: 4.0.0
-
-  supports-preserve-symlinks-flag@1.0.0: {}
-
-  svelte@4.2.19:
-    dependencies:
-      '@ampproject/remapping': 2.3.0
-      '@jridgewell/sourcemap-codec': 1.5.0
-      '@jridgewell/trace-mapping': 0.3.25
-      '@types/estree': 1.0.5
-      acorn: 8.12.1
-      aria-query: 5.3.1
-      axobject-query: 4.1.0
-      code-red: 1.0.4
-      css-tree: 2.3.1
-      estree-walker: 3.0.3
-      is-reference: 3.0.2
-      locate-character: 3.0.0
-      magic-string: 0.30.11
-      periscopic: 3.1.0
-
-  swr@2.2.5(react@18.3.1):
-    dependencies:
-      client-only: 0.0.1
-      react: 18.3.1
-      use-sync-external-store: 1.2.2(react@18.3.1)
-
-  swrev@4.0.0: {}
-
-  swrv@1.0.4(vue@3.5.6(typescript@5.6.2)):
-    dependencies:
-      vue: 3.5.6(typescript@5.6.2)
-
-  tailwind-merge@2.5.2: {}
-
-  tailwindcss-animate@1.0.7(tailwindcss@3.4.11):
-    dependencies:
-      tailwindcss: 3.4.11
-
-  tailwindcss@3.4.11:
-    dependencies:
-      '@alloc/quick-lru': 5.2.0
-      arg: 5.0.2
-      chokidar: 3.6.0
-      didyoumean: 1.2.2
-      dlv: 1.1.3
-      fast-glob: 3.3.2
-      glob-parent: 6.0.2
-      is-glob: 4.0.3
-      jiti: 1.21.6
-      lilconfig: 2.1.0
-      micromatch: 4.0.8
-      normalize-path: 3.0.0
-      object-hash: 3.0.0
-      picocolors: 1.1.0
-      postcss: 8.4.47
-      postcss-import: 15.1.0(postcss@8.4.47)
-      postcss-js: 4.0.1(postcss@8.4.47)
-      postcss-load-config: 4.0.2(postcss@8.4.47)
-      postcss-nested: 6.2.0(postcss@8.4.47)
-      postcss-selector-parser: 6.1.2
-      resolve: 1.22.8
-      sucrase: 3.35.0
-    transitivePeerDependencies:
-      - ts-node
-
-  tapable@2.2.1: {}
-
-  text-table@0.2.0: {}
-
-  thenify-all@1.6.0:
-    dependencies:
-      thenify: 3.3.1
-
-  thenify@3.3.1:
-    dependencies:
-      any-promise: 1.3.0
-
-  tiktoken@1.0.16: {}
-
-  tiny-invariant@1.3.3: {}
-
-  to-fast-properties@2.0.0: {}
-
-  to-regex-range@5.0.1:
-    dependencies:
-      is-number: 7.0.0
-
-  tr46@0.0.3: {}
-
-  trim-lines@3.0.1: {}
-
-  trough@2.2.0: {}
-
-  ts-api-utils@1.3.0(typescript@5.6.2):
-    dependencies:
-      typescript: 5.6.2
-
-  ts-interface-checker@0.1.13: {}
-
-  tsconfig-paths@3.15.0:
-    dependencies:
-      '@types/json5': 0.0.29
-      json5: 1.0.2
-      minimist: 1.2.8
-      strip-bom: 3.0.0
-
-  tslib@2.7.0: {}
-
-  type-check@0.4.0:
-    dependencies:
-      prelude-ls: 1.2.1
-
-  type-fest@0.20.2: {}
-
-  typed-array-buffer@1.0.2:
-    dependencies:
-      call-bind: 1.0.7
-      es-errors: 1.3.0
-      is-typed-array: 1.1.13
-
-  typed-array-byte-length@1.0.1:
-    dependencies:
-      call-bind: 1.0.7
-      for-each: 0.3.3
-      gopd: 1.0.1
-      has-proto: 1.0.3
-      is-typed-array: 1.1.13
-
-  typed-array-byte-offset@1.0.2:
-    dependencies:
-      available-typed-arrays: 1.0.7
-      call-bind: 1.0.7
-      for-each: 0.3.3
-      gopd: 1.0.1
-      has-proto: 1.0.3
-      is-typed-array: 1.1.13
-
-  typed-array-length@1.0.6:
-    dependencies:
-      call-bind: 1.0.7
-      for-each: 0.3.3
-      gopd: 1.0.1
-      has-proto: 1.0.3
-      is-typed-array: 1.1.13
-      possible-typed-array-names: 1.0.0
-
-  typescript@5.6.2: {}
-
-  unbox-primitive@1.0.2:
-    dependencies:
-      call-bind: 1.0.7
-      has-bigints: 1.0.2
-      has-symbols: 1.0.3
-      which-boxed-primitive: 1.0.2
-
-  undici-types@5.26.5: {}
-
-  undici-types@6.19.8: {}
-
-  unified@11.0.5:
-    dependencies:
-      '@types/unist': 3.0.3
-      bail: 2.0.2
-      devlop: 1.1.0
-      extend: 3.0.2
-      is-plain-obj: 4.1.0
-      trough: 2.2.0
-      vfile: 6.0.3
-
-  unist-util-is@6.0.0:
-    dependencies:
-      '@types/unist': 3.0.3
-
-  unist-util-position@5.0.0:
-    dependencies:
-      '@types/unist': 3.0.3
-
-  unist-util-stringify-position@4.0.0:
-    dependencies:
-      '@types/unist': 3.0.3
-
-  unist-util-visit-parents@6.0.1:
-    dependencies:
-      '@types/unist': 3.0.3
-      unist-util-is: 6.0.0
-
-  unist-util-visit@5.0.0:
-    dependencies:
-      '@types/unist': 3.0.3
-      unist-util-is: 6.0.0
-      unist-util-visit-parents: 6.0.1
-
-  uri-js@4.4.1:
-    dependencies:
-      punycode: 2.3.1
-
-  url-join@4.0.1: {}
-
-  use-callback-ref@1.3.2(@types/react@18.3.6)(react@18.3.1):
-    dependencies:
-      react: 18.3.1
-      tslib: 2.7.0
-    optionalDependencies:
-      '@types/react': 18.3.6
-
-  use-sidecar@1.1.2(@types/react@18.3.6)(react@18.3.1):
-    dependencies:
-      detect-node-es: 1.1.0
-      react: 18.3.1
-      tslib: 2.7.0
-    optionalDependencies:
-      '@types/react': 18.3.6
-
-  use-sync-external-store@1.2.2(react@18.3.1):
-    dependencies:
-      react: 18.3.1
-
-  utf-8-validate@6.0.4:
-    dependencies:
-      node-gyp-build: 4.8.2
-    optional: true
-
-  util-deprecate@1.0.2: {}
-
-  vfile-message@4.0.2:
-    dependencies:
-      '@types/unist': 3.0.3
-      unist-util-stringify-position: 4.0.0
-
-  vfile@6.0.3:
-    dependencies:
-      '@types/unist': 3.0.3
-      vfile-message: 4.0.2
-
-  victory-vendor@36.9.2:
-    dependencies:
-      '@types/d3-array': 3.2.1
-      '@types/d3-ease': 3.0.2
-      '@types/d3-interpolate': 3.0.4
-      '@types/d3-scale': 4.0.8
-      '@types/d3-shape': 3.1.6
-      '@types/d3-time': 3.0.3
-      '@types/d3-timer': 3.0.2
-      d3-array: 3.2.4
-      d3-ease: 3.0.1
-      d3-interpolate: 3.0.1
-      d3-scale: 4.0.2
-      d3-shape: 3.2.0
-      d3-time: 3.1.0
-      d3-timer: 3.0.1
-
-  vue@3.5.6(typescript@5.6.2):
-    dependencies:
-      '@vue/compiler-dom': 3.5.6
-      '@vue/compiler-sfc': 3.5.6
-      '@vue/runtime-dom': 3.5.6
-      '@vue/server-renderer': 3.5.6(vue@3.5.6(typescript@5.6.2))
-      '@vue/shared': 3.5.6
-    optionalDependencies:
-      typescript: 5.6.2
-
-  web-streams-polyfill@4.0.0-beta.3: {}
-
-  webidl-conversions@3.0.1: {}
-
-  whatwg-url@5.0.0:
-    dependencies:
-      tr46: 0.0.3
-      webidl-conversions: 3.0.1
-
-  which-boxed-primitive@1.0.2:
-    dependencies:
-      is-bigint: 1.0.4
-      is-boolean-object: 1.1.2
-      is-number-object: 1.0.7
-      is-string: 1.0.7
-      is-symbol: 1.0.4
-
-  which-builtin-type@1.1.4:
-    dependencies:
-      function.prototype.name: 1.1.6
-      has-tostringtag: 1.0.2
-      is-async-function: 2.0.0
-      is-date-object: 1.0.5
-      is-finalizationregistry: 1.0.2
-      is-generator-function: 1.0.10
-      is-regex: 1.1.4
-      is-weakref: 1.0.2
-      isarray: 2.0.5
-      which-boxed-primitive: 1.0.2
-      which-collection: 1.0.2
-      which-typed-array: 1.1.15
-
-  which-collection@1.0.2:
-    dependencies:
-      is-map: 2.0.3
-      is-set: 2.0.3
-      is-weakmap: 2.0.2
-      is-weakset: 2.0.3
-
-  which-typed-array@1.1.15:
-    dependencies:
-      available-typed-arrays: 1.0.7
-      call-bind: 1.0.7
-      for-each: 0.3.3
-      gopd: 1.0.1
-      has-tostringtag: 1.0.2
-
-  which@2.0.2:
-    dependencies:
-      isexe: 2.0.0
-
-  word-wrap@1.2.5: {}
-
-  wrap-ansi@7.0.0:
-    dependencies:
-      ansi-styles: 4.3.0
-      string-width: 4.2.3
-      strip-ansi: 6.0.1
-
-  wrap-ansi@8.1.0:
-    dependencies:
-      ansi-styles: 6.2.1
-      string-width: 5.1.2
-      strip-ansi: 7.1.0
-
-  wrappy@1.0.2: {}
-
-  ws@8.18.0(bufferutil@4.0.8)(utf-8-validate@6.0.4):
-    optionalDependencies:
-      bufferutil: 4.0.8
-      utf-8-validate: 6.0.4
-
-  xtend@4.0.2: {}
-
-  yallist@4.0.0: {}
-
-  yaml@2.5.1: {}
-
-  yocto-queue@0.1.0: {}
-
-  zod-to-json-schema@3.23.2(zod@3.23.8):
-    dependencies:
-      zod: 3.23.8
-
-  zod@3.23.8: {}
-
-  zustand@5.0.0-rc.2(@types/react@18.3.6)(react@18.3.1)(use-sync-external-store@1.2.2(react@18.3.1)):
-    optionalDependencies:
-      '@types/react': 18.3.6
-      react: 18.3.1
-      use-sync-external-store: 1.2.2(react@18.3.1)
-
-  zwitch@2.0.4: {}
-=======
     util-deprecate@1.0.2: {}
 
     vfile-message@4.0.2:
@@ -11745,5 +7958,4 @@
 
     zod@3.23.8: {}
 
-    zwitch@2.0.4: {}
->>>>>>> c90912ce
+    zwitch@2.0.4: {}